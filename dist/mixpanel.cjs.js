'use strict';

var NodeType;
(function (NodeType) {
    NodeType[NodeType["Document"] = 0] = "Document";
    NodeType[NodeType["DocumentType"] = 1] = "DocumentType";
    NodeType[NodeType["Element"] = 2] = "Element";
    NodeType[NodeType["Text"] = 3] = "Text";
    NodeType[NodeType["CDATA"] = 4] = "CDATA";
    NodeType[NodeType["Comment"] = 5] = "Comment";
})(NodeType || (NodeType = {}));

function isElement(n) {
    return n.nodeType === n.ELEMENT_NODE;
}
function isShadowRoot(n) {
    const host = n === null || n === void 0 ? void 0 : n.host;
    return Boolean((host === null || host === void 0 ? void 0 : host.shadowRoot) === n);
}
function isNativeShadowDom(shadowRoot) {
    return Object.prototype.toString.call(shadowRoot) === '[object ShadowRoot]';
}
function fixBrowserCompatibilityIssuesInCSS(cssText) {
    if (cssText.includes(' background-clip: text;') &&
        !cssText.includes(' -webkit-background-clip: text;')) {
        cssText = cssText.replace(' background-clip: text;', ' -webkit-background-clip: text; background-clip: text;');
    }
    return cssText;
}
function escapeImportStatement(rule) {
    const { cssText } = rule;
    if (cssText.split('"').length < 3)
        return cssText;
    const statement = ['@import', `url(${JSON.stringify(rule.href)})`];
    if (rule.layerName === '') {
        statement.push(`layer`);
    }
    else if (rule.layerName) {
        statement.push(`layer(${rule.layerName})`);
    }
    if (rule.supportsText) {
        statement.push(`supports(${rule.supportsText})`);
    }
    if (rule.media.length) {
        statement.push(rule.media.mediaText);
    }
    return statement.join(' ') + ';';
}
function stringifyStylesheet(s) {
    try {
        const rules = s.rules || s.cssRules;
        return rules
            ? fixBrowserCompatibilityIssuesInCSS(Array.from(rules, stringifyRule).join(''))
            : null;
    }
    catch (error) {
        return null;
    }
}
function stringifyRule(rule) {
    let importStringified;
    if (isCSSImportRule(rule)) {
        try {
            importStringified =
                stringifyStylesheet(rule.styleSheet) ||
                    escapeImportStatement(rule);
        }
        catch (error) {
        }
    }
    else if (isCSSStyleRule(rule) && rule.selectorText.includes(':')) {
        return fixSafariColons(rule.cssText);
    }
    return importStringified || rule.cssText;
}
function fixSafariColons(cssStringified) {
    const regex = /(\[(?:[\w-]+)[^\\])(:(?:[\w-]+)\])/gm;
    return cssStringified.replace(regex, '$1\\$2');
}
function isCSSImportRule(rule) {
    return 'styleSheet' in rule;
}
function isCSSStyleRule(rule) {
    return 'selectorText' in rule;
}
class Mirror {
    constructor() {
        this.idNodeMap = new Map();
        this.nodeMetaMap = new WeakMap();
    }
    getId(n) {
        var _a;
        if (!n)
            return -1;
        const id = (_a = this.getMeta(n)) === null || _a === void 0 ? void 0 : _a.id;
        return id !== null && id !== void 0 ? id : -1;
    }
    getNode(id) {
        return this.idNodeMap.get(id) || null;
    }
    getIds() {
        return Array.from(this.idNodeMap.keys());
    }
    getMeta(n) {
        return this.nodeMetaMap.get(n) || null;
    }
    removeNodeFromMap(n) {
        const id = this.getId(n);
        this.idNodeMap.delete(id);
        if (n.childNodes) {
            n.childNodes.forEach((childNode) => this.removeNodeFromMap(childNode));
        }
    }
    has(id) {
        return this.idNodeMap.has(id);
    }
    hasNode(node) {
        return this.nodeMetaMap.has(node);
    }
    add(n, meta) {
        const id = meta.id;
        this.idNodeMap.set(id, n);
        this.nodeMetaMap.set(n, meta);
    }
    replace(id, n) {
        const oldNode = this.getNode(id);
        if (oldNode) {
            const meta = this.nodeMetaMap.get(oldNode);
            if (meta)
                this.nodeMetaMap.set(n, meta);
        }
        this.idNodeMap.set(id, n);
    }
    reset() {
        this.idNodeMap = new Map();
        this.nodeMetaMap = new WeakMap();
    }
}
function createMirror() {
    return new Mirror();
}
function maskInputValue({ element, maskInputOptions, tagName, type, value, maskInputFn, }) {
    let text = value || '';
    const actualType = type && toLowerCase(type);
    if (maskInputOptions[tagName.toLowerCase()] ||
        (actualType && maskInputOptions[actualType])) {
        if (maskInputFn) {
            text = maskInputFn(text, element);
        }
        else {
            text = '*'.repeat(text.length);
        }
    }
    return text;
}
function toLowerCase(str) {
    return str.toLowerCase();
}
const ORIGINAL_ATTRIBUTE_NAME = '__rrweb_original__';
function is2DCanvasBlank(canvas) {
    const ctx = canvas.getContext('2d');
    if (!ctx)
        return true;
    const chunkSize = 50;
    for (let x = 0; x < canvas.width; x += chunkSize) {
        for (let y = 0; y < canvas.height; y += chunkSize) {
            const getImageData = ctx.getImageData;
            const originalGetImageData = ORIGINAL_ATTRIBUTE_NAME in getImageData
                ? getImageData[ORIGINAL_ATTRIBUTE_NAME]
                : getImageData;
            const pixelBuffer = new Uint32Array(originalGetImageData.call(ctx, x, y, Math.min(chunkSize, canvas.width - x), Math.min(chunkSize, canvas.height - y)).data.buffer);
            if (pixelBuffer.some((pixel) => pixel !== 0))
                return false;
        }
    }
    return true;
}
function getInputType(element) {
    const type = element.type;
    return element.hasAttribute('data-rr-is-password')
        ? 'password'
        : type
            ?
                toLowerCase(type)
            : null;
}
function extractFileExtension(path, baseURL) {
    var _a;
    let url;
    try {
        url = new URL(path, baseURL !== null && baseURL !== void 0 ? baseURL : window.location.href);
    }
    catch (err) {
        return null;
    }
    const regex = /\.([0-9a-z]+)(?:$)/i;
    const match = url.pathname.match(regex);
    return (_a = match === null || match === void 0 ? void 0 : match[1]) !== null && _a !== void 0 ? _a : null;
}

let _id = 1;
const tagNameRegex = new RegExp('[^a-z0-9-_:]');
const IGNORED_NODE = -2;
function genId() {
    return _id++;
}
function getValidTagName(element) {
    if (element instanceof HTMLFormElement) {
        return 'form';
    }
    const processedTagName = toLowerCase(element.tagName);
    if (tagNameRegex.test(processedTagName)) {
        return 'div';
    }
    return processedTagName;
}
function extractOrigin(url) {
    let origin = '';
    if (url.indexOf('//') > -1) {
        origin = url.split('/').slice(0, 3).join('/');
    }
    else {
        origin = url.split('/')[0];
    }
    origin = origin.split('?')[0];
    return origin;
}
let canvasService;
let canvasCtx;
const URL_IN_CSS_REF = /url\((?:(')([^']*)'|(")(.*?)"|([^)]*))\)/gm;
const URL_PROTOCOL_MATCH = /^(?:[a-z+]+:)?\/\//i;
const URL_WWW_MATCH = /^www\..*/i;
const DATA_URI = /^(data:)([^,]*),(.*)/i;
function absoluteToStylesheet(cssText, href) {
    return (cssText || '').replace(URL_IN_CSS_REF, (origin, quote1, path1, quote2, path2, path3) => {
        const filePath = path1 || path2 || path3;
        const maybeQuote = quote1 || quote2 || '';
        if (!filePath) {
            return origin;
        }
        if (URL_PROTOCOL_MATCH.test(filePath) || URL_WWW_MATCH.test(filePath)) {
            return `url(${maybeQuote}${filePath}${maybeQuote})`;
        }
        if (DATA_URI.test(filePath)) {
            return `url(${maybeQuote}${filePath}${maybeQuote})`;
        }
        if (filePath[0] === '/') {
            return `url(${maybeQuote}${extractOrigin(href) + filePath}${maybeQuote})`;
        }
        const stack = href.split('/');
        const parts = filePath.split('/');
        stack.pop();
        for (const part of parts) {
            if (part === '.') {
                continue;
            }
            else if (part === '..') {
                stack.pop();
            }
            else {
                stack.push(part);
            }
        }
        return `url(${maybeQuote}${stack.join('/')}${maybeQuote})`;
    });
}
const SRCSET_NOT_SPACES = /^[^ \t\n\r\u000c]+/;
const SRCSET_COMMAS_OR_SPACES = /^[, \t\n\r\u000c]+/;
function getAbsoluteSrcsetString(doc, attributeValue) {
    if (attributeValue.trim() === '') {
        return attributeValue;
    }
    let pos = 0;
    function collectCharacters(regEx) {
        let chars;
        const match = regEx.exec(attributeValue.substring(pos));
        if (match) {
            chars = match[0];
            pos += chars.length;
            return chars;
        }
        return '';
    }
    const output = [];
    while (true) {
        collectCharacters(SRCSET_COMMAS_OR_SPACES);
        if (pos >= attributeValue.length) {
            break;
        }
        let url = collectCharacters(SRCSET_NOT_SPACES);
        if (url.slice(-1) === ',') {
            url = absoluteToDoc(doc, url.substring(0, url.length - 1));
            output.push(url);
        }
        else {
            let descriptorsStr = '';
            url = absoluteToDoc(doc, url);
            let inParens = false;
            while (true) {
                const c = attributeValue.charAt(pos);
                if (c === '') {
                    output.push((url + descriptorsStr).trim());
                    break;
                }
                else if (!inParens) {
                    if (c === ',') {
                        pos += 1;
                        output.push((url + descriptorsStr).trim());
                        break;
                    }
                    else if (c === '(') {
                        inParens = true;
                    }
                }
                else {
                    if (c === ')') {
                        inParens = false;
                    }
                }
                descriptorsStr += c;
                pos += 1;
            }
        }
    }
    return output.join(', ');
}
function absoluteToDoc(doc, attributeValue) {
    if (!attributeValue || attributeValue.trim() === '') {
        return attributeValue;
    }
    const a = doc.createElement('a');
    a.href = attributeValue;
    return a.href;
}
function isSVGElement(el) {
    return Boolean(el.tagName === 'svg' || el.ownerSVGElement);
}
function getHref() {
    const a = document.createElement('a');
    a.href = '';
    return a.href;
}
function transformAttribute(doc, tagName, name, value) {
    if (!value) {
        return value;
    }
    if (name === 'src' ||
        (name === 'href' && !(tagName === 'use' && value[0] === '#'))) {
        return absoluteToDoc(doc, value);
    }
    else if (name === 'xlink:href' && value[0] !== '#') {
        return absoluteToDoc(doc, value);
    }
    else if (name === 'background' &&
        (tagName === 'table' || tagName === 'td' || tagName === 'th')) {
        return absoluteToDoc(doc, value);
    }
    else if (name === 'srcset') {
        return getAbsoluteSrcsetString(doc, value);
    }
    else if (name === 'style') {
        return absoluteToStylesheet(value, getHref());
    }
    else if (tagName === 'object' && name === 'data') {
        return absoluteToDoc(doc, value);
    }
    return value;
}
function ignoreAttribute(tagName, name, _value) {
    return (tagName === 'video' || tagName === 'audio') && name === 'autoplay';
}
function _isBlockedElement(element, blockClass, blockSelector) {
    try {
        if (typeof blockClass === 'string') {
            if (element.classList.contains(blockClass)) {
                return true;
            }
        }
        else {
            for (let eIndex = element.classList.length; eIndex--;) {
                const className = element.classList[eIndex];
                if (blockClass.test(className)) {
                    return true;
                }
            }
        }
        if (blockSelector) {
            return element.matches(blockSelector);
        }
    }
    catch (e) {
    }
    return false;
}
function classMatchesRegex(node, regex, checkAncestors) {
    if (!node)
        return false;
    if (node.nodeType !== node.ELEMENT_NODE) {
        if (!checkAncestors)
            return false;
        return classMatchesRegex(node.parentNode, regex, checkAncestors);
    }
    for (let eIndex = node.classList.length; eIndex--;) {
        const className = node.classList[eIndex];
        if (regex.test(className)) {
            return true;
        }
    }
    if (!checkAncestors)
        return false;
    return classMatchesRegex(node.parentNode, regex, checkAncestors);
}
function needMaskingText(node, maskTextClass, maskTextSelector, checkAncestors) {
    try {
        const el = node.nodeType === node.ELEMENT_NODE
            ? node
            : node.parentElement;
        if (el === null)
            return false;
        if (typeof maskTextClass === 'string') {
            if (checkAncestors) {
                if (el.closest(`.${maskTextClass}`))
                    return true;
            }
            else {
                if (el.classList.contains(maskTextClass))
                    return true;
            }
        }
        else {
            if (classMatchesRegex(el, maskTextClass, checkAncestors))
                return true;
        }
        if (maskTextSelector) {
            if (checkAncestors) {
                if (el.closest(maskTextSelector))
                    return true;
            }
            else {
                if (el.matches(maskTextSelector))
                    return true;
            }
        }
    }
    catch (e) {
    }
    return false;
}
function onceIframeLoaded(iframeEl, listener, iframeLoadTimeout) {
    const win = iframeEl.contentWindow;
    if (!win) {
        return;
    }
    let fired = false;
    let readyState;
    try {
        readyState = win.document.readyState;
    }
    catch (error) {
        return;
    }
    if (readyState !== 'complete') {
        const timer = setTimeout(() => {
            if (!fired) {
                listener();
                fired = true;
            }
        }, iframeLoadTimeout);
        iframeEl.addEventListener('load', () => {
            clearTimeout(timer);
            fired = true;
            listener();
        });
        return;
    }
    const blankUrl = 'about:blank';
    if (win.location.href !== blankUrl ||
        iframeEl.src === blankUrl ||
        iframeEl.src === '') {
        setTimeout(listener, 0);
        return iframeEl.addEventListener('load', listener);
    }
    iframeEl.addEventListener('load', listener);
}
function onceStylesheetLoaded(link, listener, styleSheetLoadTimeout) {
    let fired = false;
    let styleSheetLoaded;
    try {
        styleSheetLoaded = link.sheet;
    }
    catch (error) {
        return;
    }
    if (styleSheetLoaded)
        return;
    const timer = setTimeout(() => {
        if (!fired) {
            listener();
            fired = true;
        }
    }, styleSheetLoadTimeout);
    link.addEventListener('load', () => {
        clearTimeout(timer);
        fired = true;
        listener();
    });
}
function serializeNode(n, options) {
    const { doc, mirror, blockClass, blockSelector, needsMask, inlineStylesheet, maskInputOptions = {}, maskTextFn, maskInputFn, dataURLOptions = {}, inlineImages, recordCanvas, keepIframeSrcFn, newlyAddedElement = false, } = options;
    const rootId = getRootId(doc, mirror);
    switch (n.nodeType) {
        case n.DOCUMENT_NODE:
            if (n.compatMode !== 'CSS1Compat') {
                return {
                    type: NodeType.Document,
                    childNodes: [],
                    compatMode: n.compatMode,
                };
            }
            else {
                return {
                    type: NodeType.Document,
                    childNodes: [],
                };
            }
        case n.DOCUMENT_TYPE_NODE:
            return {
                type: NodeType.DocumentType,
                name: n.name,
                publicId: n.publicId,
                systemId: n.systemId,
                rootId,
            };
        case n.ELEMENT_NODE:
            return serializeElementNode(n, {
                doc,
                blockClass,
                blockSelector,
                inlineStylesheet,
                maskInputOptions,
                maskInputFn,
                dataURLOptions,
                inlineImages,
                recordCanvas,
                keepIframeSrcFn,
                newlyAddedElement,
                rootId,
            });
        case n.TEXT_NODE:
            return serializeTextNode(n, {
                needsMask,
                maskTextFn,
                rootId,
            });
        case n.CDATA_SECTION_NODE:
            return {
                type: NodeType.CDATA,
                textContent: '',
                rootId,
            };
        case n.COMMENT_NODE:
            return {
                type: NodeType.Comment,
                textContent: n.textContent || '',
                rootId,
            };
        default:
            return false;
    }
}
function getRootId(doc, mirror) {
    if (!mirror.hasNode(doc))
        return undefined;
    const docId = mirror.getId(doc);
    return docId === 1 ? undefined : docId;
}
function serializeTextNode(n, options) {
    var _a;
    const { needsMask, maskTextFn, rootId } = options;
    const parentTagName = n.parentNode && n.parentNode.tagName;
    let textContent = n.textContent;
    const isStyle = parentTagName === 'STYLE' ? true : undefined;
    const isScript = parentTagName === 'SCRIPT' ? true : undefined;
    if (isStyle && textContent) {
        try {
            if (n.nextSibling || n.previousSibling) {
            }
            else if ((_a = n.parentNode.sheet) === null || _a === void 0 ? void 0 : _a.cssRules) {
                textContent = stringifyStylesheet(n.parentNode.sheet);
            }
        }
        catch (err) {
            console.warn(`Cannot get CSS styles from text's parentNode. Error: ${err}`, n);
        }
        textContent = absoluteToStylesheet(textContent, getHref());
    }
    if (isScript) {
        textContent = 'SCRIPT_PLACEHOLDER';
    }
    if (!isStyle && !isScript && textContent && needsMask) {
        textContent = maskTextFn
            ? maskTextFn(textContent, n.parentElement)
            : textContent.replace(/[\S]/g, '*');
    }
    return {
        type: NodeType.Text,
        textContent: textContent || '',
        isStyle,
        rootId,
    };
}
function serializeElementNode(n, options) {
    const { doc, blockClass, blockSelector, inlineStylesheet, maskInputOptions = {}, maskInputFn, dataURLOptions = {}, inlineImages, recordCanvas, keepIframeSrcFn, newlyAddedElement = false, rootId, } = options;
    const needBlock = _isBlockedElement(n, blockClass, blockSelector);
    const tagName = getValidTagName(n);
    let attributes = {};
    const len = n.attributes.length;
    for (let i = 0; i < len; i++) {
        const attr = n.attributes[i];
        if (!ignoreAttribute(tagName, attr.name, attr.value)) {
            attributes[attr.name] = transformAttribute(doc, tagName, toLowerCase(attr.name), attr.value);
        }
    }
    if (tagName === 'link' && inlineStylesheet) {
        const stylesheet = Array.from(doc.styleSheets).find((s) => {
            return s.href === n.href;
        });
        let cssText = null;
        if (stylesheet) {
            cssText = stringifyStylesheet(stylesheet);
        }
        if (cssText) {
            delete attributes.rel;
            delete attributes.href;
            attributes._cssText = absoluteToStylesheet(cssText, stylesheet.href);
        }
    }
    if (tagName === 'style' &&
        n.sheet &&
        !(n.innerText || n.textContent || '').trim().length) {
        const cssText = stringifyStylesheet(n.sheet);
        if (cssText) {
            attributes._cssText = absoluteToStylesheet(cssText, getHref());
        }
    }
    if (tagName === 'input' || tagName === 'textarea' || tagName === 'select') {
        const value = n.value;
        const checked = n.checked;
        if (attributes.type !== 'radio' &&
            attributes.type !== 'checkbox' &&
            attributes.type !== 'submit' &&
            attributes.type !== 'button' &&
            value) {
            attributes.value = maskInputValue({
                element: n,
                type: getInputType(n),
                tagName,
                value,
                maskInputOptions,
                maskInputFn,
            });
        }
        else if (checked) {
            attributes.checked = checked;
        }
    }
    if (tagName === 'option') {
        if (n.selected && !maskInputOptions['select']) {
            attributes.selected = true;
        }
        else {
            delete attributes.selected;
        }
    }
    if (tagName === 'canvas' && recordCanvas) {
        if (n.__context === '2d') {
            if (!is2DCanvasBlank(n)) {
                attributes.rr_dataURL = n.toDataURL(dataURLOptions.type, dataURLOptions.quality);
            }
        }
        else if (!('__context' in n)) {
            const canvasDataURL = n.toDataURL(dataURLOptions.type, dataURLOptions.quality);
            const blankCanvas = document.createElement('canvas');
            blankCanvas.width = n.width;
            blankCanvas.height = n.height;
            const blankCanvasDataURL = blankCanvas.toDataURL(dataURLOptions.type, dataURLOptions.quality);
            if (canvasDataURL !== blankCanvasDataURL) {
                attributes.rr_dataURL = canvasDataURL;
            }
        }
    }
    if (tagName === 'img' && inlineImages) {
        if (!canvasService) {
            canvasService = doc.createElement('canvas');
            canvasCtx = canvasService.getContext('2d');
        }
        const image = n;
        const oldValue = image.crossOrigin;
        image.crossOrigin = 'anonymous';
        const recordInlineImage = () => {
            image.removeEventListener('load', recordInlineImage);
            try {
                canvasService.width = image.naturalWidth;
                canvasService.height = image.naturalHeight;
                canvasCtx.drawImage(image, 0, 0);
                attributes.rr_dataURL = canvasService.toDataURL(dataURLOptions.type, dataURLOptions.quality);
            }
            catch (err) {
                console.warn(`Cannot inline img src=${image.currentSrc}! Error: ${err}`);
            }
            oldValue
                ? (attributes.crossOrigin = oldValue)
                : image.removeAttribute('crossorigin');
        };
        if (image.complete && image.naturalWidth !== 0)
            recordInlineImage();
        else
            image.addEventListener('load', recordInlineImage);
    }
    if (tagName === 'audio' || tagName === 'video') {
        const mediaAttributes = attributes;
        mediaAttributes.rr_mediaState = n.paused
            ? 'paused'
            : 'played';
        mediaAttributes.rr_mediaCurrentTime = n.currentTime;
        mediaAttributes.rr_mediaPlaybackRate = n.playbackRate;
        mediaAttributes.rr_mediaMuted = n.muted;
        mediaAttributes.rr_mediaLoop = n.loop;
        mediaAttributes.rr_mediaVolume = n.volume;
    }
    if (!newlyAddedElement) {
        if (n.scrollLeft) {
            attributes.rr_scrollLeft = n.scrollLeft;
        }
        if (n.scrollTop) {
            attributes.rr_scrollTop = n.scrollTop;
        }
    }
    if (needBlock) {
        const { width, height } = n.getBoundingClientRect();
        attributes = {
            class: attributes.class,
            rr_width: `${width}px`,
            rr_height: `${height}px`,
        };
    }
    if (tagName === 'iframe' && !keepIframeSrcFn(attributes.src)) {
        if (!n.contentDocument) {
            attributes.rr_src = attributes.src;
        }
        delete attributes.src;
    }
    let isCustomElement;
    try {
        if (customElements.get(tagName))
            isCustomElement = true;
    }
    catch (e) {
    }
    return {
        type: NodeType.Element,
        tagName,
        attributes,
        childNodes: [],
        isSVG: isSVGElement(n) || undefined,
        needBlock,
        rootId,
        isCustom: isCustomElement,
    };
}
function lowerIfExists(maybeAttr) {
    if (maybeAttr === undefined || maybeAttr === null) {
        return '';
    }
    else {
        return maybeAttr.toLowerCase();
    }
}
function slimDOMExcluded(sn, slimDOMOptions) {
    if (slimDOMOptions.comment && sn.type === NodeType.Comment) {
        return true;
    }
    else if (sn.type === NodeType.Element) {
        if (slimDOMOptions.script &&
            (sn.tagName === 'script' ||
                (sn.tagName === 'link' &&
                    (sn.attributes.rel === 'preload' ||
                        sn.attributes.rel === 'modulepreload') &&
                    sn.attributes.as === 'script') ||
                (sn.tagName === 'link' &&
                    sn.attributes.rel === 'prefetch' &&
                    typeof sn.attributes.href === 'string' &&
                    extractFileExtension(sn.attributes.href) === 'js'))) {
            return true;
        }
        else if (slimDOMOptions.headFavicon &&
            ((sn.tagName === 'link' && sn.attributes.rel === 'shortcut icon') ||
                (sn.tagName === 'meta' &&
                    (lowerIfExists(sn.attributes.name).match(/^msapplication-tile(image|color)$/) ||
                        lowerIfExists(sn.attributes.name) === 'application-name' ||
                        lowerIfExists(sn.attributes.rel) === 'icon' ||
                        lowerIfExists(sn.attributes.rel) === 'apple-touch-icon' ||
                        lowerIfExists(sn.attributes.rel) === 'shortcut icon')))) {
            return true;
        }
        else if (sn.tagName === 'meta') {
            if (slimDOMOptions.headMetaDescKeywords &&
                lowerIfExists(sn.attributes.name).match(/^description|keywords$/)) {
                return true;
            }
            else if (slimDOMOptions.headMetaSocial &&
                (lowerIfExists(sn.attributes.property).match(/^(og|twitter|fb):/) ||
                    lowerIfExists(sn.attributes.name).match(/^(og|twitter):/) ||
                    lowerIfExists(sn.attributes.name) === 'pinterest')) {
                return true;
            }
            else if (slimDOMOptions.headMetaRobots &&
                (lowerIfExists(sn.attributes.name) === 'robots' ||
                    lowerIfExists(sn.attributes.name) === 'googlebot' ||
                    lowerIfExists(sn.attributes.name) === 'bingbot')) {
                return true;
            }
            else if (slimDOMOptions.headMetaHttpEquiv &&
                sn.attributes['http-equiv'] !== undefined) {
                return true;
            }
            else if (slimDOMOptions.headMetaAuthorship &&
                (lowerIfExists(sn.attributes.name) === 'author' ||
                    lowerIfExists(sn.attributes.name) === 'generator' ||
                    lowerIfExists(sn.attributes.name) === 'framework' ||
                    lowerIfExists(sn.attributes.name) === 'publisher' ||
                    lowerIfExists(sn.attributes.name) === 'progid' ||
                    lowerIfExists(sn.attributes.property).match(/^article:/) ||
                    lowerIfExists(sn.attributes.property).match(/^product:/))) {
                return true;
            }
            else if (slimDOMOptions.headMetaVerification &&
                (lowerIfExists(sn.attributes.name) === 'google-site-verification' ||
                    lowerIfExists(sn.attributes.name) === 'yandex-verification' ||
                    lowerIfExists(sn.attributes.name) === 'csrf-token' ||
                    lowerIfExists(sn.attributes.name) === 'p:domain_verify' ||
                    lowerIfExists(sn.attributes.name) === 'verify-v1' ||
                    lowerIfExists(sn.attributes.name) === 'verification' ||
                    lowerIfExists(sn.attributes.name) === 'shopify-checkout-api-token')) {
                return true;
            }
        }
    }
    return false;
}
function serializeNodeWithId(n, options) {
    const { doc, mirror, blockClass, blockSelector, maskTextClass, maskTextSelector, skipChild = false, inlineStylesheet = true, maskInputOptions = {}, maskTextFn, maskInputFn, slimDOMOptions, dataURLOptions = {}, inlineImages = false, recordCanvas = false, onSerialize, onIframeLoad, iframeLoadTimeout = 5000, onStylesheetLoad, stylesheetLoadTimeout = 5000, keepIframeSrcFn = () => false, newlyAddedElement = false, } = options;
    let { needsMask } = options;
    let { preserveWhiteSpace = true } = options;
    if (!needsMask &&
        n.childNodes) {
        const checkAncestors = needsMask === undefined;
        needsMask = needMaskingText(n, maskTextClass, maskTextSelector, checkAncestors);
    }
    const _serializedNode = serializeNode(n, {
        doc,
        mirror,
        blockClass,
        blockSelector,
        needsMask,
        inlineStylesheet,
        maskInputOptions,
        maskTextFn,
        maskInputFn,
        dataURLOptions,
        inlineImages,
        recordCanvas,
        keepIframeSrcFn,
        newlyAddedElement,
    });
    if (!_serializedNode) {
        console.warn(n, 'not serialized');
        return null;
    }
    let id;
    if (mirror.hasNode(n)) {
        id = mirror.getId(n);
    }
    else if (slimDOMExcluded(_serializedNode, slimDOMOptions) ||
        (!preserveWhiteSpace &&
            _serializedNode.type === NodeType.Text &&
            !_serializedNode.isStyle &&
            !_serializedNode.textContent.replace(/^\s+|\s+$/gm, '').length)) {
        id = IGNORED_NODE;
    }
    else {
        id = genId();
    }
    const serializedNode = Object.assign(_serializedNode, { id });
    mirror.add(n, serializedNode);
    if (id === IGNORED_NODE) {
        return null;
    }
    if (onSerialize) {
        onSerialize(n);
    }
    let recordChild = !skipChild;
    if (serializedNode.type === NodeType.Element) {
        recordChild = recordChild && !serializedNode.needBlock;
        delete serializedNode.needBlock;
        const shadowRoot = n.shadowRoot;
        if (shadowRoot && isNativeShadowDom(shadowRoot))
            serializedNode.isShadowHost = true;
    }
    if ((serializedNode.type === NodeType.Document ||
        serializedNode.type === NodeType.Element) &&
        recordChild) {
        if (slimDOMOptions.headWhitespace &&
            serializedNode.type === NodeType.Element &&
            serializedNode.tagName === 'head') {
            preserveWhiteSpace = false;
        }
        const bypassOptions = {
            doc,
            mirror,
            blockClass,
            blockSelector,
            needsMask,
            maskTextClass,
            maskTextSelector,
            skipChild,
            inlineStylesheet,
            maskInputOptions,
            maskTextFn,
            maskInputFn,
            slimDOMOptions,
            dataURLOptions,
            inlineImages,
            recordCanvas,
            preserveWhiteSpace,
            onSerialize,
            onIframeLoad,
            iframeLoadTimeout,
            onStylesheetLoad,
            stylesheetLoadTimeout,
            keepIframeSrcFn,
        };
        if (serializedNode.type === NodeType.Element &&
            serializedNode.tagName === 'textarea' &&
            serializedNode.attributes.value !== undefined) ;
        else {
            for (const childN of Array.from(n.childNodes)) {
                const serializedChildNode = serializeNodeWithId(childN, bypassOptions);
                if (serializedChildNode) {
                    serializedNode.childNodes.push(serializedChildNode);
                }
            }
        }
        if (isElement(n) && n.shadowRoot) {
            for (const childN of Array.from(n.shadowRoot.childNodes)) {
                const serializedChildNode = serializeNodeWithId(childN, bypassOptions);
                if (serializedChildNode) {
                    isNativeShadowDom(n.shadowRoot) &&
                        (serializedChildNode.isShadow = true);
                    serializedNode.childNodes.push(serializedChildNode);
                }
            }
        }
    }
    if (n.parentNode &&
        isShadowRoot(n.parentNode) &&
        isNativeShadowDom(n.parentNode)) {
        serializedNode.isShadow = true;
    }
    if (serializedNode.type === NodeType.Element &&
        serializedNode.tagName === 'iframe') {
        onceIframeLoaded(n, () => {
            const iframeDoc = n.contentDocument;
            if (iframeDoc && onIframeLoad) {
                const serializedIframeNode = serializeNodeWithId(iframeDoc, {
                    doc: iframeDoc,
                    mirror,
                    blockClass,
                    blockSelector,
                    needsMask,
                    maskTextClass,
                    maskTextSelector,
                    skipChild: false,
                    inlineStylesheet,
                    maskInputOptions,
                    maskTextFn,
                    maskInputFn,
                    slimDOMOptions,
                    dataURLOptions,
                    inlineImages,
                    recordCanvas,
                    preserveWhiteSpace,
                    onSerialize,
                    onIframeLoad,
                    iframeLoadTimeout,
                    onStylesheetLoad,
                    stylesheetLoadTimeout,
                    keepIframeSrcFn,
                });
                if (serializedIframeNode) {
                    onIframeLoad(n, serializedIframeNode);
                }
            }
        }, iframeLoadTimeout);
    }
    if (serializedNode.type === NodeType.Element &&
        serializedNode.tagName === 'link' &&
        typeof serializedNode.attributes.rel === 'string' &&
        (serializedNode.attributes.rel === 'stylesheet' ||
            (serializedNode.attributes.rel === 'preload' &&
                typeof serializedNode.attributes.href === 'string' &&
                extractFileExtension(serializedNode.attributes.href) === 'css'))) {
        onceStylesheetLoaded(n, () => {
            if (onStylesheetLoad) {
                const serializedLinkNode = serializeNodeWithId(n, {
                    doc,
                    mirror,
                    blockClass,
                    blockSelector,
                    needsMask,
                    maskTextClass,
                    maskTextSelector,
                    skipChild: false,
                    inlineStylesheet,
                    maskInputOptions,
                    maskTextFn,
                    maskInputFn,
                    slimDOMOptions,
                    dataURLOptions,
                    inlineImages,
                    recordCanvas,
                    preserveWhiteSpace,
                    onSerialize,
                    onIframeLoad,
                    iframeLoadTimeout,
                    onStylesheetLoad,
                    stylesheetLoadTimeout,
                    keepIframeSrcFn,
                });
                if (serializedLinkNode) {
                    onStylesheetLoad(n, serializedLinkNode);
                }
            }
        }, stylesheetLoadTimeout);
    }
    return serializedNode;
}
function snapshot(n, options) {
    const { mirror = new Mirror(), blockClass = 'rr-block', blockSelector = null, maskTextClass = 'rr-mask', maskTextSelector = null, inlineStylesheet = true, inlineImages = false, recordCanvas = false, maskAllInputs = false, maskTextFn, maskInputFn, slimDOM = false, dataURLOptions, preserveWhiteSpace, onSerialize, onIframeLoad, iframeLoadTimeout, onStylesheetLoad, stylesheetLoadTimeout, keepIframeSrcFn = () => false, } = options || {};
    const maskInputOptions = maskAllInputs === true
        ? {
            color: true,
            date: true,
            'datetime-local': true,
            email: true,
            month: true,
            number: true,
            range: true,
            search: true,
            tel: true,
            text: true,
            time: true,
            url: true,
            week: true,
            textarea: true,
            select: true,
            password: true,
        }
        : maskAllInputs === false
            ? {
                password: true,
            }
            : maskAllInputs;
    const slimDOMOptions = slimDOM === true || slimDOM === 'all'
        ?
            {
                script: true,
                comment: true,
                headFavicon: true,
                headWhitespace: true,
                headMetaDescKeywords: slimDOM === 'all',
                headMetaSocial: true,
                headMetaRobots: true,
                headMetaHttpEquiv: true,
                headMetaAuthorship: true,
                headMetaVerification: true,
            }
        : slimDOM === false
            ? {}
            : slimDOM;
    return serializeNodeWithId(n, {
        doc: n,
        mirror,
        blockClass,
        blockSelector,
        maskTextClass,
        maskTextSelector,
        skipChild: false,
        inlineStylesheet,
        maskInputOptions,
        maskTextFn,
        maskInputFn,
        slimDOMOptions,
        dataURLOptions,
        inlineImages,
        recordCanvas,
        preserveWhiteSpace,
        onSerialize,
        onIframeLoad,
        iframeLoadTimeout,
        onStylesheetLoad,
        stylesheetLoadTimeout,
        keepIframeSrcFn,
        newlyAddedElement: false,
    });
}

function on(type, fn, target = document) {
    const options = { capture: true, passive: true };
    target.addEventListener(type, fn, options);
    return () => target.removeEventListener(type, fn, options);
}
const DEPARTED_MIRROR_ACCESS_WARNING = 'Please stop import mirror directly. Instead of that,' +
    '\r\n' +
    'now you can use replayer.getMirror() to access the mirror instance of a replayer,' +
    '\r\n' +
    'or you can use record.mirror to access the mirror instance during recording.';
let _mirror = {
    map: {},
    getId() {
        console.error(DEPARTED_MIRROR_ACCESS_WARNING);
        return -1;
    },
    getNode() {
        console.error(DEPARTED_MIRROR_ACCESS_WARNING);
        return null;
    },
    removeNodeFromMap() {
        console.error(DEPARTED_MIRROR_ACCESS_WARNING);
    },
    has() {
        console.error(DEPARTED_MIRROR_ACCESS_WARNING);
        return false;
    },
    reset() {
        console.error(DEPARTED_MIRROR_ACCESS_WARNING);
    },
};
if (typeof window !== 'undefined' && window.Proxy && window.Reflect) {
    _mirror = new Proxy(_mirror, {
        get(target, prop, receiver) {
            if (prop === 'map') {
                console.error(DEPARTED_MIRROR_ACCESS_WARNING);
            }
            return Reflect.get(target, prop, receiver);
        },
    });
}
function throttle(func, wait, options = {}) {
    let timeout = null;
    let previous = 0;
    return function (...args) {
        const now = Date.now();
        if (!previous && options.leading === false) {
            previous = now;
        }
        const remaining = wait - (now - previous);
        const context = this;
        if (remaining <= 0 || remaining > wait) {
            if (timeout) {
                clearTimeout(timeout);
                timeout = null;
            }
            previous = now;
            func.apply(context, args);
        }
        else if (!timeout && options.trailing !== false) {
            timeout = setTimeout(() => {
                previous = options.leading === false ? 0 : Date.now();
                timeout = null;
                func.apply(context, args);
            }, remaining);
        }
    };
}
function hookSetter(target, key, d, isRevoked, win = window) {
    const original = win.Object.getOwnPropertyDescriptor(target, key);
    win.Object.defineProperty(target, key, isRevoked
        ? d
        : {
            set(value) {
                setTimeout(() => {
                    d.set.call(this, value);
                }, 0);
                if (original && original.set) {
                    original.set.call(this, value);
                }
            },
        });
    return () => hookSetter(target, key, original || {}, true);
}
function patch(source, name, replacement) {
    try {
        if (!(name in source)) {
            return () => {
            };
        }
        const original = source[name];
        const wrapped = replacement(original);
        if (typeof wrapped === 'function') {
            wrapped.prototype = wrapped.prototype || {};
            Object.defineProperties(wrapped, {
                __rrweb_original__: {
                    enumerable: false,
                    value: original,
                },
            });
        }
        source[name] = wrapped;
        return () => {
            source[name] = original;
        };
    }
    catch (_a) {
        return () => {
        };
    }
}
let nowTimestamp = Date.now;
if (!(/[1-9][0-9]{12}/.test(Date.now().toString()))) {
    nowTimestamp = () => new Date().getTime();
}
function getWindowScroll(win) {
    var _a, _b, _c, _d, _e, _f;
    const doc = win.document;
    return {
        left: doc.scrollingElement
            ? doc.scrollingElement.scrollLeft
            : win.pageXOffset !== undefined
                ? win.pageXOffset
                : (doc === null || doc === void 0 ? void 0 : doc.documentElement.scrollLeft) ||
                    ((_b = (_a = doc === null || doc === void 0 ? void 0 : doc.body) === null || _a === void 0 ? void 0 : _a.parentElement) === null || _b === void 0 ? void 0 : _b.scrollLeft) ||
                    ((_c = doc === null || doc === void 0 ? void 0 : doc.body) === null || _c === void 0 ? void 0 : _c.scrollLeft) ||
                    0,
        top: doc.scrollingElement
            ? doc.scrollingElement.scrollTop
            : win.pageYOffset !== undefined
                ? win.pageYOffset
                : (doc === null || doc === void 0 ? void 0 : doc.documentElement.scrollTop) ||
                    ((_e = (_d = doc === null || doc === void 0 ? void 0 : doc.body) === null || _d === void 0 ? void 0 : _d.parentElement) === null || _e === void 0 ? void 0 : _e.scrollTop) ||
                    ((_f = doc === null || doc === void 0 ? void 0 : doc.body) === null || _f === void 0 ? void 0 : _f.scrollTop) ||
                    0,
    };
}
function getWindowHeight() {
    return (window.innerHeight ||
        (document.documentElement && document.documentElement.clientHeight) ||
        (document.body && document.body.clientHeight));
}
function getWindowWidth() {
    return (window.innerWidth ||
        (document.documentElement && document.documentElement.clientWidth) ||
        (document.body && document.body.clientWidth));
}
function closestElementOfNode(node) {
    if (!node) {
        return null;
    }
    const el = node.nodeType === node.ELEMENT_NODE
        ? node
        : node.parentElement;
    return el;
}
function isBlocked(node, blockClass, blockSelector, checkAncestors) {
    if (!node) {
        return false;
    }
    const el = closestElementOfNode(node);
    if (!el) {
        return false;
    }
    try {
        if (typeof blockClass === 'string') {
            if (el.classList.contains(blockClass))
                return true;
            if (checkAncestors && el.closest('.' + blockClass) !== null)
                return true;
        }
        else {
            if (classMatchesRegex(el, blockClass, checkAncestors))
                return true;
        }
    }
    catch (e) {
    }
    if (blockSelector) {
        if (el.matches(blockSelector))
            return true;
        if (checkAncestors && el.closest(blockSelector) !== null)
            return true;
    }
    return false;
}
function isSerialized(n, mirror) {
    return mirror.getId(n) !== -1;
}
function isIgnored(n, mirror) {
    return mirror.getId(n) === IGNORED_NODE;
}
function isAncestorRemoved(target, mirror) {
    if (isShadowRoot(target)) {
        return false;
    }
    const id = mirror.getId(target);
    if (!mirror.has(id)) {
        return true;
    }
    if (target.parentNode &&
        target.parentNode.nodeType === target.DOCUMENT_NODE) {
        return false;
    }
    if (!target.parentNode) {
        return true;
    }
    return isAncestorRemoved(target.parentNode, mirror);
}
function legacy_isTouchEvent(event) {
    return Boolean(event.changedTouches);
}
function polyfill(win = window) {
    if ('NodeList' in win && !win.NodeList.prototype.forEach) {
        win.NodeList.prototype.forEach = Array.prototype
            .forEach;
    }
    if ('DOMTokenList' in win && !win.DOMTokenList.prototype.forEach) {
        win.DOMTokenList.prototype.forEach = Array.prototype
            .forEach;
    }
    if (!Node.prototype.contains) {
        Node.prototype.contains = (...args) => {
            let node = args[0];
            if (!(0 in args)) {
                throw new TypeError('1 argument is required');
            }
            do {
                if (this === node) {
                    return true;
                }
            } while ((node = node && node.parentNode));
            return false;
        };
    }
}
function isSerializedIframe(n, mirror) {
    return Boolean(n.nodeName === 'IFRAME' && mirror.getMeta(n));
}
function isSerializedStylesheet(n, mirror) {
    return Boolean(n.nodeName === 'LINK' &&
        n.nodeType === n.ELEMENT_NODE &&
        n.getAttribute &&
        n.getAttribute('rel') === 'stylesheet' &&
        mirror.getMeta(n));
}
function hasShadowRoot(n) {
    return Boolean(n === null || n === void 0 ? void 0 : n.shadowRoot);
}
class StyleSheetMirror {
    constructor() {
        this.id = 1;
        this.styleIDMap = new WeakMap();
        this.idStyleMap = new Map();
    }
    getId(stylesheet) {
        var _a;
        return (_a = this.styleIDMap.get(stylesheet)) !== null && _a !== void 0 ? _a : -1;
    }
    has(stylesheet) {
        return this.styleIDMap.has(stylesheet);
    }
    add(stylesheet, id) {
        if (this.has(stylesheet))
            return this.getId(stylesheet);
        let newId;
        if (id === undefined) {
            newId = this.id++;
        }
        else
            newId = id;
        this.styleIDMap.set(stylesheet, newId);
        this.idStyleMap.set(newId, stylesheet);
        return newId;
    }
    getStyle(id) {
        return this.idStyleMap.get(id) || null;
    }
    reset() {
        this.styleIDMap = new WeakMap();
        this.idStyleMap = new Map();
        this.id = 1;
    }
    generateId() {
        return this.id++;
    }
}
function getShadowHost(n) {
    var _a, _b;
    let shadowHost = null;
    if (((_b = (_a = n.getRootNode) === null || _a === void 0 ? void 0 : _a.call(n)) === null || _b === void 0 ? void 0 : _b.nodeType) === Node.DOCUMENT_FRAGMENT_NODE &&
        n.getRootNode().host)
        shadowHost = n.getRootNode().host;
    return shadowHost;
}
function getRootShadowHost(n) {
    let rootShadowHost = n;
    let shadowHost;
    while ((shadowHost = getShadowHost(rootShadowHost)))
        rootShadowHost = shadowHost;
    return rootShadowHost;
}
function shadowHostInDom(n) {
    const doc = n.ownerDocument;
    if (!doc)
        return false;
    const shadowHost = getRootShadowHost(n);
    return doc.contains(shadowHost);
}
function inDom(n) {
    const doc = n.ownerDocument;
    if (!doc)
        return false;
    return doc.contains(n) || shadowHostInDom(n);
}

var EventType$1 = /* @__PURE__ */ ((EventType2) => {
  EventType2[EventType2["DomContentLoaded"] = 0] = "DomContentLoaded";
  EventType2[EventType2["Load"] = 1] = "Load";
  EventType2[EventType2["FullSnapshot"] = 2] = "FullSnapshot";
  EventType2[EventType2["IncrementalSnapshot"] = 3] = "IncrementalSnapshot";
  EventType2[EventType2["Meta"] = 4] = "Meta";
  EventType2[EventType2["Custom"] = 5] = "Custom";
  EventType2[EventType2["Plugin"] = 6] = "Plugin";
  return EventType2;
})(EventType$1 || {});
var IncrementalSource$1 = /* @__PURE__ */ ((IncrementalSource2) => {
  IncrementalSource2[IncrementalSource2["Mutation"] = 0] = "Mutation";
  IncrementalSource2[IncrementalSource2["MouseMove"] = 1] = "MouseMove";
  IncrementalSource2[IncrementalSource2["MouseInteraction"] = 2] = "MouseInteraction";
  IncrementalSource2[IncrementalSource2["Scroll"] = 3] = "Scroll";
  IncrementalSource2[IncrementalSource2["ViewportResize"] = 4] = "ViewportResize";
  IncrementalSource2[IncrementalSource2["Input"] = 5] = "Input";
  IncrementalSource2[IncrementalSource2["TouchMove"] = 6] = "TouchMove";
  IncrementalSource2[IncrementalSource2["MediaInteraction"] = 7] = "MediaInteraction";
  IncrementalSource2[IncrementalSource2["StyleSheetRule"] = 8] = "StyleSheetRule";
  IncrementalSource2[IncrementalSource2["CanvasMutation"] = 9] = "CanvasMutation";
  IncrementalSource2[IncrementalSource2["Font"] = 10] = "Font";
  IncrementalSource2[IncrementalSource2["Log"] = 11] = "Log";
  IncrementalSource2[IncrementalSource2["Drag"] = 12] = "Drag";
  IncrementalSource2[IncrementalSource2["StyleDeclaration"] = 13] = "StyleDeclaration";
  IncrementalSource2[IncrementalSource2["Selection"] = 14] = "Selection";
  IncrementalSource2[IncrementalSource2["AdoptedStyleSheet"] = 15] = "AdoptedStyleSheet";
  IncrementalSource2[IncrementalSource2["CustomElement"] = 16] = "CustomElement";
  return IncrementalSource2;
})(IncrementalSource$1 || {});
var MouseInteractions = /* @__PURE__ */ ((MouseInteractions2) => {
  MouseInteractions2[MouseInteractions2["MouseUp"] = 0] = "MouseUp";
  MouseInteractions2[MouseInteractions2["MouseDown"] = 1] = "MouseDown";
  MouseInteractions2[MouseInteractions2["Click"] = 2] = "Click";
  MouseInteractions2[MouseInteractions2["ContextMenu"] = 3] = "ContextMenu";
  MouseInteractions2[MouseInteractions2["DblClick"] = 4] = "DblClick";
  MouseInteractions2[MouseInteractions2["Focus"] = 5] = "Focus";
  MouseInteractions2[MouseInteractions2["Blur"] = 6] = "Blur";
  MouseInteractions2[MouseInteractions2["TouchStart"] = 7] = "TouchStart";
  MouseInteractions2[MouseInteractions2["TouchMove_Departed"] = 8] = "TouchMove_Departed";
  MouseInteractions2[MouseInteractions2["TouchEnd"] = 9] = "TouchEnd";
  MouseInteractions2[MouseInteractions2["TouchCancel"] = 10] = "TouchCancel";
  return MouseInteractions2;
})(MouseInteractions || {});
var PointerTypes = /* @__PURE__ */ ((PointerTypes2) => {
  PointerTypes2[PointerTypes2["Mouse"] = 0] = "Mouse";
  PointerTypes2[PointerTypes2["Pen"] = 1] = "Pen";
  PointerTypes2[PointerTypes2["Touch"] = 2] = "Touch";
  return PointerTypes2;
})(PointerTypes || {});
var CanvasContext = /* @__PURE__ */ ((CanvasContext2) => {
  CanvasContext2[CanvasContext2["2D"] = 0] = "2D";
  CanvasContext2[CanvasContext2["WebGL"] = 1] = "WebGL";
  CanvasContext2[CanvasContext2["WebGL2"] = 2] = "WebGL2";
  return CanvasContext2;
})(CanvasContext || {});

function isNodeInLinkedList(n) {
    return '__ln' in n;
}
class DoubleLinkedList {
    constructor() {
        this.length = 0;
        this.head = null;
        this.tail = null;
    }
    get(position) {
        if (position >= this.length) {
            throw new Error('Position outside of list range');
        }
        let current = this.head;
        for (let index = 0; index < position; index++) {
            current = (current === null || current === void 0 ? void 0 : current.next) || null;
        }
        return current;
    }
    addNode(n) {
        const node = {
            value: n,
            previous: null,
            next: null,
        };
        n.__ln = node;
        if (n.previousSibling && isNodeInLinkedList(n.previousSibling)) {
            const current = n.previousSibling.__ln.next;
            node.next = current;
            node.previous = n.previousSibling.__ln;
            n.previousSibling.__ln.next = node;
            if (current) {
                current.previous = node;
            }
        }
        else if (n.nextSibling &&
            isNodeInLinkedList(n.nextSibling) &&
            n.nextSibling.__ln.previous) {
            const current = n.nextSibling.__ln.previous;
            node.previous = current;
            node.next = n.nextSibling.__ln;
            n.nextSibling.__ln.previous = node;
            if (current) {
                current.next = node;
            }
        }
        else {
            if (this.head) {
                this.head.previous = node;
            }
            node.next = this.head;
            this.head = node;
        }
        if (node.next === null) {
            this.tail = node;
        }
        this.length++;
    }
    removeNode(n) {
        const current = n.__ln;
        if (!this.head) {
            return;
        }
        if (!current.previous) {
            this.head = current.next;
            if (this.head) {
                this.head.previous = null;
            }
            else {
                this.tail = null;
            }
        }
        else {
            current.previous.next = current.next;
            if (current.next) {
                current.next.previous = current.previous;
            }
            else {
                this.tail = current.previous;
            }
        }
        if (n.__ln) {
            delete n.__ln;
        }
        this.length--;
    }
}
const moveKey = (id, parentId) => `${id}@${parentId}`;
class MutationBuffer {
    constructor() {
        this.frozen = false;
        this.locked = false;
        this.texts = [];
        this.attributes = [];
        this.attributeMap = new WeakMap();
        this.removes = [];
        this.mapRemoves = [];
        this.movedMap = {};
        this.addedSet = new Set();
        this.movedSet = new Set();
        this.droppedSet = new Set();
        this.processMutations = (mutations) => {
            mutations.forEach(this.processMutation);
            this.emit();
        };
        this.emit = () => {
            if (this.frozen || this.locked) {
                return;
            }
            const adds = [];
            const addedIds = new Set();
            const addList = new DoubleLinkedList();
            const getNextId = (n) => {
                let ns = n;
                let nextId = IGNORED_NODE;
                while (nextId === IGNORED_NODE) {
                    ns = ns && ns.nextSibling;
                    nextId = ns && this.mirror.getId(ns);
                }
                return nextId;
            };
            const pushAdd = (n) => {
                if (!n.parentNode ||
                    !inDom(n) ||
                    n.parentNode.tagName === 'TEXTAREA') {
                    return;
                }
                const parentId = isShadowRoot(n.parentNode)
                    ? this.mirror.getId(getShadowHost(n))
                    : this.mirror.getId(n.parentNode);
                const nextId = getNextId(n);
                if (parentId === -1 || nextId === -1) {
                    return addList.addNode(n);
                }
                const sn = serializeNodeWithId(n, {
                    doc: this.doc,
                    mirror: this.mirror,
                    blockClass: this.blockClass,
                    blockSelector: this.blockSelector,
                    maskTextClass: this.maskTextClass,
                    maskTextSelector: this.maskTextSelector,
                    skipChild: true,
                    newlyAddedElement: true,
                    inlineStylesheet: this.inlineStylesheet,
                    maskInputOptions: this.maskInputOptions,
                    maskTextFn: this.maskTextFn,
                    maskInputFn: this.maskInputFn,
                    slimDOMOptions: this.slimDOMOptions,
                    dataURLOptions: this.dataURLOptions,
                    recordCanvas: this.recordCanvas,
                    inlineImages: this.inlineImages,
                    onSerialize: (currentN) => {
                        if (isSerializedIframe(currentN, this.mirror)) {
                            this.iframeManager.addIframe(currentN);
                        }
                        if (isSerializedStylesheet(currentN, this.mirror)) {
                            this.stylesheetManager.trackLinkElement(currentN);
                        }
                        if (hasShadowRoot(n)) {
                            this.shadowDomManager.addShadowRoot(n.shadowRoot, this.doc);
                        }
                    },
                    onIframeLoad: (iframe, childSn) => {
                        this.iframeManager.attachIframe(iframe, childSn);
                        this.shadowDomManager.observeAttachShadow(iframe);
                    },
                    onStylesheetLoad: (link, childSn) => {
                        this.stylesheetManager.attachLinkElement(link, childSn);
                    },
                });
                if (sn) {
                    adds.push({
                        parentId,
                        nextId,
                        node: sn,
                    });
                    addedIds.add(sn.id);
                }
            };
            while (this.mapRemoves.length) {
                this.mirror.removeNodeFromMap(this.mapRemoves.shift());
            }
            for (const n of this.movedSet) {
                if (isParentRemoved(this.removes, n, this.mirror) &&
                    !this.movedSet.has(n.parentNode)) {
                    continue;
                }
                pushAdd(n);
            }
            for (const n of this.addedSet) {
                if (!isAncestorInSet(this.droppedSet, n) &&
                    !isParentRemoved(this.removes, n, this.mirror)) {
                    pushAdd(n);
                }
                else if (isAncestorInSet(this.movedSet, n)) {
                    pushAdd(n);
                }
                else {
                    this.droppedSet.add(n);
                }
            }
            let candidate = null;
            while (addList.length) {
                let node = null;
                if (candidate) {
                    const parentId = this.mirror.getId(candidate.value.parentNode);
                    const nextId = getNextId(candidate.value);
                    if (parentId !== -1 && nextId !== -1) {
                        node = candidate;
                    }
                }
                if (!node) {
                    let tailNode = addList.tail;
                    while (tailNode) {
                        const _node = tailNode;
                        tailNode = tailNode.previous;
                        if (_node) {
                            const parentId = this.mirror.getId(_node.value.parentNode);
                            const nextId = getNextId(_node.value);
                            if (nextId === -1)
                                continue;
                            else if (parentId !== -1) {
                                node = _node;
                                break;
                            }
                            else {
                                const unhandledNode = _node.value;
                                if (unhandledNode.parentNode &&
                                    unhandledNode.parentNode.nodeType ===
                                        Node.DOCUMENT_FRAGMENT_NODE) {
                                    const shadowHost = unhandledNode.parentNode
                                        .host;
                                    const parentId = this.mirror.getId(shadowHost);
                                    if (parentId !== -1) {
                                        node = _node;
                                        break;
                                    }
                                }
                            }
                        }
                    }
                }
                if (!node) {
                    while (addList.head) {
                        addList.removeNode(addList.head.value);
                    }
                    break;
                }
                candidate = node.previous;
                addList.removeNode(node.value);
                pushAdd(node.value);
            }
            const payload = {
                texts: this.texts
                    .map((text) => {
                    const n = text.node;
                    if (n.parentNode &&
                        n.parentNode.tagName === 'TEXTAREA') {
                        this.genTextAreaValueMutation(n.parentNode);
                    }
                    return {
                        id: this.mirror.getId(n),
                        value: text.value,
                    };
                })
                    .filter((text) => !addedIds.has(text.id))
                    .filter((text) => this.mirror.has(text.id)),
                attributes: this.attributes
                    .map((attribute) => {
                    const { attributes } = attribute;
                    if (typeof attributes.style === 'string') {
                        const diffAsStr = JSON.stringify(attribute.styleDiff);
                        const unchangedAsStr = JSON.stringify(attribute._unchangedStyles);
                        if (diffAsStr.length < attributes.style.length) {
                            if ((diffAsStr + unchangedAsStr).split('var(').length ===
                                attributes.style.split('var(').length) {
                                attributes.style = attribute.styleDiff;
                            }
                        }
                    }
                    return {
                        id: this.mirror.getId(attribute.node),
                        attributes: attributes,
                    };
                })
                    .filter((attribute) => !addedIds.has(attribute.id))
                    .filter((attribute) => this.mirror.has(attribute.id)),
                removes: this.removes,
                adds,
            };
            if (!payload.texts.length &&
                !payload.attributes.length &&
                !payload.removes.length &&
                !payload.adds.length) {
                return;
            }
            this.texts = [];
            this.attributes = [];
            this.attributeMap = new WeakMap();
            this.removes = [];
            this.addedSet = new Set();
            this.movedSet = new Set();
            this.droppedSet = new Set();
            this.movedMap = {};
            this.mutationCb(payload);
        };
        this.genTextAreaValueMutation = (textarea) => {
            let item = this.attributeMap.get(textarea);
            if (!item) {
                item = {
                    node: textarea,
                    attributes: {},
                    styleDiff: {},
                    _unchangedStyles: {},
                };
                this.attributes.push(item);
                this.attributeMap.set(textarea, item);
            }
            item.attributes.value = Array.from(textarea.childNodes, (cn) => cn.textContent || '').join('');
        };
        this.processMutation = (m) => {
            if (isIgnored(m.target, this.mirror)) {
                return;
            }
            switch (m.type) {
                case 'characterData': {
                    const value = m.target.textContent;
                    if (!isBlocked(m.target, this.blockClass, this.blockSelector, false) &&
                        value !== m.oldValue) {
                        this.texts.push({
                            value: needMaskingText(m.target, this.maskTextClass, this.maskTextSelector, true) && value
                                ? this.maskTextFn
                                    ? this.maskTextFn(value, closestElementOfNode(m.target))
                                    : value.replace(/[\S]/g, '*')
                                : value,
                            node: m.target,
                        });
                    }
                    break;
                }
                case 'attributes': {
                    const target = m.target;
                    let attributeName = m.attributeName;
                    let value = m.target.getAttribute(attributeName);
                    if (attributeName === 'value') {
                        const type = getInputType(target);
                        value = maskInputValue({
                            element: target,
                            maskInputOptions: this.maskInputOptions,
                            tagName: target.tagName,
                            type,
                            value,
                            maskInputFn: this.maskInputFn,
                        });
                    }
                    if (isBlocked(m.target, this.blockClass, this.blockSelector, false) ||
                        value === m.oldValue) {
                        return;
                    }
                    let item = this.attributeMap.get(m.target);
                    if (target.tagName === 'IFRAME' &&
                        attributeName === 'src' &&
                        !this.keepIframeSrcFn(value)) {
                        if (!target.contentDocument) {
                            attributeName = 'rr_src';
                        }
                        else {
                            return;
                        }
                    }
                    if (!item) {
                        item = {
                            node: m.target,
                            attributes: {},
                            styleDiff: {},
                            _unchangedStyles: {},
                        };
                        this.attributes.push(item);
                        this.attributeMap.set(m.target, item);
                    }
                    if (attributeName === 'type' &&
                        target.tagName === 'INPUT' &&
                        (m.oldValue || '').toLowerCase() === 'password') {
                        target.setAttribute('data-rr-is-password', 'true');
                    }
                    if (!ignoreAttribute(target.tagName, attributeName)) {
                        item.attributes[attributeName] = transformAttribute(this.doc, toLowerCase(target.tagName), toLowerCase(attributeName), value);
                        if (attributeName === 'style') {
                            if (!this.unattachedDoc) {
                                try {
                                    this.unattachedDoc =
                                        document.implementation.createHTMLDocument();
                                }
                                catch (e) {
                                    this.unattachedDoc = this.doc;
                                }
                            }
                            const old = this.unattachedDoc.createElement('span');
                            if (m.oldValue) {
                                old.setAttribute('style', m.oldValue);
                            }
                            for (const pname of Array.from(target.style)) {
                                const newValue = target.style.getPropertyValue(pname);
                                const newPriority = target.style.getPropertyPriority(pname);
                                if (newValue !== old.style.getPropertyValue(pname) ||
                                    newPriority !== old.style.getPropertyPriority(pname)) {
                                    if (newPriority === '') {
                                        item.styleDiff[pname] = newValue;
                                    }
                                    else {
                                        item.styleDiff[pname] = [newValue, newPriority];
                                    }
                                }
                                else {
                                    item._unchangedStyles[pname] = [newValue, newPriority];
                                }
                            }
                            for (const pname of Array.from(old.style)) {
                                if (target.style.getPropertyValue(pname) === '') {
                                    item.styleDiff[pname] = false;
                                }
                            }
                        }
                    }
                    break;
                }
                case 'childList': {
                    if (isBlocked(m.target, this.blockClass, this.blockSelector, true))
                        return;
                    if (m.target.tagName === 'TEXTAREA') {
                        this.genTextAreaValueMutation(m.target);
                        return;
                    }
                    m.addedNodes.forEach((n) => this.genAdds(n, m.target));
                    m.removedNodes.forEach((n) => {
                        const nodeId = this.mirror.getId(n);
                        const parentId = isShadowRoot(m.target)
                            ? this.mirror.getId(m.target.host)
                            : this.mirror.getId(m.target);
                        if (isBlocked(m.target, this.blockClass, this.blockSelector, false) ||
                            isIgnored(n, this.mirror) ||
                            !isSerialized(n, this.mirror)) {
                            return;
                        }
                        if (this.addedSet.has(n)) {
                            deepDelete(this.addedSet, n);
                            this.droppedSet.add(n);
                        }
                        else if (this.addedSet.has(m.target) && nodeId === -1) ;
                        else if (isAncestorRemoved(m.target, this.mirror)) ;
                        else if (this.movedSet.has(n) &&
                            this.movedMap[moveKey(nodeId, parentId)]) {
                            deepDelete(this.movedSet, n);
                        }
                        else {
                            this.removes.push({
                                parentId,
                                id: nodeId,
                                isShadow: isShadowRoot(m.target) && isNativeShadowDom(m.target)
                                    ? true
                                    : undefined,
                            });
                        }
                        this.mapRemoves.push(n);
                    });
                    break;
                }
            }
        };
        this.genAdds = (n, target) => {
            if (this.processedNodeManager.inOtherBuffer(n, this))
                return;
            if (this.addedSet.has(n) || this.movedSet.has(n))
                return;
            if (this.mirror.hasNode(n)) {
                if (isIgnored(n, this.mirror)) {
                    return;
                }
                this.movedSet.add(n);
                let targetId = null;
                if (target && this.mirror.hasNode(target)) {
                    targetId = this.mirror.getId(target);
                }
                if (targetId && targetId !== -1) {
                    this.movedMap[moveKey(this.mirror.getId(n), targetId)] = true;
                }
            }
            else {
                this.addedSet.add(n);
                this.droppedSet.delete(n);
            }
            if (!isBlocked(n, this.blockClass, this.blockSelector, false)) {
                n.childNodes.forEach((childN) => this.genAdds(childN));
                if (hasShadowRoot(n)) {
                    n.shadowRoot.childNodes.forEach((childN) => {
                        this.processedNodeManager.add(childN, this);
                        this.genAdds(childN, n);
                    });
                }
            }
        };
    }
    init(options) {
        [
            'mutationCb',
            'blockClass',
            'blockSelector',
            'maskTextClass',
            'maskTextSelector',
            'inlineStylesheet',
            'maskInputOptions',
            'maskTextFn',
            'maskInputFn',
            'keepIframeSrcFn',
            'recordCanvas',
            'inlineImages',
            'slimDOMOptions',
            'dataURLOptions',
            'doc',
            'mirror',
            'iframeManager',
            'stylesheetManager',
            'shadowDomManager',
            'canvasManager',
            'processedNodeManager',
        ].forEach((key) => {
            this[key] = options[key];
        });
    }
    freeze() {
        this.frozen = true;
        this.canvasManager.freeze();
    }
    unfreeze() {
        this.frozen = false;
        this.canvasManager.unfreeze();
        this.emit();
    }
    isFrozen() {
        return this.frozen;
    }
    lock() {
        this.locked = true;
        this.canvasManager.lock();
    }
    unlock() {
        this.locked = false;
        this.canvasManager.unlock();
        this.emit();
    }
    reset() {
        this.shadowDomManager.reset();
        this.canvasManager.reset();
    }
}
function deepDelete(addsSet, n) {
    addsSet.delete(n);
    n.childNodes.forEach((childN) => deepDelete(addsSet, childN));
}
function isParentRemoved(removes, n, mirror) {
    if (removes.length === 0)
        return false;
    return _isParentRemoved(removes, n, mirror);
}
function _isParentRemoved(removes, n, mirror) {
    const { parentNode } = n;
    if (!parentNode) {
        return false;
    }
    const parentId = mirror.getId(parentNode);
    if (removes.some((r) => r.id === parentId)) {
        return true;
    }
    return _isParentRemoved(removes, parentNode, mirror);
}
function isAncestorInSet(set, n) {
    if (set.size === 0)
        return false;
    return _isAncestorInSet(set, n);
}
function _isAncestorInSet(set, n) {
    const { parentNode } = n;
    if (!parentNode) {
        return false;
    }
    if (set.has(parentNode)) {
        return true;
    }
    return _isAncestorInSet(set, parentNode);
}

let errorHandler;
function registerErrorHandler(handler) {
    errorHandler = handler;
}
function unregisterErrorHandler() {
    errorHandler = undefined;
}
const callbackWrapper = (cb) => {
    if (!errorHandler) {
        return cb;
    }
    const rrwebWrapped = ((...rest) => {
        try {
            return cb(...rest);
        }
        catch (error) {
            if (errorHandler && errorHandler(error) === true) {
                return;
            }
            throw error;
        }
    });
    return rrwebWrapped;
};

const mutationBuffers = [];
function getEventTarget(event) {
    try {
        if ('composedPath' in event) {
            const path = event.composedPath();
            if (path.length) {
                return path[0];
            }
        }
        else if ('path' in event && event.path.length) {
            return event.path[0];
        }
    }
    catch (_a) {
    }
    return event && event.target;
}
function initMutationObserver(options, rootEl) {
    var _a, _b;
    const mutationBuffer = new MutationBuffer();
    mutationBuffers.push(mutationBuffer);
    mutationBuffer.init(options);
    let mutationObserverCtor = window.MutationObserver ||
        window.__rrMutationObserver;
    const angularZoneSymbol = (_b = (_a = window === null || window === void 0 ? void 0 : window.Zone) === null || _a === void 0 ? void 0 : _a.__symbol__) === null || _b === void 0 ? void 0 : _b.call(_a, 'MutationObserver');
    if (angularZoneSymbol &&
        window[angularZoneSymbol]) {
        mutationObserverCtor = window[angularZoneSymbol];
    }
    const observer = new mutationObserverCtor(callbackWrapper(mutationBuffer.processMutations.bind(mutationBuffer)));
    observer.observe(rootEl, {
        attributes: true,
        attributeOldValue: true,
        characterData: true,
        characterDataOldValue: true,
        childList: true,
        subtree: true,
    });
    return observer;
}
function initMoveObserver({ mousemoveCb, sampling, doc, mirror, }) {
    if (sampling.mousemove === false) {
        return () => {
        };
    }
    const threshold = typeof sampling.mousemove === 'number' ? sampling.mousemove : 50;
    const callbackThreshold = typeof sampling.mousemoveCallback === 'number'
        ? sampling.mousemoveCallback
        : 500;
    let positions = [];
    let timeBaseline;
    const wrappedCb = throttle(callbackWrapper((source) => {
        const totalOffset = Date.now() - timeBaseline;
        mousemoveCb(positions.map((p) => {
            p.timeOffset -= totalOffset;
            return p;
        }), source);
        positions = [];
        timeBaseline = null;
    }), callbackThreshold);
    const updatePosition = callbackWrapper(throttle(callbackWrapper((evt) => {
        const target = getEventTarget(evt);
        const { clientX, clientY } = legacy_isTouchEvent(evt)
            ? evt.changedTouches[0]
            : evt;
        if (!timeBaseline) {
            timeBaseline = nowTimestamp();
        }
        positions.push({
            x: clientX,
            y: clientY,
            id: mirror.getId(target),
            timeOffset: nowTimestamp() - timeBaseline,
        });
        wrappedCb(typeof DragEvent !== 'undefined' && evt instanceof DragEvent
            ? IncrementalSource$1.Drag
            : evt instanceof MouseEvent
                ? IncrementalSource$1.MouseMove
                : IncrementalSource$1.TouchMove);
    }), threshold, {
        trailing: false,
    }));
    const handlers = [
        on('mousemove', updatePosition, doc),
        on('touchmove', updatePosition, doc),
        on('drag', updatePosition, doc),
    ];
    return callbackWrapper(() => {
        handlers.forEach((h) => h());
    });
}
function initMouseInteractionObserver({ mouseInteractionCb, doc, mirror, blockClass, blockSelector, sampling, }) {
    if (sampling.mouseInteraction === false) {
        return () => {
        };
    }
    const disableMap = sampling.mouseInteraction === true ||
        sampling.mouseInteraction === undefined
        ? {}
        : sampling.mouseInteraction;
    const handlers = [];
    let currentPointerType = null;
    const getHandler = (eventKey) => {
        return (event) => {
            const target = getEventTarget(event);
            if (isBlocked(target, blockClass, blockSelector, true)) {
                return;
            }
            let pointerType = null;
            let thisEventKey = eventKey;
            if ('pointerType' in event) {
                switch (event.pointerType) {
                    case 'mouse':
                        pointerType = PointerTypes.Mouse;
                        break;
                    case 'touch':
                        pointerType = PointerTypes.Touch;
                        break;
                    case 'pen':
                        pointerType = PointerTypes.Pen;
                        break;
                }
                if (pointerType === PointerTypes.Touch) {
                    if (MouseInteractions[eventKey] === MouseInteractions.MouseDown) {
                        thisEventKey = 'TouchStart';
                    }
                    else if (MouseInteractions[eventKey] === MouseInteractions.MouseUp) {
                        thisEventKey = 'TouchEnd';
                    }
                }
                else if (pointerType === PointerTypes.Pen) ;
            }
            else if (legacy_isTouchEvent(event)) {
                pointerType = PointerTypes.Touch;
            }
            if (pointerType !== null) {
                currentPointerType = pointerType;
                if ((thisEventKey.startsWith('Touch') &&
                    pointerType === PointerTypes.Touch) ||
                    (thisEventKey.startsWith('Mouse') &&
                        pointerType === PointerTypes.Mouse)) {
                    pointerType = null;
                }
            }
            else if (MouseInteractions[eventKey] === MouseInteractions.Click) {
                pointerType = currentPointerType;
                currentPointerType = null;
            }
            const e = legacy_isTouchEvent(event) ? event.changedTouches[0] : event;
            if (!e) {
                return;
            }
            const id = mirror.getId(target);
            const { clientX, clientY } = e;
            callbackWrapper(mouseInteractionCb)(Object.assign({ type: MouseInteractions[thisEventKey], id, x: clientX, y: clientY }, (pointerType !== null && { pointerType })));
        };
    };
    Object.keys(MouseInteractions)
        .filter((key) => Number.isNaN(Number(key)) &&
        !key.endsWith('_Departed') &&
        disableMap[key] !== false)
        .forEach((eventKey) => {
        let eventName = toLowerCase(eventKey);
        const handler = getHandler(eventKey);
        if (window.PointerEvent) {
            switch (MouseInteractions[eventKey]) {
                case MouseInteractions.MouseDown:
                case MouseInteractions.MouseUp:
                    eventName = eventName.replace('mouse', 'pointer');
                    break;
                case MouseInteractions.TouchStart:
                case MouseInteractions.TouchEnd:
                    return;
            }
        }
        handlers.push(on(eventName, handler, doc));
    });
    return callbackWrapper(() => {
        handlers.forEach((h) => h());
    });
}
function initScrollObserver({ scrollCb, doc, mirror, blockClass, blockSelector, sampling, }) {
    const updatePosition = callbackWrapper(throttle(callbackWrapper((evt) => {
        const target = getEventTarget(evt);
        if (!target ||
            isBlocked(target, blockClass, blockSelector, true)) {
            return;
        }
        const id = mirror.getId(target);
        if (target === doc && doc.defaultView) {
            const scrollLeftTop = getWindowScroll(doc.defaultView);
            scrollCb({
                id,
                x: scrollLeftTop.left,
                y: scrollLeftTop.top,
            });
        }
        else {
            scrollCb({
                id,
                x: target.scrollLeft,
                y: target.scrollTop,
            });
        }
    }), sampling.scroll || 100));
    return on('scroll', updatePosition, doc);
}
function initViewportResizeObserver({ viewportResizeCb }, { win }) {
    let lastH = -1;
    let lastW = -1;
    const updateDimension = callbackWrapper(throttle(callbackWrapper(() => {
        const height = getWindowHeight();
        const width = getWindowWidth();
        if (lastH !== height || lastW !== width) {
            viewportResizeCb({
                width: Number(width),
                height: Number(height),
            });
            lastH = height;
            lastW = width;
        }
    }), 200));
    return on('resize', updateDimension, win);
}
const INPUT_TAGS = ['INPUT', 'TEXTAREA', 'SELECT'];
const lastInputValueMap = new WeakMap();
function initInputObserver({ inputCb, doc, mirror, blockClass, blockSelector, ignoreClass, ignoreSelector, maskInputOptions, maskInputFn, sampling, userTriggeredOnInput, }) {
    function eventHandler(event) {
        let target = getEventTarget(event);
        const userTriggered = event.isTrusted;
        const tagName = target && target.tagName;
        if (target && tagName === 'OPTION') {
            target = target.parentElement;
        }
        if (!target ||
            !tagName ||
            INPUT_TAGS.indexOf(tagName) < 0 ||
            isBlocked(target, blockClass, blockSelector, true)) {
            return;
        }
        if (target.classList.contains(ignoreClass) ||
            (ignoreSelector && target.matches(ignoreSelector))) {
            return;
        }
        let text = target.value;
        let isChecked = false;
        const type = getInputType(target) || '';
        if (type === 'radio' || type === 'checkbox') {
            isChecked = target.checked;
        }
        else if (maskInputOptions[tagName.toLowerCase()] ||
            maskInputOptions[type]) {
            text = maskInputValue({
                element: target,
                maskInputOptions,
                tagName,
                type,
                value: text,
                maskInputFn,
            });
        }
        cbWithDedup(target, userTriggeredOnInput
            ? { text, isChecked, userTriggered }
            : { text, isChecked });
        const name = target.name;
        if (type === 'radio' && name && isChecked) {
            doc
                .querySelectorAll(`input[type="radio"][name="${name}"]`)
                .forEach((el) => {
                if (el !== target) {
                    const text = el.value;
                    cbWithDedup(el, userTriggeredOnInput
                        ? { text, isChecked: !isChecked, userTriggered: false }
                        : { text, isChecked: !isChecked });
                }
            });
        }
    }
    function cbWithDedup(target, v) {
        const lastInputValue = lastInputValueMap.get(target);
        if (!lastInputValue ||
            lastInputValue.text !== v.text ||
            lastInputValue.isChecked !== v.isChecked) {
            lastInputValueMap.set(target, v);
            const id = mirror.getId(target);
            callbackWrapper(inputCb)(Object.assign(Object.assign({}, v), { id }));
        }
    }
    const events = sampling.input === 'last' ? ['change'] : ['input', 'change'];
    const handlers = events.map((eventName) => on(eventName, callbackWrapper(eventHandler), doc));
    const currentWindow = doc.defaultView;
    if (!currentWindow) {
        return () => {
            handlers.forEach((h) => h());
        };
    }
    const propertyDescriptor = currentWindow.Object.getOwnPropertyDescriptor(currentWindow.HTMLInputElement.prototype, 'value');
    const hookProperties = [
        [currentWindow.HTMLInputElement.prototype, 'value'],
        [currentWindow.HTMLInputElement.prototype, 'checked'],
        [currentWindow.HTMLSelectElement.prototype, 'value'],
        [currentWindow.HTMLTextAreaElement.prototype, 'value'],
        [currentWindow.HTMLSelectElement.prototype, 'selectedIndex'],
        [currentWindow.HTMLOptionElement.prototype, 'selected'],
    ];
    if (propertyDescriptor && propertyDescriptor.set) {
        handlers.push(...hookProperties.map((p) => hookSetter(p[0], p[1], {
            set() {
                callbackWrapper(eventHandler)({
                    target: this,
                    isTrusted: false,
                });
            },
        }, false, currentWindow)));
    }
    return callbackWrapper(() => {
        handlers.forEach((h) => h());
    });
}
function getNestedCSSRulePositions(rule) {
    const positions = [];
    function recurse(childRule, pos) {
        if ((hasNestedCSSRule('CSSGroupingRule') &&
            childRule.parentRule instanceof CSSGroupingRule) ||
            (hasNestedCSSRule('CSSMediaRule') &&
                childRule.parentRule instanceof CSSMediaRule) ||
            (hasNestedCSSRule('CSSSupportsRule') &&
                childRule.parentRule instanceof CSSSupportsRule) ||
            (hasNestedCSSRule('CSSConditionRule') &&
                childRule.parentRule instanceof CSSConditionRule)) {
            const rules = Array.from(childRule.parentRule.cssRules);
            const index = rules.indexOf(childRule);
            pos.unshift(index);
        }
        else if (childRule.parentStyleSheet) {
            const rules = Array.from(childRule.parentStyleSheet.cssRules);
            const index = rules.indexOf(childRule);
            pos.unshift(index);
        }
        return pos;
    }
    return recurse(rule, positions);
}
function getIdAndStyleId(sheet, mirror, styleMirror) {
    let id, styleId;
    if (!sheet)
        return {};
    if (sheet.ownerNode)
        id = mirror.getId(sheet.ownerNode);
    else
        styleId = styleMirror.getId(sheet);
    return {
        styleId,
        id,
    };
}
function initStyleSheetObserver({ styleSheetRuleCb, mirror, stylesheetManager }, { win }) {
    if (!win.CSSStyleSheet || !win.CSSStyleSheet.prototype) {
        return () => {
        };
    }
    const insertRule = win.CSSStyleSheet.prototype.insertRule;
    win.CSSStyleSheet.prototype.insertRule = new Proxy(insertRule, {
        apply: callbackWrapper((target, thisArg, argumentsList) => {
            const [rule, index] = argumentsList;
            const { id, styleId } = getIdAndStyleId(thisArg, mirror, stylesheetManager.styleMirror);
            if ((id && id !== -1) || (styleId && styleId !== -1)) {
                styleSheetRuleCb({
                    id,
                    styleId,
                    adds: [{ rule, index }],
                });
            }
            return target.apply(thisArg, argumentsList);
        }),
    });
    const deleteRule = win.CSSStyleSheet.prototype.deleteRule;
    win.CSSStyleSheet.prototype.deleteRule = new Proxy(deleteRule, {
        apply: callbackWrapper((target, thisArg, argumentsList) => {
            const [index] = argumentsList;
            const { id, styleId } = getIdAndStyleId(thisArg, mirror, stylesheetManager.styleMirror);
            if ((id && id !== -1) || (styleId && styleId !== -1)) {
                styleSheetRuleCb({
                    id,
                    styleId,
                    removes: [{ index }],
                });
            }
            return target.apply(thisArg, argumentsList);
        }),
    });
    let replace;
    if (win.CSSStyleSheet.prototype.replace) {
        replace = win.CSSStyleSheet.prototype.replace;
        win.CSSStyleSheet.prototype.replace = new Proxy(replace, {
            apply: callbackWrapper((target, thisArg, argumentsList) => {
                const [text] = argumentsList;
                const { id, styleId } = getIdAndStyleId(thisArg, mirror, stylesheetManager.styleMirror);
                if ((id && id !== -1) || (styleId && styleId !== -1)) {
                    styleSheetRuleCb({
                        id,
                        styleId,
                        replace: text,
                    });
                }
                return target.apply(thisArg, argumentsList);
            }),
        });
    }
    let replaceSync;
    if (win.CSSStyleSheet.prototype.replaceSync) {
        replaceSync = win.CSSStyleSheet.prototype.replaceSync;
        win.CSSStyleSheet.prototype.replaceSync = new Proxy(replaceSync, {
            apply: callbackWrapper((target, thisArg, argumentsList) => {
                const [text] = argumentsList;
                const { id, styleId } = getIdAndStyleId(thisArg, mirror, stylesheetManager.styleMirror);
                if ((id && id !== -1) || (styleId && styleId !== -1)) {
                    styleSheetRuleCb({
                        id,
                        styleId,
                        replaceSync: text,
                    });
                }
                return target.apply(thisArg, argumentsList);
            }),
        });
    }
    const supportedNestedCSSRuleTypes = {};
    if (canMonkeyPatchNestedCSSRule('CSSGroupingRule')) {
        supportedNestedCSSRuleTypes.CSSGroupingRule = win.CSSGroupingRule;
    }
    else {
        if (canMonkeyPatchNestedCSSRule('CSSMediaRule')) {
            supportedNestedCSSRuleTypes.CSSMediaRule = win.CSSMediaRule;
        }
        if (canMonkeyPatchNestedCSSRule('CSSConditionRule')) {
            supportedNestedCSSRuleTypes.CSSConditionRule = win.CSSConditionRule;
        }
        if (canMonkeyPatchNestedCSSRule('CSSSupportsRule')) {
            supportedNestedCSSRuleTypes.CSSSupportsRule = win.CSSSupportsRule;
        }
    }
    const unmodifiedFunctions = {};
    Object.entries(supportedNestedCSSRuleTypes).forEach(([typeKey, type]) => {
        unmodifiedFunctions[typeKey] = {
            insertRule: type.prototype.insertRule,
            deleteRule: type.prototype.deleteRule,
        };
        type.prototype.insertRule = new Proxy(unmodifiedFunctions[typeKey].insertRule, {
            apply: callbackWrapper((target, thisArg, argumentsList) => {
                const [rule, index] = argumentsList;
                const { id, styleId } = getIdAndStyleId(thisArg.parentStyleSheet, mirror, stylesheetManager.styleMirror);
                if ((id && id !== -1) || (styleId && styleId !== -1)) {
                    styleSheetRuleCb({
                        id,
                        styleId,
                        adds: [
                            {
                                rule,
                                index: [
                                    ...getNestedCSSRulePositions(thisArg),
                                    index || 0,
                                ],
                            },
                        ],
                    });
                }
                return target.apply(thisArg, argumentsList);
            }),
        });
        type.prototype.deleteRule = new Proxy(unmodifiedFunctions[typeKey].deleteRule, {
            apply: callbackWrapper((target, thisArg, argumentsList) => {
                const [index] = argumentsList;
                const { id, styleId } = getIdAndStyleId(thisArg.parentStyleSheet, mirror, stylesheetManager.styleMirror);
                if ((id && id !== -1) || (styleId && styleId !== -1)) {
                    styleSheetRuleCb({
                        id,
                        styleId,
                        removes: [
                            { index: [...getNestedCSSRulePositions(thisArg), index] },
                        ],
                    });
                }
                return target.apply(thisArg, argumentsList);
            }),
        });
    });
    return callbackWrapper(() => {
        win.CSSStyleSheet.prototype.insertRule = insertRule;
        win.CSSStyleSheet.prototype.deleteRule = deleteRule;
        replace && (win.CSSStyleSheet.prototype.replace = replace);
        replaceSync && (win.CSSStyleSheet.prototype.replaceSync = replaceSync);
        Object.entries(supportedNestedCSSRuleTypes).forEach(([typeKey, type]) => {
            type.prototype.insertRule = unmodifiedFunctions[typeKey].insertRule;
            type.prototype.deleteRule = unmodifiedFunctions[typeKey].deleteRule;
        });
    });
}
function initAdoptedStyleSheetObserver({ mirror, stylesheetManager, }, host) {
    var _a, _b, _c;
    let hostId = null;
    if (host.nodeName === '#document')
        hostId = mirror.getId(host);
    else
        hostId = mirror.getId(host.host);
    const patchTarget = host.nodeName === '#document'
        ? (_a = host.defaultView) === null || _a === void 0 ? void 0 : _a.Document
        : (_c = (_b = host.ownerDocument) === null || _b === void 0 ? void 0 : _b.defaultView) === null || _c === void 0 ? void 0 : _c.ShadowRoot;
    const originalPropertyDescriptor = (patchTarget === null || patchTarget === void 0 ? void 0 : patchTarget.prototype)
        ? Object.getOwnPropertyDescriptor(patchTarget === null || patchTarget === void 0 ? void 0 : patchTarget.prototype, 'adoptedStyleSheets')
        : undefined;
    if (hostId === null ||
        hostId === -1 ||
        !patchTarget ||
        !originalPropertyDescriptor)
        return () => {
        };
    Object.defineProperty(host, 'adoptedStyleSheets', {
        configurable: originalPropertyDescriptor.configurable,
        enumerable: originalPropertyDescriptor.enumerable,
        get() {
            var _a;
            return (_a = originalPropertyDescriptor.get) === null || _a === void 0 ? void 0 : _a.call(this);
        },
        set(sheets) {
            var _a;
            const result = (_a = originalPropertyDescriptor.set) === null || _a === void 0 ? void 0 : _a.call(this, sheets);
            if (hostId !== null && hostId !== -1) {
                try {
                    stylesheetManager.adoptStyleSheets(sheets, hostId);
                }
                catch (e) {
                }
            }
            return result;
        },
    });
    return callbackWrapper(() => {
        Object.defineProperty(host, 'adoptedStyleSheets', {
            configurable: originalPropertyDescriptor.configurable,
            enumerable: originalPropertyDescriptor.enumerable,
            get: originalPropertyDescriptor.get,
            set: originalPropertyDescriptor.set,
        });
    });
}
function initStyleDeclarationObserver({ styleDeclarationCb, mirror, ignoreCSSAttributes, stylesheetManager, }, { win }) {
    const setProperty = win.CSSStyleDeclaration.prototype.setProperty;
    win.CSSStyleDeclaration.prototype.setProperty = new Proxy(setProperty, {
        apply: callbackWrapper((target, thisArg, argumentsList) => {
            var _a;
            const [property, value, priority] = argumentsList;
            if (ignoreCSSAttributes.has(property)) {
                return setProperty.apply(thisArg, [property, value, priority]);
            }
            const { id, styleId } = getIdAndStyleId((_a = thisArg.parentRule) === null || _a === void 0 ? void 0 : _a.parentStyleSheet, mirror, stylesheetManager.styleMirror);
            if ((id && id !== -1) || (styleId && styleId !== -1)) {
                styleDeclarationCb({
                    id,
                    styleId,
                    set: {
                        property,
                        value,
                        priority,
                    },
                    index: getNestedCSSRulePositions(thisArg.parentRule),
                });
            }
            return target.apply(thisArg, argumentsList);
        }),
    });
    const removeProperty = win.CSSStyleDeclaration.prototype.removeProperty;
    win.CSSStyleDeclaration.prototype.removeProperty = new Proxy(removeProperty, {
        apply: callbackWrapper((target, thisArg, argumentsList) => {
            var _a;
            const [property] = argumentsList;
            if (ignoreCSSAttributes.has(property)) {
                return removeProperty.apply(thisArg, [property]);
            }
            const { id, styleId } = getIdAndStyleId((_a = thisArg.parentRule) === null || _a === void 0 ? void 0 : _a.parentStyleSheet, mirror, stylesheetManager.styleMirror);
            if ((id && id !== -1) || (styleId && styleId !== -1)) {
                styleDeclarationCb({
                    id,
                    styleId,
                    remove: {
                        property,
                    },
                    index: getNestedCSSRulePositions(thisArg.parentRule),
                });
            }
            return target.apply(thisArg, argumentsList);
        }),
    });
    return callbackWrapper(() => {
        win.CSSStyleDeclaration.prototype.setProperty = setProperty;
        win.CSSStyleDeclaration.prototype.removeProperty = removeProperty;
    });
}
function initMediaInteractionObserver({ mediaInteractionCb, blockClass, blockSelector, mirror, sampling, doc, }) {
    const handler = callbackWrapper((type) => throttle(callbackWrapper((event) => {
        const target = getEventTarget(event);
        if (!target ||
            isBlocked(target, blockClass, blockSelector, true)) {
            return;
        }
        const { currentTime, volume, muted, playbackRate, loop } = target;
        mediaInteractionCb({
            type,
            id: mirror.getId(target),
            currentTime,
            volume,
            muted,
            playbackRate,
            loop,
        });
    }), sampling.media || 500));
    const handlers = [
        on('play', handler(0), doc),
        on('pause', handler(1), doc),
        on('seeked', handler(2), doc),
        on('volumechange', handler(3), doc),
        on('ratechange', handler(4), doc),
    ];
    return callbackWrapper(() => {
        handlers.forEach((h) => h());
    });
}
function initFontObserver({ fontCb, doc }) {
    const win = doc.defaultView;
    if (!win) {
        return () => {
        };
    }
    const handlers = [];
    const fontMap = new WeakMap();
    const originalFontFace = win.FontFace;
    win.FontFace = function FontFace(family, source, descriptors) {
        const fontFace = new originalFontFace(family, source, descriptors);
        fontMap.set(fontFace, {
            family,
            buffer: typeof source !== 'string',
            descriptors,
            fontSource: typeof source === 'string'
                ? source
                : JSON.stringify(Array.from(new Uint8Array(source))),
        });
        return fontFace;
    };
    const restoreHandler = patch(doc.fonts, 'add', function (original) {
        return function (fontFace) {
            setTimeout(callbackWrapper(() => {
                const p = fontMap.get(fontFace);
                if (p) {
                    fontCb(p);
                    fontMap.delete(fontFace);
                }
            }), 0);
            return original.apply(this, [fontFace]);
        };
    });
    handlers.push(() => {
        win.FontFace = originalFontFace;
    });
    handlers.push(restoreHandler);
    return callbackWrapper(() => {
        handlers.forEach((h) => h());
    });
}
function initSelectionObserver(param) {
    const { doc, mirror, blockClass, blockSelector, selectionCb } = param;
    let collapsed = true;
    const updateSelection = callbackWrapper(() => {
        const selection = doc.getSelection();
        if (!selection || (collapsed && (selection === null || selection === void 0 ? void 0 : selection.isCollapsed)))
            return;
        collapsed = selection.isCollapsed || false;
        const ranges = [];
        const count = selection.rangeCount || 0;
        for (let i = 0; i < count; i++) {
            const range = selection.getRangeAt(i);
            const { startContainer, startOffset, endContainer, endOffset } = range;
            const blocked = isBlocked(startContainer, blockClass, blockSelector, true) ||
                isBlocked(endContainer, blockClass, blockSelector, true);
            if (blocked)
                continue;
            ranges.push({
                start: mirror.getId(startContainer),
                startOffset,
                end: mirror.getId(endContainer),
                endOffset,
            });
        }
        selectionCb({ ranges });
    });
    updateSelection();
    return on('selectionchange', updateSelection);
}
function initCustomElementObserver({ doc, customElementCb, }) {
    const win = doc.defaultView;
    if (!win || !win.customElements)
        return () => { };
    const restoreHandler = patch(win.customElements, 'define', function (original) {
        return function (name, constructor, options) {
            try {
                customElementCb({
                    define: {
                        name,
                    },
                });
            }
            catch (e) {
                console.warn(`Custom element callback failed for ${name}`);
            }
            return original.apply(this, [name, constructor, options]);
        };
    });
    return restoreHandler;
}
function mergeHooks(o, hooks) {
    const { mutationCb, mousemoveCb, mouseInteractionCb, scrollCb, viewportResizeCb, inputCb, mediaInteractionCb, styleSheetRuleCb, styleDeclarationCb, canvasMutationCb, fontCb, selectionCb, customElementCb, } = o;
    o.mutationCb = (...p) => {
        if (hooks.mutation) {
            hooks.mutation(...p);
        }
        mutationCb(...p);
    };
    o.mousemoveCb = (...p) => {
        if (hooks.mousemove) {
            hooks.mousemove(...p);
        }
        mousemoveCb(...p);
    };
    o.mouseInteractionCb = (...p) => {
        if (hooks.mouseInteraction) {
            hooks.mouseInteraction(...p);
        }
        mouseInteractionCb(...p);
    };
    o.scrollCb = (...p) => {
        if (hooks.scroll) {
            hooks.scroll(...p);
        }
        scrollCb(...p);
    };
    o.viewportResizeCb = (...p) => {
        if (hooks.viewportResize) {
            hooks.viewportResize(...p);
        }
        viewportResizeCb(...p);
    };
    o.inputCb = (...p) => {
        if (hooks.input) {
            hooks.input(...p);
        }
        inputCb(...p);
    };
    o.mediaInteractionCb = (...p) => {
        if (hooks.mediaInteaction) {
            hooks.mediaInteaction(...p);
        }
        mediaInteractionCb(...p);
    };
    o.styleSheetRuleCb = (...p) => {
        if (hooks.styleSheetRule) {
            hooks.styleSheetRule(...p);
        }
        styleSheetRuleCb(...p);
    };
    o.styleDeclarationCb = (...p) => {
        if (hooks.styleDeclaration) {
            hooks.styleDeclaration(...p);
        }
        styleDeclarationCb(...p);
    };
    o.canvasMutationCb = (...p) => {
        if (hooks.canvasMutation) {
            hooks.canvasMutation(...p);
        }
        canvasMutationCb(...p);
    };
    o.fontCb = (...p) => {
        if (hooks.font) {
            hooks.font(...p);
        }
        fontCb(...p);
    };
    o.selectionCb = (...p) => {
        if (hooks.selection) {
            hooks.selection(...p);
        }
        selectionCb(...p);
    };
    o.customElementCb = (...c) => {
        if (hooks.customElement) {
            hooks.customElement(...c);
        }
        customElementCb(...c);
    };
}
function initObservers(o, hooks = {}) {
    const currentWindow = o.doc.defaultView;
    if (!currentWindow) {
        return () => {
        };
    }
    mergeHooks(o, hooks);
    let mutationObserver;
    if (o.recordDOM) {
        mutationObserver = initMutationObserver(o, o.doc);
    }
    const mousemoveHandler = initMoveObserver(o);
    const mouseInteractionHandler = initMouseInteractionObserver(o);
    const scrollHandler = initScrollObserver(o);
    const viewportResizeHandler = initViewportResizeObserver(o, {
        win: currentWindow,
    });
    const inputHandler = initInputObserver(o);
    const mediaInteractionHandler = initMediaInteractionObserver(o);
    let styleSheetObserver = () => { };
    let adoptedStyleSheetObserver = () => { };
    let styleDeclarationObserver = () => { };
    let fontObserver = () => { };
    if (o.recordDOM) {
        styleSheetObserver = initStyleSheetObserver(o, { win: currentWindow });
        adoptedStyleSheetObserver = initAdoptedStyleSheetObserver(o, o.doc);
        styleDeclarationObserver = initStyleDeclarationObserver(o, {
            win: currentWindow,
        });
        if (o.collectFonts) {
            fontObserver = initFontObserver(o);
        }
    }
    const selectionObserver = initSelectionObserver(o);
    const customElementObserver = initCustomElementObserver(o);
    const pluginHandlers = [];
    for (const plugin of o.plugins) {
        pluginHandlers.push(plugin.observer(plugin.callback, currentWindow, plugin.options));
    }
    return callbackWrapper(() => {
        mutationBuffers.forEach((b) => b.reset());
        mutationObserver === null || mutationObserver === void 0 ? void 0 : mutationObserver.disconnect();
        mousemoveHandler();
        mouseInteractionHandler();
        scrollHandler();
        viewportResizeHandler();
        inputHandler();
        mediaInteractionHandler();
        styleSheetObserver();
        adoptedStyleSheetObserver();
        styleDeclarationObserver();
        fontObserver();
        selectionObserver();
        customElementObserver();
        pluginHandlers.forEach((h) => h());
    });
}
function hasNestedCSSRule(prop) {
    return typeof window[prop] !== 'undefined';
}
function canMonkeyPatchNestedCSSRule(prop) {
    return Boolean(typeof window[prop] !== 'undefined' &&
        window[prop].prototype &&
        'insertRule' in window[prop].prototype &&
        'deleteRule' in window[prop].prototype);
}

class CrossOriginIframeMirror {
    constructor(generateIdFn) {
        this.generateIdFn = generateIdFn;
        this.iframeIdToRemoteIdMap = new WeakMap();
        this.iframeRemoteIdToIdMap = new WeakMap();
    }
    getId(iframe, remoteId, idToRemoteMap, remoteToIdMap) {
        const idToRemoteIdMap = idToRemoteMap || this.getIdToRemoteIdMap(iframe);
        const remoteIdToIdMap = remoteToIdMap || this.getRemoteIdToIdMap(iframe);
        let id = idToRemoteIdMap.get(remoteId);
        if (!id) {
            id = this.generateIdFn();
            idToRemoteIdMap.set(remoteId, id);
            remoteIdToIdMap.set(id, remoteId);
        }
        return id;
    }
    getIds(iframe, remoteId) {
        const idToRemoteIdMap = this.getIdToRemoteIdMap(iframe);
        const remoteIdToIdMap = this.getRemoteIdToIdMap(iframe);
        return remoteId.map((id) => this.getId(iframe, id, idToRemoteIdMap, remoteIdToIdMap));
    }
    getRemoteId(iframe, id, map) {
        const remoteIdToIdMap = map || this.getRemoteIdToIdMap(iframe);
        if (typeof id !== 'number')
            return id;
        const remoteId = remoteIdToIdMap.get(id);
        if (!remoteId)
            return -1;
        return remoteId;
    }
    getRemoteIds(iframe, ids) {
        const remoteIdToIdMap = this.getRemoteIdToIdMap(iframe);
        return ids.map((id) => this.getRemoteId(iframe, id, remoteIdToIdMap));
    }
    reset(iframe) {
        if (!iframe) {
            this.iframeIdToRemoteIdMap = new WeakMap();
            this.iframeRemoteIdToIdMap = new WeakMap();
            return;
        }
        this.iframeIdToRemoteIdMap.delete(iframe);
        this.iframeRemoteIdToIdMap.delete(iframe);
    }
    getIdToRemoteIdMap(iframe) {
        let idToRemoteIdMap = this.iframeIdToRemoteIdMap.get(iframe);
        if (!idToRemoteIdMap) {
            idToRemoteIdMap = new Map();
            this.iframeIdToRemoteIdMap.set(iframe, idToRemoteIdMap);
        }
        return idToRemoteIdMap;
    }
    getRemoteIdToIdMap(iframe) {
        let remoteIdToIdMap = this.iframeRemoteIdToIdMap.get(iframe);
        if (!remoteIdToIdMap) {
            remoteIdToIdMap = new Map();
            this.iframeRemoteIdToIdMap.set(iframe, remoteIdToIdMap);
        }
        return remoteIdToIdMap;
    }
}

class IframeManager {
    constructor(options) {
        this.iframes = new WeakMap();
        this.crossOriginIframeMap = new WeakMap();
        this.crossOriginIframeMirror = new CrossOriginIframeMirror(genId);
        this.crossOriginIframeRootIdMap = new WeakMap();
        this.mutationCb = options.mutationCb;
        this.wrappedEmit = options.wrappedEmit;
        this.stylesheetManager = options.stylesheetManager;
        this.recordCrossOriginIframes = options.recordCrossOriginIframes;
        this.crossOriginIframeStyleMirror = new CrossOriginIframeMirror(this.stylesheetManager.styleMirror.generateId.bind(this.stylesheetManager.styleMirror));
        this.mirror = options.mirror;
        if (this.recordCrossOriginIframes) {
            window.addEventListener('message', this.handleMessage.bind(this));
        }
    }
    addIframe(iframeEl) {
        this.iframes.set(iframeEl, true);
        if (iframeEl.contentWindow)
            this.crossOriginIframeMap.set(iframeEl.contentWindow, iframeEl);
    }
    addLoadListener(cb) {
        this.loadListener = cb;
    }
    attachIframe(iframeEl, childSn) {
        var _a;
        this.mutationCb({
            adds: [
                {
                    parentId: this.mirror.getId(iframeEl),
                    nextId: null,
                    node: childSn,
                },
            ],
            removes: [],
            texts: [],
            attributes: [],
            isAttachIframe: true,
        });
        (_a = this.loadListener) === null || _a === void 0 ? void 0 : _a.call(this, iframeEl);
        if (iframeEl.contentDocument &&
            iframeEl.contentDocument.adoptedStyleSheets &&
            iframeEl.contentDocument.adoptedStyleSheets.length > 0)
            this.stylesheetManager.adoptStyleSheets(iframeEl.contentDocument.adoptedStyleSheets, this.mirror.getId(iframeEl.contentDocument));
    }
    handleMessage(message) {
        const crossOriginMessageEvent = message;
        if (crossOriginMessageEvent.data.type !== 'rrweb' ||
            crossOriginMessageEvent.origin !== crossOriginMessageEvent.data.origin)
            return;
        const iframeSourceWindow = message.source;
        if (!iframeSourceWindow)
            return;
        const iframeEl = this.crossOriginIframeMap.get(message.source);
        if (!iframeEl)
            return;
        const transformedEvent = this.transformCrossOriginEvent(iframeEl, crossOriginMessageEvent.data.event);
        if (transformedEvent)
            this.wrappedEmit(transformedEvent, crossOriginMessageEvent.data.isCheckout);
    }
    transformCrossOriginEvent(iframeEl, e) {
        var _a;
        switch (e.type) {
            case EventType$1.FullSnapshot: {
                this.crossOriginIframeMirror.reset(iframeEl);
                this.crossOriginIframeStyleMirror.reset(iframeEl);
                this.replaceIdOnNode(e.data.node, iframeEl);
                const rootId = e.data.node.id;
                this.crossOriginIframeRootIdMap.set(iframeEl, rootId);
                this.patchRootIdOnNode(e.data.node, rootId);
                return {
                    timestamp: e.timestamp,
                    type: EventType$1.IncrementalSnapshot,
                    data: {
                        source: IncrementalSource$1.Mutation,
                        adds: [
                            {
                                parentId: this.mirror.getId(iframeEl),
                                nextId: null,
                                node: e.data.node,
                            },
                        ],
                        removes: [],
                        texts: [],
                        attributes: [],
                        isAttachIframe: true,
                    },
                };
            }
            case EventType$1.Meta:
            case EventType$1.Load:
            case EventType$1.DomContentLoaded: {
                return false;
            }
            case EventType$1.Plugin: {
                return e;
            }
            case EventType$1.Custom: {
                this.replaceIds(e.data.payload, iframeEl, ['id', 'parentId', 'previousId', 'nextId']);
                return e;
            }
            case EventType$1.IncrementalSnapshot: {
                switch (e.data.source) {
                    case IncrementalSource$1.Mutation: {
                        e.data.adds.forEach((n) => {
                            this.replaceIds(n, iframeEl, [
                                'parentId',
                                'nextId',
                                'previousId',
                            ]);
                            this.replaceIdOnNode(n.node, iframeEl);
                            const rootId = this.crossOriginIframeRootIdMap.get(iframeEl);
                            rootId && this.patchRootIdOnNode(n.node, rootId);
                        });
                        e.data.removes.forEach((n) => {
                            this.replaceIds(n, iframeEl, ['parentId', 'id']);
                        });
                        e.data.attributes.forEach((n) => {
                            this.replaceIds(n, iframeEl, ['id']);
                        });
                        e.data.texts.forEach((n) => {
                            this.replaceIds(n, iframeEl, ['id']);
                        });
                        return e;
                    }
                    case IncrementalSource$1.Drag:
                    case IncrementalSource$1.TouchMove:
                    case IncrementalSource$1.MouseMove: {
                        e.data.positions.forEach((p) => {
                            this.replaceIds(p, iframeEl, ['id']);
                        });
                        return e;
                    }
                    case IncrementalSource$1.ViewportResize: {
                        return false;
                    }
                    case IncrementalSource$1.MediaInteraction:
                    case IncrementalSource$1.MouseInteraction:
                    case IncrementalSource$1.Scroll:
                    case IncrementalSource$1.CanvasMutation:
                    case IncrementalSource$1.Input: {
                        this.replaceIds(e.data, iframeEl, ['id']);
                        return e;
                    }
                    case IncrementalSource$1.StyleSheetRule:
                    case IncrementalSource$1.StyleDeclaration: {
                        this.replaceIds(e.data, iframeEl, ['id']);
                        this.replaceStyleIds(e.data, iframeEl, ['styleId']);
                        return e;
                    }
                    case IncrementalSource$1.Font: {
                        return e;
                    }
                    case IncrementalSource$1.Selection: {
                        e.data.ranges.forEach((range) => {
                            this.replaceIds(range, iframeEl, ['start', 'end']);
                        });
                        return e;
                    }
                    case IncrementalSource$1.AdoptedStyleSheet: {
                        this.replaceIds(e.data, iframeEl, ['id']);
                        this.replaceStyleIds(e.data, iframeEl, ['styleIds']);
                        (_a = e.data.styles) === null || _a === void 0 ? void 0 : _a.forEach((style) => {
                            this.replaceStyleIds(style, iframeEl, ['styleId']);
                        });
                        return e;
                    }
                }
            }
        }
        return false;
    }
    replace(iframeMirror, obj, iframeEl, keys) {
        for (const key of keys) {
            if (!Array.isArray(obj[key]) && typeof obj[key] !== 'number')
                continue;
            if (Array.isArray(obj[key])) {
                obj[key] = iframeMirror.getIds(iframeEl, obj[key]);
            }
            else {
                obj[key] = iframeMirror.getId(iframeEl, obj[key]);
            }
        }
        return obj;
    }
    replaceIds(obj, iframeEl, keys) {
        return this.replace(this.crossOriginIframeMirror, obj, iframeEl, keys);
    }
    replaceStyleIds(obj, iframeEl, keys) {
        return this.replace(this.crossOriginIframeStyleMirror, obj, iframeEl, keys);
    }
    replaceIdOnNode(node, iframeEl) {
        this.replaceIds(node, iframeEl, ['id', 'rootId']);
        if ('childNodes' in node) {
            node.childNodes.forEach((child) => {
                this.replaceIdOnNode(child, iframeEl);
            });
        }
    }
    patchRootIdOnNode(node, rootId) {
        if (node.type !== NodeType.Document && !node.rootId)
            node.rootId = rootId;
        if ('childNodes' in node) {
            node.childNodes.forEach((child) => {
                this.patchRootIdOnNode(child, rootId);
            });
        }
    }
}

class ShadowDomManager {
    constructor(options) {
        this.shadowDoms = new WeakSet();
        this.restoreHandlers = [];
        this.mutationCb = options.mutationCb;
        this.scrollCb = options.scrollCb;
        this.bypassOptions = options.bypassOptions;
        this.mirror = options.mirror;
        this.init();
    }
    init() {
        this.reset();
        this.patchAttachShadow(Element, document);
    }
    addShadowRoot(shadowRoot, doc) {
        if (!isNativeShadowDom(shadowRoot))
            return;
        if (this.shadowDoms.has(shadowRoot))
            return;
        this.shadowDoms.add(shadowRoot);
        const observer = initMutationObserver(Object.assign(Object.assign({}, this.bypassOptions), { doc, mutationCb: this.mutationCb, mirror: this.mirror, shadowDomManager: this }), shadowRoot);
        this.restoreHandlers.push(() => observer.disconnect());
        this.restoreHandlers.push(initScrollObserver(Object.assign(Object.assign({}, this.bypassOptions), { scrollCb: this.scrollCb, doc: shadowRoot, mirror: this.mirror })));
        setTimeout(() => {
            if (shadowRoot.adoptedStyleSheets &&
                shadowRoot.adoptedStyleSheets.length > 0)
                this.bypassOptions.stylesheetManager.adoptStyleSheets(shadowRoot.adoptedStyleSheets, this.mirror.getId(shadowRoot.host));
            this.restoreHandlers.push(initAdoptedStyleSheetObserver({
                mirror: this.mirror,
                stylesheetManager: this.bypassOptions.stylesheetManager,
            }, shadowRoot));
        }, 0);
    }
    observeAttachShadow(iframeElement) {
        if (!iframeElement.contentWindow || !iframeElement.contentDocument)
            return;
        this.patchAttachShadow(iframeElement.contentWindow.Element, iframeElement.contentDocument);
    }
    patchAttachShadow(element, doc) {
        const manager = this;
        this.restoreHandlers.push(patch(element.prototype, 'attachShadow', function (original) {
            return function (option) {
                const shadowRoot = original.call(this, option);
                if (this.shadowRoot && inDom(this))
                    manager.addShadowRoot(this.shadowRoot, doc);
                return shadowRoot;
            };
        }));
    }
    reset() {
        this.restoreHandlers.forEach((handler) => {
            try {
                handler();
            }
            catch (e) {
            }
        });
        this.restoreHandlers = [];
        this.shadowDoms = new WeakSet();
    }
}

/*! *****************************************************************************
Copyright (c) Microsoft Corporation.

Permission to use, copy, modify, and/or distribute this software for any
purpose with or without fee is hereby granted.

THE SOFTWARE IS PROVIDED "AS IS" AND THE AUTHOR DISCLAIMS ALL WARRANTIES WITH
REGARD TO THIS SOFTWARE INCLUDING ALL IMPLIED WARRANTIES OF MERCHANTABILITY
AND FITNESS. IN NO EVENT SHALL THE AUTHOR BE LIABLE FOR ANY SPECIAL, DIRECT,
INDIRECT, OR CONSEQUENTIAL DAMAGES OR ANY DAMAGES WHATSOEVER RESULTING FROM
LOSS OF USE, DATA OR PROFITS, WHETHER IN AN ACTION OF CONTRACT, NEGLIGENCE OR
OTHER TORTIOUS ACTION, ARISING OUT OF OR IN CONNECTION WITH THE USE OR
PERFORMANCE OF THIS SOFTWARE.
***************************************************************************** */

function __rest(s, e) {
    var t = {};
    for (var p in s) if (Object.prototype.hasOwnProperty.call(s, p) && e.indexOf(p) < 0)
        t[p] = s[p];
    if (s != null && typeof Object.getOwnPropertySymbols === "function")
        for (var i = 0, p = Object.getOwnPropertySymbols(s); i < p.length; i++) {
            if (e.indexOf(p[i]) < 0 && Object.prototype.propertyIsEnumerable.call(s, p[i]))
                t[p[i]] = s[p[i]];
        }
    return t;
}

function __awaiter(thisArg, _arguments, P, generator) {
    function adopt(value) { return value instanceof P ? value : new P(function (resolve) { resolve(value); }); }
    return new (P || (P = Promise))(function (resolve, reject) {
        function fulfilled(value) { try { step(generator.next(value)); } catch (e) { reject(e); } }
        function rejected(value) { try { step(generator["throw"](value)); } catch (e) { reject(e); } }
        function step(result) { result.done ? resolve(result.value) : adopt(result.value).then(fulfilled, rejected); }
        step((generator = generator.apply(thisArg, _arguments || [])).next());
    });
}

/*
 * base64-arraybuffer 1.0.1 <https://github.com/niklasvh/base64-arraybuffer>
 * Copyright (c) 2021 Niklas von Hertzen <https://hertzen.com>
 * Released under MIT License
 */
var chars = 'ABCDEFGHIJKLMNOPQRSTUVWXYZabcdefghijklmnopqrstuvwxyz0123456789+/';
// Use a lookup table to find the index.
var lookup = typeof Uint8Array === 'undefined' ? [] : new Uint8Array(256);
for (var i = 0; i < chars.length; i++) {
    lookup[chars.charCodeAt(i)] = i;
}
var encode = function (arraybuffer) {
    var bytes = new Uint8Array(arraybuffer), i, len = bytes.length, base64 = '';
    for (i = 0; i < len; i += 3) {
        base64 += chars[bytes[i] >> 2];
        base64 += chars[((bytes[i] & 3) << 4) | (bytes[i + 1] >> 4)];
        base64 += chars[((bytes[i + 1] & 15) << 2) | (bytes[i + 2] >> 6)];
        base64 += chars[bytes[i + 2] & 63];
    }
    if (len % 3 === 2) {
        base64 = base64.substring(0, base64.length - 1) + '=';
    }
    else if (len % 3 === 1) {
        base64 = base64.substring(0, base64.length - 2) + '==';
    }
    return base64;
};

const canvasVarMap = new Map();
function variableListFor(ctx, ctor) {
    let contextMap = canvasVarMap.get(ctx);
    if (!contextMap) {
        contextMap = new Map();
        canvasVarMap.set(ctx, contextMap);
    }
    if (!contextMap.has(ctor)) {
        contextMap.set(ctor, []);
    }
    return contextMap.get(ctor);
}
const saveWebGLVar = (value, win, ctx) => {
    if (!value ||
        !(isInstanceOfWebGLObject(value, win) || typeof value === 'object'))
        return;
    const name = value.constructor.name;
    const list = variableListFor(ctx, name);
    let index = list.indexOf(value);
    if (index === -1) {
        index = list.length;
        list.push(value);
    }
    return index;
};
function serializeArg(value, win, ctx) {
    if (value instanceof Array) {
        return value.map((arg) => serializeArg(arg, win, ctx));
    }
    else if (value === null) {
        return value;
    }
    else if (value instanceof Float32Array ||
        value instanceof Float64Array ||
        value instanceof Int32Array ||
        value instanceof Uint32Array ||
        value instanceof Uint8Array ||
        value instanceof Uint16Array ||
        value instanceof Int16Array ||
        value instanceof Int8Array ||
        value instanceof Uint8ClampedArray) {
        const name = value.constructor.name;
        return {
            rr_type: name,
            args: [Object.values(value)],
        };
    }
    else if (value instanceof ArrayBuffer) {
        const name = value.constructor.name;
        const base64 = encode(value);
        return {
            rr_type: name,
            base64,
        };
    }
    else if (value instanceof DataView) {
        const name = value.constructor.name;
        return {
            rr_type: name,
            args: [
                serializeArg(value.buffer, win, ctx),
                value.byteOffset,
                value.byteLength,
            ],
        };
    }
    else if (value instanceof HTMLImageElement) {
        const name = value.constructor.name;
        const { src } = value;
        return {
            rr_type: name,
            src,
        };
    }
    else if (value instanceof HTMLCanvasElement) {
        const name = 'HTMLImageElement';
        const src = value.toDataURL();
        return {
            rr_type: name,
            src,
        };
    }
    else if (value instanceof ImageData) {
        const name = value.constructor.name;
        return {
            rr_type: name,
            args: [serializeArg(value.data, win, ctx), value.width, value.height],
        };
    }
    else if (isInstanceOfWebGLObject(value, win) || typeof value === 'object') {
        const name = value.constructor.name;
        const index = saveWebGLVar(value, win, ctx);
        return {
            rr_type: name,
            index: index,
        };
    }
    return value;
}
const serializeArgs = (args, win, ctx) => {
    return args.map((arg) => serializeArg(arg, win, ctx));
};
const isInstanceOfWebGLObject = (value, win) => {
    const webGLConstructorNames = [
        'WebGLActiveInfo',
        'WebGLBuffer',
        'WebGLFramebuffer',
        'WebGLProgram',
        'WebGLRenderbuffer',
        'WebGLShader',
        'WebGLShaderPrecisionFormat',
        'WebGLTexture',
        'WebGLUniformLocation',
        'WebGLVertexArrayObject',
        'WebGLVertexArrayObjectOES',
    ];
    const supportedWebGLConstructorNames = webGLConstructorNames.filter((name) => typeof win[name] === 'function');
    return Boolean(supportedWebGLConstructorNames.find((name) => value instanceof win[name]));
};

function initCanvas2DMutationObserver(cb, win, blockClass, blockSelector) {
    const handlers = [];
    const props2D = Object.getOwnPropertyNames(win.CanvasRenderingContext2D.prototype);
    for (const prop of props2D) {
        try {
            if (typeof win.CanvasRenderingContext2D.prototype[prop] !== 'function') {
                continue;
            }
            const restoreHandler = patch(win.CanvasRenderingContext2D.prototype, prop, function (original) {
                return function (...args) {
                    if (!isBlocked(this.canvas, blockClass, blockSelector, true)) {
                        setTimeout(() => {
                            const recordArgs = serializeArgs(args, win, this);
                            cb(this.canvas, {
                                type: CanvasContext['2D'],
                                property: prop,
                                args: recordArgs,
                            });
                        }, 0);
                    }
                    return original.apply(this, args);
                };
            });
            handlers.push(restoreHandler);
        }
        catch (_a) {
            const hookHandler = hookSetter(win.CanvasRenderingContext2D.prototype, prop, {
                set(v) {
                    cb(this.canvas, {
                        type: CanvasContext['2D'],
                        property: prop,
                        args: [v],
                        setter: true,
                    });
                },
            });
            handlers.push(hookHandler);
        }
    }
    return () => {
        handlers.forEach((h) => h());
    };
}

function getNormalizedContextName(contextType) {
    return contextType === 'experimental-webgl' ? 'webgl' : contextType;
}
function initCanvasContextObserver(win, blockClass, blockSelector, setPreserveDrawingBufferToTrue) {
    const handlers = [];
    try {
        const restoreHandler = patch(win.HTMLCanvasElement.prototype, 'getContext', function (original) {
            return function (contextType, ...args) {
                if (!isBlocked(this, blockClass, blockSelector, true)) {
                    const ctxName = getNormalizedContextName(contextType);
                    if (!('__context' in this))
                        this.__context = ctxName;
                    if (setPreserveDrawingBufferToTrue &&
                        ['webgl', 'webgl2'].includes(ctxName)) {
                        if (args[0] && typeof args[0] === 'object') {
                            const contextAttributes = args[0];
                            if (!contextAttributes.preserveDrawingBuffer) {
                                contextAttributes.preserveDrawingBuffer = true;
                            }
                        }
                        else {
                            args.splice(0, 1, {
                                preserveDrawingBuffer: true,
                            });
                        }
                    }
                }
                return original.apply(this, [contextType, ...args]);
            };
        });
        handlers.push(restoreHandler);
    }
    catch (_a) {
        console.error('failed to patch HTMLCanvasElement.prototype.getContext');
    }
    return () => {
        handlers.forEach((h) => h());
    };
}

function patchGLPrototype(prototype, type, cb, blockClass, blockSelector, mirror, win) {
    const handlers = [];
    const props = Object.getOwnPropertyNames(prototype);
    for (const prop of props) {
        if ([
            'isContextLost',
            'canvas',
            'drawingBufferWidth',
            'drawingBufferHeight',
        ].includes(prop)) {
            continue;
        }
        try {
            if (typeof prototype[prop] !== 'function') {
                continue;
            }
            const restoreHandler = patch(prototype, prop, function (original) {
                return function (...args) {
                    const result = original.apply(this, args);
                    saveWebGLVar(result, win, this);
                    if ('tagName' in this.canvas &&
                        !isBlocked(this.canvas, blockClass, blockSelector, true)) {
                        const recordArgs = serializeArgs(args, win, this);
                        const mutation = {
                            type,
                            property: prop,
                            args: recordArgs,
                        };
                        cb(this.canvas, mutation);
                    }
                    return result;
                };
            });
            handlers.push(restoreHandler);
        }
        catch (_a) {
            const hookHandler = hookSetter(prototype, prop, {
                set(v) {
                    cb(this.canvas, {
                        type,
                        property: prop,
                        args: [v],
                        setter: true,
                    });
                },
            });
            handlers.push(hookHandler);
        }
    }
    return handlers;
}
function initCanvasWebGLMutationObserver(cb, win, blockClass, blockSelector, mirror) {
    const handlers = [];
    handlers.push(...patchGLPrototype(win.WebGLRenderingContext.prototype, CanvasContext.WebGL, cb, blockClass, blockSelector, mirror, win));
    if (typeof win.WebGL2RenderingContext !== 'undefined') {
        handlers.push(...patchGLPrototype(win.WebGL2RenderingContext.prototype, CanvasContext.WebGL2, cb, blockClass, blockSelector, mirror, win));
    }
    return () => {
        handlers.forEach((h) => h());
    };
}

function funcToSource(fn, sourcemapArg) {
    var sourcemap = sourcemapArg === undefined ? null : sourcemapArg;
    var source = fn.toString();
    var lines = source.split('\n');
    lines.pop();
    lines.shift();
    var blankPrefixLength = lines[0].search(/\S/);
    var regex = /(['"])__worker_loader_strict__(['"])/g;
    for (var i = 0, n = lines.length; i < n; ++i) {
        lines[i] = lines[i].substring(blankPrefixLength).replace(regex, '$1use strict$2') + '\n';
    }
    if (sourcemap) {
        lines.push('\/\/# sourceMappingURL=' + sourcemap + '\n');
    }
    return lines;
}

function createURL(fn, sourcemapArg) {
    var lines = funcToSource(fn, sourcemapArg);
    var blob = new Blob(lines, { type: 'application/javascript' });
    return URL.createObjectURL(blob);
}

function createInlineWorkerFactory(fn, sourcemapArg) {
    var url;
    return function WorkerFactory(options) {
        url = url || createURL(fn, sourcemapArg);
        return new Worker(url, options);
    };
}

var WorkerFactory = createInlineWorkerFactory(/* rollup-plugin-web-worker-loader */function () {
(function () {
    '__worker_loader_strict__';

    /*! *****************************************************************************
    Copyright (c) Microsoft Corporation.

    Permission to use, copy, modify, and/or distribute this software for any
    purpose with or without fee is hereby granted.

    THE SOFTWARE IS PROVIDED "AS IS" AND THE AUTHOR DISCLAIMS ALL WARRANTIES WITH
    REGARD TO THIS SOFTWARE INCLUDING ALL IMPLIED WARRANTIES OF MERCHANTABILITY
    AND FITNESS. IN NO EVENT SHALL THE AUTHOR BE LIABLE FOR ANY SPECIAL, DIRECT,
    INDIRECT, OR CONSEQUENTIAL DAMAGES OR ANY DAMAGES WHATSOEVER RESULTING FROM
    LOSS OF USE, DATA OR PROFITS, WHETHER IN AN ACTION OF CONTRACT, NEGLIGENCE OR
    OTHER TORTIOUS ACTION, ARISING OUT OF OR IN CONNECTION WITH THE USE OR
    PERFORMANCE OF THIS SOFTWARE.
    ***************************************************************************** */

    function __awaiter(thisArg, _arguments, P, generator) {
        function adopt(value) { return value instanceof P ? value : new P(function (resolve) { resolve(value); }); }
        return new (P || (P = Promise))(function (resolve, reject) {
            function fulfilled(value) { try { step(generator.next(value)); } catch (e) { reject(e); } }
            function rejected(value) { try { step(generator["throw"](value)); } catch (e) { reject(e); } }
            function step(result) { result.done ? resolve(result.value) : adopt(result.value).then(fulfilled, rejected); }
            step((generator = generator.apply(thisArg, _arguments || [])).next());
        });
    }

    /*
     * base64-arraybuffer 1.0.1 <https://github.com/niklasvh/base64-arraybuffer>
     * Copyright (c) 2021 Niklas von Hertzen <https://hertzen.com>
     * Released under MIT License
     */
    var chars = 'ABCDEFGHIJKLMNOPQRSTUVWXYZabcdefghijklmnopqrstuvwxyz0123456789+/';
    // Use a lookup table to find the index.
    var lookup = typeof Uint8Array === 'undefined' ? [] : new Uint8Array(256);
    for (var i = 0; i < chars.length; i++) {
        lookup[chars.charCodeAt(i)] = i;
    }
    var encode = function (arraybuffer) {
        var bytes = new Uint8Array(arraybuffer), i, len = bytes.length, base64 = '';
        for (i = 0; i < len; i += 3) {
            base64 += chars[bytes[i] >> 2];
            base64 += chars[((bytes[i] & 3) << 4) | (bytes[i + 1] >> 4)];
            base64 += chars[((bytes[i + 1] & 15) << 2) | (bytes[i + 2] >> 6)];
            base64 += chars[bytes[i + 2] & 63];
        }
        if (len % 3 === 2) {
            base64 = base64.substring(0, base64.length - 1) + '=';
        }
        else if (len % 3 === 1) {
            base64 = base64.substring(0, base64.length - 2) + '==';
        }
        return base64;
    };

    const lastBlobMap = new Map();
    const transparentBlobMap = new Map();
    function getTransparentBlobFor(width, height, dataURLOptions) {
        return __awaiter(this, void 0, void 0, function* () {
            const id = `${width}-${height}`;
            if ('OffscreenCanvas' in globalThis) {
                if (transparentBlobMap.has(id))
                    return transparentBlobMap.get(id);
                const offscreen = new OffscreenCanvas(width, height);
                offscreen.getContext('2d');
                const blob = yield offscreen.convertToBlob(dataURLOptions);
                const arrayBuffer = yield blob.arrayBuffer();
                const base64 = encode(arrayBuffer);
                transparentBlobMap.set(id, base64);
                return base64;
            }
            else {
                return '';
            }
        });
    }
    const worker = self;
    worker.onmessage = function (e) {
        return __awaiter(this, void 0, void 0, function* () {
            if ('OffscreenCanvas' in globalThis) {
                const { id, bitmap, width, height, dataURLOptions } = e.data;
                const transparentBase64 = getTransparentBlobFor(width, height, dataURLOptions);
                const offscreen = new OffscreenCanvas(width, height);
                const ctx = offscreen.getContext('2d');
                ctx.drawImage(bitmap, 0, 0);
                bitmap.close();
                const blob = yield offscreen.convertToBlob(dataURLOptions);
                const type = blob.type;
                const arrayBuffer = yield blob.arrayBuffer();
                const base64 = encode(arrayBuffer);
                if (!lastBlobMap.has(id) && (yield transparentBase64) === base64) {
                    lastBlobMap.set(id, base64);
                    return worker.postMessage({ id });
                }
                if (lastBlobMap.get(id) === base64)
                    return worker.postMessage({ id });
                worker.postMessage({
                    id,
                    type,
                    base64,
                    width,
                    height,
                });
                lastBlobMap.set(id, base64);
            }
            else {
                return worker.postMessage({ id: e.data.id });
            }
        });
    };

})();
}, null);

class CanvasManager {
    reset() {
        this.pendingCanvasMutations.clear();
        this.resetObservers && this.resetObservers();
    }
    freeze() {
        this.frozen = true;
    }
    unfreeze() {
        this.frozen = false;
    }
    lock() {
        this.locked = true;
    }
    unlock() {
        this.locked = false;
    }
    constructor(options) {
        this.pendingCanvasMutations = new Map();
        this.rafStamps = { latestId: 0, invokeId: null };
        this.frozen = false;
        this.locked = false;
        this.processMutation = (target, mutation) => {
            const newFrame = this.rafStamps.invokeId &&
                this.rafStamps.latestId !== this.rafStamps.invokeId;
            if (newFrame || !this.rafStamps.invokeId)
                this.rafStamps.invokeId = this.rafStamps.latestId;
            if (!this.pendingCanvasMutations.has(target)) {
                this.pendingCanvasMutations.set(target, []);
            }
            this.pendingCanvasMutations.get(target).push(mutation);
        };
        const { sampling = 'all', win, blockClass, blockSelector, recordCanvas, dataURLOptions, } = options;
        this.mutationCb = options.mutationCb;
        this.mirror = options.mirror;
        if (recordCanvas && sampling === 'all')
            this.initCanvasMutationObserver(win, blockClass, blockSelector);
        if (recordCanvas && typeof sampling === 'number')
            this.initCanvasFPSObserver(sampling, win, blockClass, blockSelector, {
                dataURLOptions,
            });
    }
    initCanvasFPSObserver(fps, win, blockClass, blockSelector, options) {
        const canvasContextReset = initCanvasContextObserver(win, blockClass, blockSelector, true);
        const snapshotInProgressMap = new Map();
        const worker = new WorkerFactory();
        worker.onmessage = (e) => {
            const { id } = e.data;
            snapshotInProgressMap.set(id, false);
            if (!('base64' in e.data))
                return;
            const { base64, type, width, height } = e.data;
            this.mutationCb({
                id,
                type: CanvasContext['2D'],
                commands: [
                    {
                        property: 'clearRect',
                        args: [0, 0, width, height],
                    },
                    {
                        property: 'drawImage',
                        args: [
                            {
                                rr_type: 'ImageBitmap',
                                args: [
                                    {
                                        rr_type: 'Blob',
                                        data: [{ rr_type: 'ArrayBuffer', base64 }],
                                        type,
                                    },
                                ],
                            },
                            0,
                            0,
                        ],
                    },
                ],
            });
        };
        const timeBetweenSnapshots = 1000 / fps;
        let lastSnapshotTime = 0;
        let rafId;
        const getCanvas = () => {
            const matchedCanvas = [];
            win.document.querySelectorAll('canvas').forEach((canvas) => {
                if (!isBlocked(canvas, blockClass, blockSelector, true)) {
                    matchedCanvas.push(canvas);
                }
            });
            return matchedCanvas;
        };
        const takeCanvasSnapshots = (timestamp) => {
            if (lastSnapshotTime &&
                timestamp - lastSnapshotTime < timeBetweenSnapshots) {
                rafId = requestAnimationFrame(takeCanvasSnapshots);
                return;
            }
            lastSnapshotTime = timestamp;
            getCanvas()
                .forEach((canvas) => __awaiter(this, void 0, void 0, function* () {
                var _a;
                const id = this.mirror.getId(canvas);
                if (snapshotInProgressMap.get(id))
                    return;
                if (canvas.width === 0 || canvas.height === 0)
                    return;
                snapshotInProgressMap.set(id, true);
                if (['webgl', 'webgl2'].includes(canvas.__context)) {
                    const context = canvas.getContext(canvas.__context);
                    if (((_a = context === null || context === void 0 ? void 0 : context.getContextAttributes()) === null || _a === void 0 ? void 0 : _a.preserveDrawingBuffer) === false) {
                        context.clear(context.COLOR_BUFFER_BIT);
                    }
                }
                const bitmap = yield createImageBitmap(canvas);
                worker.postMessage({
                    id,
                    bitmap,
                    width: canvas.width,
                    height: canvas.height,
                    dataURLOptions: options.dataURLOptions,
                }, [bitmap]);
            }));
            rafId = requestAnimationFrame(takeCanvasSnapshots);
        };
        rafId = requestAnimationFrame(takeCanvasSnapshots);
        this.resetObservers = () => {
            canvasContextReset();
            cancelAnimationFrame(rafId);
        };
    }
    initCanvasMutationObserver(win, blockClass, blockSelector) {
        this.startRAFTimestamping();
        this.startPendingCanvasMutationFlusher();
        const canvasContextReset = initCanvasContextObserver(win, blockClass, blockSelector, false);
        const canvas2DReset = initCanvas2DMutationObserver(this.processMutation.bind(this), win, blockClass, blockSelector);
        const canvasWebGL1and2Reset = initCanvasWebGLMutationObserver(this.processMutation.bind(this), win, blockClass, blockSelector, this.mirror);
        this.resetObservers = () => {
            canvasContextReset();
            canvas2DReset();
            canvasWebGL1and2Reset();
        };
    }
    startPendingCanvasMutationFlusher() {
        requestAnimationFrame(() => this.flushPendingCanvasMutations());
    }
    startRAFTimestamping() {
        const setLatestRAFTimestamp = (timestamp) => {
            this.rafStamps.latestId = timestamp;
            requestAnimationFrame(setLatestRAFTimestamp);
        };
        requestAnimationFrame(setLatestRAFTimestamp);
    }
    flushPendingCanvasMutations() {
        this.pendingCanvasMutations.forEach((values, canvas) => {
            const id = this.mirror.getId(canvas);
            this.flushPendingCanvasMutationFor(canvas, id);
        });
        requestAnimationFrame(() => this.flushPendingCanvasMutations());
    }
    flushPendingCanvasMutationFor(canvas, id) {
        if (this.frozen || this.locked) {
            return;
        }
        const valuesWithType = this.pendingCanvasMutations.get(canvas);
        if (!valuesWithType || id === -1)
            return;
        const values = valuesWithType.map((value) => {
            const rest = __rest(value, ["type"]);
            return rest;
        });
        const { type } = valuesWithType[0];
        this.mutationCb({ id, type, commands: values });
        this.pendingCanvasMutations.delete(canvas);
    }
}

class StylesheetManager {
    constructor(options) {
        this.trackedLinkElements = new WeakSet();
        this.styleMirror = new StyleSheetMirror();
        this.mutationCb = options.mutationCb;
        this.adoptedStyleSheetCb = options.adoptedStyleSheetCb;
    }
    attachLinkElement(linkEl, childSn) {
        if ('_cssText' in childSn.attributes)
            this.mutationCb({
                adds: [],
                removes: [],
                texts: [],
                attributes: [
                    {
                        id: childSn.id,
                        attributes: childSn
                            .attributes,
                    },
                ],
            });
        this.trackLinkElement(linkEl);
    }
    trackLinkElement(linkEl) {
        if (this.trackedLinkElements.has(linkEl))
            return;
        this.trackedLinkElements.add(linkEl);
        this.trackStylesheetInLinkElement(linkEl);
    }
    adoptStyleSheets(sheets, hostId) {
        if (sheets.length === 0)
            return;
        const adoptedStyleSheetData = {
            id: hostId,
            styleIds: [],
        };
        const styles = [];
        for (const sheet of sheets) {
            let styleId;
            if (!this.styleMirror.has(sheet)) {
                styleId = this.styleMirror.add(sheet);
                styles.push({
                    styleId,
                    rules: Array.from(sheet.rules || CSSRule, (r, index) => ({
                        rule: stringifyRule(r),
                        index,
                    })),
                });
            }
            else
                styleId = this.styleMirror.getId(sheet);
            adoptedStyleSheetData.styleIds.push(styleId);
        }
        if (styles.length > 0)
            adoptedStyleSheetData.styles = styles;
        this.adoptedStyleSheetCb(adoptedStyleSheetData);
    }
    reset() {
        this.styleMirror.reset();
        this.trackedLinkElements = new WeakSet();
    }
    trackStylesheetInLinkElement(linkEl) {
    }
}

class ProcessedNodeManager {
    constructor() {
        this.nodeMap = new WeakMap();
        this.loop = true;
        this.periodicallyClear();
    }
    periodicallyClear() {
        requestAnimationFrame(() => {
            this.clear();
            if (this.loop)
                this.periodicallyClear();
        });
    }
    inOtherBuffer(node, thisBuffer) {
        const buffers = this.nodeMap.get(node);
        return (buffers && Array.from(buffers).some((buffer) => buffer !== thisBuffer));
    }
    add(node, buffer) {
        this.nodeMap.set(node, (this.nodeMap.get(node) || new Set()).add(buffer));
    }
    clear() {
        this.nodeMap = new WeakMap();
    }
    destroy() {
        this.loop = false;
    }
}

function wrapEvent(e) {
    return Object.assign(Object.assign({}, e), { timestamp: nowTimestamp() });
}
let wrappedEmit;
let takeFullSnapshot;
let canvasManager;
let recording = false;
const mirror = createMirror();
function record(options = {}) {
    const { emit, checkoutEveryNms, checkoutEveryNth, blockClass = 'rr-block', blockSelector = null, ignoreClass = 'rr-ignore', ignoreSelector = null, maskTextClass = 'rr-mask', maskTextSelector = null, inlineStylesheet = true, maskAllInputs, maskInputOptions: _maskInputOptions, slimDOMOptions: _slimDOMOptions, maskInputFn, maskTextFn, hooks, packFn, sampling = {}, dataURLOptions = {}, mousemoveWait, recordDOM = true, recordCanvas = false, recordCrossOriginIframes = false, recordAfter = options.recordAfter === 'DOMContentLoaded'
        ? options.recordAfter
        : 'load', userTriggeredOnInput = false, collectFonts = false, inlineImages = false, plugins, keepIframeSrcFn = () => false, ignoreCSSAttributes = new Set([]), errorHandler, } = options;
    registerErrorHandler(errorHandler);
    const inEmittingFrame = recordCrossOriginIframes
        ? window.parent === window
        : true;
    let passEmitsToParent = false;
    if (!inEmittingFrame) {
        try {
            if (window.parent.document) {
                passEmitsToParent = false;
            }
        }
        catch (e) {
            passEmitsToParent = true;
        }
    }
    if (inEmittingFrame && !emit) {
        throw new Error('emit function is required');
    }
    if (mousemoveWait !== undefined && sampling.mousemove === undefined) {
        sampling.mousemove = mousemoveWait;
    }
    mirror.reset();
    const maskInputOptions = maskAllInputs === true
        ? {
            color: true,
            date: true,
            'datetime-local': true,
            email: true,
            month: true,
            number: true,
            range: true,
            search: true,
            tel: true,
            text: true,
            time: true,
            url: true,
            week: true,
            textarea: true,
            select: true,
            password: true,
        }
        : _maskInputOptions !== undefined
            ? _maskInputOptions
            : { password: true };
    const slimDOMOptions = _slimDOMOptions === true || _slimDOMOptions === 'all'
        ? {
            script: true,
            comment: true,
            headFavicon: true,
            headWhitespace: true,
            headMetaSocial: true,
            headMetaRobots: true,
            headMetaHttpEquiv: true,
            headMetaVerification: true,
            headMetaAuthorship: _slimDOMOptions === 'all',
            headMetaDescKeywords: _slimDOMOptions === 'all',
        }
        : _slimDOMOptions
            ? _slimDOMOptions
            : {};
    polyfill();
    let lastFullSnapshotEvent;
    let incrementalSnapshotCount = 0;
    const eventProcessor = (e) => {
        for (const plugin of plugins || []) {
            if (plugin.eventProcessor) {
                e = plugin.eventProcessor(e);
            }
        }
        if (packFn &&
            !passEmitsToParent) {
            e = packFn(e);
        }
        return e;
    };
    wrappedEmit = (e, isCheckout) => {
        var _a;
        if (((_a = mutationBuffers[0]) === null || _a === void 0 ? void 0 : _a.isFrozen()) &&
            e.type !== EventType$1.FullSnapshot &&
            !(e.type === EventType$1.IncrementalSnapshot &&
                e.data.source === IncrementalSource$1.Mutation)) {
            mutationBuffers.forEach((buf) => buf.unfreeze());
        }
        if (inEmittingFrame) {
            emit === null || emit === void 0 ? void 0 : emit(eventProcessor(e), isCheckout);
        }
        else if (passEmitsToParent) {
            const message = {
                type: 'rrweb',
                event: eventProcessor(e),
                origin: window.location.origin,
                isCheckout,
            };
            window.parent.postMessage(message, '*');
        }
        if (e.type === EventType$1.FullSnapshot) {
            lastFullSnapshotEvent = e;
            incrementalSnapshotCount = 0;
        }
        else if (e.type === EventType$1.IncrementalSnapshot) {
            if (e.data.source === IncrementalSource$1.Mutation &&
                e.data.isAttachIframe) {
                return;
            }
            incrementalSnapshotCount++;
            const exceedCount = checkoutEveryNth && incrementalSnapshotCount >= checkoutEveryNth;
            const exceedTime = checkoutEveryNms &&
                e.timestamp - lastFullSnapshotEvent.timestamp > checkoutEveryNms;
            if (exceedCount || exceedTime) {
                takeFullSnapshot(true);
            }
        }
    };
    const wrappedMutationEmit = (m) => {
        wrappedEmit(wrapEvent({
            type: EventType$1.IncrementalSnapshot,
            data: Object.assign({ source: IncrementalSource$1.Mutation }, m),
        }));
    };
    const wrappedScrollEmit = (p) => wrappedEmit(wrapEvent({
        type: EventType$1.IncrementalSnapshot,
        data: Object.assign({ source: IncrementalSource$1.Scroll }, p),
    }));
    const wrappedCanvasMutationEmit = (p) => wrappedEmit(wrapEvent({
        type: EventType$1.IncrementalSnapshot,
        data: Object.assign({ source: IncrementalSource$1.CanvasMutation }, p),
    }));
    const wrappedAdoptedStyleSheetEmit = (a) => wrappedEmit(wrapEvent({
        type: EventType$1.IncrementalSnapshot,
        data: Object.assign({ source: IncrementalSource$1.AdoptedStyleSheet }, a),
    }));
    const stylesheetManager = new StylesheetManager({
        mutationCb: wrappedMutationEmit,
        adoptedStyleSheetCb: wrappedAdoptedStyleSheetEmit,
    });
    const iframeManager = new IframeManager({
        mirror,
        mutationCb: wrappedMutationEmit,
        stylesheetManager: stylesheetManager,
        recordCrossOriginIframes,
        wrappedEmit,
    });
    for (const plugin of plugins || []) {
        if (plugin.getMirror)
            plugin.getMirror({
                nodeMirror: mirror,
                crossOriginIframeMirror: iframeManager.crossOriginIframeMirror,
                crossOriginIframeStyleMirror: iframeManager.crossOriginIframeStyleMirror,
            });
    }
    const processedNodeManager = new ProcessedNodeManager();
    canvasManager = new CanvasManager({
        recordCanvas,
        mutationCb: wrappedCanvasMutationEmit,
        win: window,
        blockClass,
        blockSelector,
        mirror,
        sampling: sampling.canvas,
        dataURLOptions,
    });
    const shadowDomManager = new ShadowDomManager({
        mutationCb: wrappedMutationEmit,
        scrollCb: wrappedScrollEmit,
        bypassOptions: {
            blockClass,
            blockSelector,
            maskTextClass,
            maskTextSelector,
            inlineStylesheet,
            maskInputOptions,
            dataURLOptions,
            maskTextFn,
            maskInputFn,
            recordCanvas,
            inlineImages,
            sampling,
            slimDOMOptions,
            iframeManager,
            stylesheetManager,
            canvasManager,
            keepIframeSrcFn,
            processedNodeManager,
        },
        mirror,
    });
    takeFullSnapshot = (isCheckout = false) => {
        if (!recordDOM) {
            return;
        }
        wrappedEmit(wrapEvent({
            type: EventType$1.Meta,
            data: {
                href: window.location.href,
                width: getWindowWidth(),
                height: getWindowHeight(),
            },
        }), isCheckout);
        stylesheetManager.reset();
        shadowDomManager.init();
        mutationBuffers.forEach((buf) => buf.lock());
        const node = snapshot(document, {
            mirror,
            blockClass,
            blockSelector,
            maskTextClass,
            maskTextSelector,
            inlineStylesheet,
            maskAllInputs: maskInputOptions,
            maskTextFn,
            slimDOM: slimDOMOptions,
            dataURLOptions,
            recordCanvas,
            inlineImages,
            onSerialize: (n) => {
                if (isSerializedIframe(n, mirror)) {
                    iframeManager.addIframe(n);
                }
                if (isSerializedStylesheet(n, mirror)) {
                    stylesheetManager.trackLinkElement(n);
                }
                if (hasShadowRoot(n)) {
                    shadowDomManager.addShadowRoot(n.shadowRoot, document);
                }
            },
            onIframeLoad: (iframe, childSn) => {
                iframeManager.attachIframe(iframe, childSn);
                shadowDomManager.observeAttachShadow(iframe);
            },
            onStylesheetLoad: (linkEl, childSn) => {
                stylesheetManager.attachLinkElement(linkEl, childSn);
            },
            keepIframeSrcFn,
        });
        if (!node) {
            return console.warn('Failed to snapshot the document');
        }
        wrappedEmit(wrapEvent({
            type: EventType$1.FullSnapshot,
            data: {
                node,
                initialOffset: getWindowScroll(window),
            },
        }), isCheckout);
        mutationBuffers.forEach((buf) => buf.unlock());
        if (document.adoptedStyleSheets && document.adoptedStyleSheets.length > 0)
            stylesheetManager.adoptStyleSheets(document.adoptedStyleSheets, mirror.getId(document));
    };
    try {
        const handlers = [];
        const observe = (doc) => {
            var _a;
            return callbackWrapper(initObservers)({
                mutationCb: wrappedMutationEmit,
                mousemoveCb: (positions, source) => wrappedEmit(wrapEvent({
                    type: EventType$1.IncrementalSnapshot,
                    data: {
                        source,
                        positions,
                    },
                })),
                mouseInteractionCb: (d) => wrappedEmit(wrapEvent({
                    type: EventType$1.IncrementalSnapshot,
                    data: Object.assign({ source: IncrementalSource$1.MouseInteraction }, d),
                })),
                scrollCb: wrappedScrollEmit,
                viewportResizeCb: (d) => wrappedEmit(wrapEvent({
                    type: EventType$1.IncrementalSnapshot,
                    data: Object.assign({ source: IncrementalSource$1.ViewportResize }, d),
                })),
                inputCb: (v) => wrappedEmit(wrapEvent({
                    type: EventType$1.IncrementalSnapshot,
                    data: Object.assign({ source: IncrementalSource$1.Input }, v),
                })),
                mediaInteractionCb: (p) => wrappedEmit(wrapEvent({
                    type: EventType$1.IncrementalSnapshot,
                    data: Object.assign({ source: IncrementalSource$1.MediaInteraction }, p),
                })),
                styleSheetRuleCb: (r) => wrappedEmit(wrapEvent({
                    type: EventType$1.IncrementalSnapshot,
                    data: Object.assign({ source: IncrementalSource$1.StyleSheetRule }, r),
                })),
                styleDeclarationCb: (r) => wrappedEmit(wrapEvent({
                    type: EventType$1.IncrementalSnapshot,
                    data: Object.assign({ source: IncrementalSource$1.StyleDeclaration }, r),
                })),
                canvasMutationCb: wrappedCanvasMutationEmit,
                fontCb: (p) => wrappedEmit(wrapEvent({
                    type: EventType$1.IncrementalSnapshot,
                    data: Object.assign({ source: IncrementalSource$1.Font }, p),
                })),
                selectionCb: (p) => {
                    wrappedEmit(wrapEvent({
                        type: EventType$1.IncrementalSnapshot,
                        data: Object.assign({ source: IncrementalSource$1.Selection }, p),
                    }));
                },
                customElementCb: (c) => {
                    wrappedEmit(wrapEvent({
                        type: EventType$1.IncrementalSnapshot,
                        data: Object.assign({ source: IncrementalSource$1.CustomElement }, c),
                    }));
                },
                blockClass,
                ignoreClass,
                ignoreSelector,
                maskTextClass,
                maskTextSelector,
                maskInputOptions,
                inlineStylesheet,
                sampling,
                recordDOM,
                recordCanvas,
                inlineImages,
                userTriggeredOnInput,
                collectFonts,
                doc,
                maskInputFn,
                maskTextFn,
                keepIframeSrcFn,
                blockSelector,
                slimDOMOptions,
                dataURLOptions,
                mirror,
                iframeManager,
                stylesheetManager,
                shadowDomManager,
                processedNodeManager,
                canvasManager,
                ignoreCSSAttributes,
                plugins: ((_a = plugins === null || plugins === void 0 ? void 0 : plugins.filter((p) => p.observer)) === null || _a === void 0 ? void 0 : _a.map((p) => ({
                    observer: p.observer,
                    options: p.options,
                    callback: (payload) => wrappedEmit(wrapEvent({
                        type: EventType$1.Plugin,
                        data: {
                            plugin: p.name,
                            payload,
                        },
                    })),
                }))) || [],
            }, hooks);
        };
        iframeManager.addLoadListener((iframeEl) => {
            try {
                handlers.push(observe(iframeEl.contentDocument));
            }
            catch (error) {
                console.warn(error);
            }
        });
        const init = () => {
            takeFullSnapshot();
            handlers.push(observe(document));
            recording = true;
        };
        if (document.readyState === 'interactive' ||
            document.readyState === 'complete') {
            init();
        }
        else {
            handlers.push(on('DOMContentLoaded', () => {
                wrappedEmit(wrapEvent({
                    type: EventType$1.DomContentLoaded,
                    data: {},
                }));
                if (recordAfter === 'DOMContentLoaded')
                    init();
            }));
            handlers.push(on('load', () => {
                wrappedEmit(wrapEvent({
                    type: EventType$1.Load,
                    data: {},
                }));
                if (recordAfter === 'load')
                    init();
            }, window));
        }
        return () => {
            handlers.forEach((h) => h());
            processedNodeManager.destroy();
            recording = false;
            unregisterErrorHandler();
        };
    }
    catch (error) {
        console.warn(error);
    }
}
record.addCustomEvent = (tag, payload) => {
    if (!recording) {
        throw new Error('please add custom event after start recording');
    }
    wrappedEmit(wrapEvent({
        type: EventType$1.Custom,
        data: {
            tag,
            payload,
        },
    }));
};
record.freezePage = () => {
    mutationBuffers.forEach((buf) => buf.freeze());
};
record.takeFullSnapshot = (isCheckout) => {
    if (!recording) {
        throw new Error('please take full snapshot after start recording');
    }
    takeFullSnapshot(isCheckout);
};
record.mirror = mirror;

var EventType = /* @__PURE__ */ ((EventType2) => {
  EventType2[EventType2["DomContentLoaded"] = 0] = "DomContentLoaded";
  EventType2[EventType2["Load"] = 1] = "Load";
  EventType2[EventType2["FullSnapshot"] = 2] = "FullSnapshot";
  EventType2[EventType2["IncrementalSnapshot"] = 3] = "IncrementalSnapshot";
  EventType2[EventType2["Meta"] = 4] = "Meta";
  EventType2[EventType2["Custom"] = 5] = "Custom";
  EventType2[EventType2["Plugin"] = 6] = "Plugin";
  return EventType2;
})(EventType || {});
var IncrementalSource = /* @__PURE__ */ ((IncrementalSource2) => {
  IncrementalSource2[IncrementalSource2["Mutation"] = 0] = "Mutation";
  IncrementalSource2[IncrementalSource2["MouseMove"] = 1] = "MouseMove";
  IncrementalSource2[IncrementalSource2["MouseInteraction"] = 2] = "MouseInteraction";
  IncrementalSource2[IncrementalSource2["Scroll"] = 3] = "Scroll";
  IncrementalSource2[IncrementalSource2["ViewportResize"] = 4] = "ViewportResize";
  IncrementalSource2[IncrementalSource2["Input"] = 5] = "Input";
  IncrementalSource2[IncrementalSource2["TouchMove"] = 6] = "TouchMove";
  IncrementalSource2[IncrementalSource2["MediaInteraction"] = 7] = "MediaInteraction";
  IncrementalSource2[IncrementalSource2["StyleSheetRule"] = 8] = "StyleSheetRule";
  IncrementalSource2[IncrementalSource2["CanvasMutation"] = 9] = "CanvasMutation";
  IncrementalSource2[IncrementalSource2["Font"] = 10] = "Font";
  IncrementalSource2[IncrementalSource2["Log"] = 11] = "Log";
  IncrementalSource2[IncrementalSource2["Drag"] = 12] = "Drag";
  IncrementalSource2[IncrementalSource2["StyleDeclaration"] = 13] = "StyleDeclaration";
  IncrementalSource2[IncrementalSource2["Selection"] = 14] = "Selection";
  IncrementalSource2[IncrementalSource2["AdoptedStyleSheet"] = 15] = "AdoptedStyleSheet";
  IncrementalSource2[IncrementalSource2["CustomElement"] = 16] = "CustomElement";
  return IncrementalSource2;
})(IncrementalSource || {});

var Config = {
    DEBUG: false,
    LIB_VERSION: '2.58.0'
};

// since es6 imports are static and we run unit tests from the console, window won't be defined when importing this file
var win;
if (typeof(window) === 'undefined') {
    var loc = {
        hostname: ''
    };
    win = {
        navigator: { userAgent: '', onLine: true },
        document: {
            location: loc,
            referrer: ''
        },
        screen: { width: 0, height: 0 },
        location: loc
    };
} else {
    win = window;
}

var setImmediate = win['setImmediate'];
var builtInProp, cycle, schedulingQueue,
    ToString = Object.prototype.toString,
    timer = (typeof setImmediate !== 'undefined') ?
        function timer(fn) { return setImmediate(fn); } :
        setTimeout;

// dammit, IE8.
try {
    Object.defineProperty({},'x',{});
    builtInProp = function builtInProp(obj,name,val,config) {
        return Object.defineProperty(obj,name,{
            value: val,
            writable: true,
            configurable: config !== false
        });
    };
}
catch (err) {
    builtInProp = function builtInProp(obj,name,val) {
        obj[name] = val;
        return obj;
    };
}

// Note: using a queue instead of array for efficiency
schedulingQueue = (function Queue() {
    var first, last, item;

    function Item(fn,self) {
        this.fn = fn;
        this.self = self;
        this.next = void 0;
    }

    return {
        add: function add(fn,self) {
            item = new Item(fn,self);
            if (last) {
                last.next = item;
            }
            else {
                first = item;
            }
            last = item;
            item = void 0;
        },
        drain: function drain() {
            var f = first;
            first = last = cycle = void 0;

            while (f) {
                f.fn.call(f.self);
                f = f.next;
            }
        }
    };
})();

function schedule(fn,self) {
    schedulingQueue.add(fn,self);
    if (!cycle) {
        cycle = timer(schedulingQueue.drain);
    }
}

// promise duck typing
function isThenable(o) {
    var _then, oType = typeof o;

    if (o !== null && (oType === 'object' || oType === 'function')) {
        _then = o.then;
    }
    return typeof _then === 'function' ? _then : false;
}

function notify() {
    for (var i=0; i<this.chain.length; i++) {
        notifyIsolated(
            this,
            (this.state === 1) ? this.chain[i].success : this.chain[i].failure,
            this.chain[i]
        );
    }
    this.chain.length = 0;
}

// NOTE: This is a separate function to isolate
// the `try..catch` so that other code can be
// optimized better
function notifyIsolated(self,cb,chain) {
    var ret, _then;
    try {
        if (cb === false) {
            chain.reject(self.msg);
        }
        else {
            if (cb === true) {
                ret = self.msg;
            }
            else {
                ret = cb.call(void 0,self.msg);
            }

            if (ret === chain.promise) {
                chain.reject(TypeError('Promise-chain cycle'));
            }
            // eslint-disable-next-line no-cond-assign
            else if (_then = isThenable(ret)) {
                _then.call(ret,chain.resolve,chain.reject);
            }
            else {
                chain.resolve(ret);
            }
        }
    }
    catch (err) {
        chain.reject(err);
    }
}

function resolve(msg) {
    var _then, self = this;

    // already triggered?
    if (self.triggered) { return; }

    self.triggered = true;

    // unwrap
    if (self.def) {
        self = self.def;
    }

    try {
        // eslint-disable-next-line no-cond-assign
        if (_then = isThenable(msg)) {
            schedule(function(){
                var defWrapper = new MakeDefWrapper(self);
                try {
                    _then.call(msg,
                        function $resolve$(){ resolve.apply(defWrapper,arguments); },
                        function $reject$(){ reject.apply(defWrapper,arguments); }
                    );
                }
                catch (err) {
                    reject.call(defWrapper,err);
                }
            });
        }
        else {
            self.msg = msg;
            self.state = 1;
            if (self.chain.length > 0) {
                schedule(notify,self);
            }
        }
    }
    catch (err) {
        reject.call(new MakeDefWrapper(self),err);
    }
}

function reject(msg) {
    var self = this;

    // already triggered?
    if (self.triggered) { return; }

    self.triggered = true;

    // unwrap
    if (self.def) {
        self = self.def;
    }

    self.msg = msg;
    self.state = 2;
    if (self.chain.length > 0) {
        schedule(notify,self);
    }
}

function iteratePromises(Constructor,arr,resolver,rejecter) {
    for (var idx=0; idx<arr.length; idx++) {
        (function IIFE(idx){
            Constructor.resolve(arr[idx])
                .then(
                    function $resolver$(msg){
                        resolver(idx,msg);
                    },
                    rejecter
                );
        })(idx);
    }
}

function MakeDefWrapper(self) {
    this.def = self;
    this.triggered = false;
}

function MakeDef(self) {
    this.promise = self;
    this.state = 0;
    this.triggered = false;
    this.chain = [];
    this.msg = void 0;
}

function NpoPromise(executor) {
    if (typeof executor !== 'function') {
        throw TypeError('Not a function');
    }

    if (this['__NPO__'] !== 0) {
        throw TypeError('Not a promise');
    }

    // instance shadowing the inherited "brand"
    // to signal an already "initialized" promise
    this['__NPO__'] = 1;

    var def = new MakeDef(this);

    this['then'] = function then(success,failure) {
        var o = {
            success: typeof success === 'function' ? success : true,
            failure: typeof failure === 'function' ? failure : false
        };
            // Note: `then(..)` itself can be borrowed to be used against
            // a different promise constructor for making the chained promise,
            // by substituting a different `this` binding.
        o.promise = new this.constructor(function extractChain(resolve,reject) {
            if (typeof resolve !== 'function' || typeof reject !== 'function') {
                throw TypeError('Not a function');
            }

            o.resolve = resolve;
            o.reject = reject;
        });
        def.chain.push(o);

        if (def.state !== 0) {
            schedule(notify,def);
        }

        return o.promise;
    };
    this['catch'] = function $catch$(failure) {
        return this.then(void 0,failure);
    };

    try {
        executor.call(
            void 0,
            function publicResolve(msg){
                resolve.call(def,msg);
            },
            function publicReject(msg) {
                reject.call(def,msg);
            }
        );
    }
    catch (err) {
        reject.call(def,err);
    }
}

var PromisePrototype = builtInProp({},'constructor',NpoPromise,
    /*configurable=*/false
);

    // Note: Android 4 cannot use `Object.defineProperty(..)` here
NpoPromise.prototype = PromisePrototype;

// built-in "brand" to signal an "uninitialized" promise
builtInProp(PromisePrototype,'__NPO__',0,
    /*configurable=*/false
);

builtInProp(NpoPromise,'resolve',function Promise$resolve(msg) {
    var Constructor = this;

    // spec mandated checks
    // note: best "isPromise" check that's practical for now
    if (msg && typeof msg === 'object' && msg['__NPO__'] === 1) {
        return msg;
    }

    return new Constructor(function executor(resolve,reject){
        if (typeof resolve !== 'function' || typeof reject !== 'function') {
            throw TypeError('Not a function');
        }

        resolve(msg);
    });
});

builtInProp(NpoPromise,'reject',function Promise$reject(msg) {
    return new this(function executor(resolve,reject){
        if (typeof resolve !== 'function' || typeof reject !== 'function') {
            throw TypeError('Not a function');
        }

        reject(msg);
    });
});

builtInProp(NpoPromise,'all',function Promise$all(arr) {
    var Constructor = this;

    // spec mandated checks
    if (ToString.call(arr) !== '[object Array]') {
        return Constructor.reject(TypeError('Not an array'));
    }
    if (arr.length === 0) {
        return Constructor.resolve([]);
    }

    return new Constructor(function executor(resolve,reject){
        if (typeof resolve !== 'function' || typeof reject !== 'function') {
            throw TypeError('Not a function');
        }

        var len = arr.length, msgs = Array(len), count = 0;

        iteratePromises(Constructor,arr,function resolver(idx,msg) {
            msgs[idx] = msg;
            if (++count === len) {
                resolve(msgs);
            }
        },reject);
    });
});

builtInProp(NpoPromise,'race',function Promise$race(arr) {
    var Constructor = this;

    // spec mandated checks
    if (ToString.call(arr) !== '[object Array]') {
        return Constructor.reject(TypeError('Not an array'));
    }

    return new Constructor(function executor(resolve,reject){
        if (typeof resolve !== 'function' || typeof reject !== 'function') {
            throw TypeError('Not a function');
        }

        iteratePromises(Constructor,arr,function resolver(idx,msg){
            resolve(msg);
        },reject);
    });
});

var PromisePolyfill;
if (typeof Promise !== 'undefined' && Promise.toString().indexOf('[native code]') !== -1) {
    PromisePolyfill = Promise;
} else {
    PromisePolyfill = NpoPromise;
}

/* eslint camelcase: "off", eqeqeq: "off" */

// Maximum allowed session recording length
var MAX_RECORDING_MS = 24 * 60 * 60 * 1000; // 24 hours
// Maximum allowed value for minimum session recording length
var MAX_VALUE_FOR_MIN_RECORDING_MS = 8 * 1000; // 8 seconds

/*
 * Saved references to long variable names, so that closure compiler can
 * minimize file size.
 */

var ArrayProto = Array.prototype,
    FuncProto = Function.prototype,
    ObjProto = Object.prototype,
    slice = ArrayProto.slice,
    toString = ObjProto.toString,
    hasOwnProperty = ObjProto.hasOwnProperty,
    windowConsole = win.console,
    navigator = win.navigator,
    document$1 = win.document,
    windowOpera = win.opera,
    screen = win.screen,
    userAgent = navigator.userAgent;

var nativeBind = FuncProto.bind,
    nativeForEach = ArrayProto.forEach,
    nativeIndexOf = ArrayProto.indexOf,
    nativeMap = ArrayProto.map,
    nativeIsArray = Array.isArray,
    breaker = {};

var _ = {
    trim: function(str) {
        // https://developer.mozilla.org/en-US/docs/Web/JavaScript/Reference/Global_Objects/String/Trim#Polyfill
        return str.replace(/^[\s\uFEFF\xA0]+|[\s\uFEFF\xA0]+$/g, '');
    }
};

// Console override
var console$1 = {
    /** @type {function(...*)} */
    log: function() {
        if (Config.DEBUG && !_.isUndefined(windowConsole) && windowConsole) {
            try {
                windowConsole.log.apply(windowConsole, arguments);
            } catch (err) {
                _.each(arguments, function(arg) {
                    windowConsole.log(arg);
                });
            }
        }
    },
    /** @type {function(...*)} */
    warn: function() {
        if (Config.DEBUG && !_.isUndefined(windowConsole) && windowConsole) {
            var args = ['Mixpanel warning:'].concat(_.toArray(arguments));
            try {
                windowConsole.warn.apply(windowConsole, args);
            } catch (err) {
                _.each(args, function(arg) {
                    windowConsole.warn(arg);
                });
            }
        }
    },
    /** @type {function(...*)} */
    error: function() {
        if (Config.DEBUG && !_.isUndefined(windowConsole) && windowConsole) {
            var args = ['Mixpanel error:'].concat(_.toArray(arguments));
            try {
                windowConsole.error.apply(windowConsole, args);
            } catch (err) {
                _.each(args, function(arg) {
                    windowConsole.error(arg);
                });
            }
        }
    },
    /** @type {function(...*)} */
    critical: function() {
        if (!_.isUndefined(windowConsole) && windowConsole) {
            var args = ['Mixpanel error:'].concat(_.toArray(arguments));
            try {
                windowConsole.error.apply(windowConsole, args);
            } catch (err) {
                _.each(args, function(arg) {
                    windowConsole.error(arg);
                });
            }
        }
    }
};

var log_func_with_prefix = function(func, prefix) {
    return function() {
        arguments[0] = '[' + prefix + '] ' + arguments[0];
        return func.apply(console$1, arguments);
    };
};
var console_with_prefix = function(prefix) {
    return {
        log: log_func_with_prefix(console$1.log, prefix),
        error: log_func_with_prefix(console$1.error, prefix),
        critical: log_func_with_prefix(console$1.critical, prefix)
    };
};


// UNDERSCORE
// Embed part of the Underscore Library
_.bind = function(func, context) {
    var args, bound;
    if (nativeBind && func.bind === nativeBind) {
        return nativeBind.apply(func, slice.call(arguments, 1));
    }
    if (!_.isFunction(func)) {
        throw new TypeError();
    }
    args = slice.call(arguments, 2);
    bound = function() {
        if (!(this instanceof bound)) {
            return func.apply(context, args.concat(slice.call(arguments)));
        }
        var ctor = {};
        ctor.prototype = func.prototype;
        var self = new ctor();
        ctor.prototype = null;
        var result = func.apply(self, args.concat(slice.call(arguments)));
        if (Object(result) === result) {
            return result;
        }
        return self;
    };
    return bound;
};

/**
 * @param {*=} obj
 * @param {function(...*)=} iterator
 * @param {Object=} context
 */
_.each = function(obj, iterator, context) {
    if (obj === null || obj === undefined) {
        return;
    }
    if (nativeForEach && obj.forEach === nativeForEach) {
        obj.forEach(iterator, context);
    } else if (obj.length === +obj.length) {
        for (var i = 0, l = obj.length; i < l; i++) {
            if (i in obj && iterator.call(context, obj[i], i, obj) === breaker) {
                return;
            }
        }
    } else {
        for (var key in obj) {
            if (hasOwnProperty.call(obj, key)) {
                if (iterator.call(context, obj[key], key, obj) === breaker) {
                    return;
                }
            }
        }
    }
};

_.extend = function(obj) {
    _.each(slice.call(arguments, 1), function(source) {
        for (var prop in source) {
            if (source[prop] !== void 0) {
                obj[prop] = source[prop];
            }
        }
    });
    return obj;
};

_.isArray = nativeIsArray || function(obj) {
    return toString.call(obj) === '[object Array]';
};

// from a comment on http://dbj.org/dbj/?p=286
// fails on only one very rare and deliberate custom object:
// var bomb = { toString : undefined, valueOf: function(o) { return "function BOMBA!"; }};
_.isFunction = function(f) {
    try {
        return /^\s*\bfunction\b/.test(f);
    } catch (x) {
        return false;
    }
};

_.isArguments = function(obj) {
    return !!(obj && hasOwnProperty.call(obj, 'callee'));
};

_.toArray = function(iterable) {
    if (!iterable) {
        return [];
    }
    if (iterable.toArray) {
        return iterable.toArray();
    }
    if (_.isArray(iterable)) {
        return slice.call(iterable);
    }
    if (_.isArguments(iterable)) {
        return slice.call(iterable);
    }
    return _.values(iterable);
};

_.map = function(arr, callback, context) {
    if (nativeMap && arr.map === nativeMap) {
        return arr.map(callback, context);
    } else {
        var results = [];
        _.each(arr, function(item) {
            results.push(callback.call(context, item));
        });
        return results;
    }
};

_.keys = function(obj) {
    var results = [];
    if (obj === null) {
        return results;
    }
    _.each(obj, function(value, key) {
        results[results.length] = key;
    });
    return results;
};

_.values = function(obj) {
    var results = [];
    if (obj === null) {
        return results;
    }
    _.each(obj, function(value) {
        results[results.length] = value;
    });
    return results;
};

_.include = function(obj, target) {
    var found = false;
    if (obj === null) {
        return found;
    }
    if (nativeIndexOf && obj.indexOf === nativeIndexOf) {
        return obj.indexOf(target) != -1;
    }
    _.each(obj, function(value) {
        if (found || (found = (value === target))) {
            return breaker;
        }
    });
    return found;
};

_.includes = function(str, needle) {
    return str.indexOf(needle) !== -1;
};

// Underscore Addons
_.inherit = function(subclass, superclass) {
    subclass.prototype = new superclass();
    subclass.prototype.constructor = subclass;
    subclass.superclass = superclass.prototype;
    return subclass;
};

_.isObject = function(obj) {
    return (obj === Object(obj) && !_.isArray(obj));
};

_.isEmptyObject = function(obj) {
    if (_.isObject(obj)) {
        for (var key in obj) {
            if (hasOwnProperty.call(obj, key)) {
                return false;
            }
        }
        return true;
    }
    return false;
};

_.isUndefined = function(obj) {
    return obj === void 0;
};

_.isString = function(obj) {
    return toString.call(obj) == '[object String]';
};

_.isDate = function(obj) {
    return toString.call(obj) == '[object Date]';
};

_.isNumber = function(obj) {
    return toString.call(obj) == '[object Number]';
};

_.isElement = function(obj) {
    return !!(obj && obj.nodeType === 1);
};

_.encodeDates = function(obj) {
    _.each(obj, function(v, k) {
        if (_.isDate(v)) {
            obj[k] = _.formatDate(v);
        } else if (_.isObject(v)) {
            obj[k] = _.encodeDates(v); // recurse
        }
    });
    return obj;
};

_.timestamp = function() {
    Date.now = Date.now || function() {
        return +new Date;
    };
    return Date.now();
};

_.formatDate = function(d) {
    // YYYY-MM-DDTHH:MM:SS in UTC
    function pad(n) {
        return n < 10 ? '0' + n : n;
    }
    return d.getUTCFullYear() + '-' +
        pad(d.getUTCMonth() + 1) + '-' +
        pad(d.getUTCDate()) + 'T' +
        pad(d.getUTCHours()) + ':' +
        pad(d.getUTCMinutes()) + ':' +
        pad(d.getUTCSeconds());
};

_.strip_empty_properties = function(p) {
    var ret = {};
    _.each(p, function(v, k) {
        if (_.isString(v) && v.length > 0) {
            ret[k] = v;
        }
    });
    return ret;
};

/*
 * this function returns a copy of object after truncating it.  If
 * passed an Array or Object it will iterate through obj and
 * truncate all the values recursively.
 */
_.truncate = function(obj, length) {
    var ret;

    if (typeof(obj) === 'string') {
        ret = obj.slice(0, length);
    } else if (_.isArray(obj)) {
        ret = [];
        _.each(obj, function(val) {
            ret.push(_.truncate(val, length));
        });
    } else if (_.isObject(obj)) {
        ret = {};
        _.each(obj, function(val, key) {
            ret[key] = _.truncate(val, length);
        });
    } else {
        ret = obj;
    }

    return ret;
};

_.JSONEncode = (function() {
    return function(mixed_val) {
        var value = mixed_val;
        var quote = function(string) {
            var escapable = /[\\"\x00-\x1f\x7f-\x9f\u00ad\u0600-\u0604\u070f\u17b4\u17b5\u200c-\u200f\u2028-\u202f\u2060-\u206f\ufeff\ufff0-\uffff]/g; // eslint-disable-line no-control-regex
            var meta = { // table of character substitutions
                '\b': '\\b',
                '\t': '\\t',
                '\n': '\\n',
                '\f': '\\f',
                '\r': '\\r',
                '"': '\\"',
                '\\': '\\\\'
            };

            escapable.lastIndex = 0;
            return escapable.test(string) ?
                '"' + string.replace(escapable, function(a) {
                    var c = meta[a];
                    return typeof c === 'string' ? c :
                        '\\u' + ('0000' + a.charCodeAt(0).toString(16)).slice(-4);
                }) + '"' :
                '"' + string + '"';
        };

        var str = function(key, holder) {
            var gap = '';
            var indent = '    ';
            var i = 0; // The loop counter.
            var k = ''; // The member key.
            var v = ''; // The member value.
            var length = 0;
            var mind = gap;
            var partial = [];
            var value = holder[key];

            // If the value has a toJSON method, call it to obtain a replacement value.
            if (value && typeof value === 'object' &&
                typeof value.toJSON === 'function') {
                value = value.toJSON(key);
            }

            // What happens next depends on the value's type.
            switch (typeof value) {
                case 'string':
                    return quote(value);

                case 'number':
                    // JSON numbers must be finite. Encode non-finite numbers as null.
                    return isFinite(value) ? String(value) : 'null';

                case 'boolean':
                case 'null':
                    // If the value is a boolean or null, convert it to a string. Note:
                    // typeof null does not produce 'null'. The case is included here in
                    // the remote chance that this gets fixed someday.

                    return String(value);

                case 'object':
                    // If the type is 'object', we might be dealing with an object or an array or
                    // null.
                    // Due to a specification blunder in ECMAScript, typeof null is 'object',
                    // so watch out for that case.
                    if (!value) {
                        return 'null';
                    }

                    // Make an array to hold the partial results of stringifying this object value.
                    gap += indent;
                    partial = [];

                    // Is the value an array?
                    if (toString.apply(value) === '[object Array]') {
                        // The value is an array. Stringify every element. Use null as a placeholder
                        // for non-JSON values.

                        length = value.length;
                        for (i = 0; i < length; i += 1) {
                            partial[i] = str(i, value) || 'null';
                        }

                        // Join all of the elements together, separated with commas, and wrap them in
                        // brackets.
                        v = partial.length === 0 ? '[]' :
                            gap ? '[\n' + gap +
                            partial.join(',\n' + gap) + '\n' +
                            mind + ']' :
                                '[' + partial.join(',') + ']';
                        gap = mind;
                        return v;
                    }

                    // Iterate through all of the keys in the object.
                    for (k in value) {
                        if (hasOwnProperty.call(value, k)) {
                            v = str(k, value);
                            if (v) {
                                partial.push(quote(k) + (gap ? ': ' : ':') + v);
                            }
                        }
                    }

                    // Join all of the member texts together, separated with commas,
                    // and wrap them in braces.
                    v = partial.length === 0 ? '{}' :
                        gap ? '{' + partial.join(',') + '' +
                        mind + '}' : '{' + partial.join(',') + '}';
                    gap = mind;
                    return v;
            }
        };

        // Make a fake root object containing our value under the key of ''.
        // Return the result of stringifying the value.
        return str('', {
            '': value
        });
    };
})();

/**
 * From https://github.com/douglascrockford/JSON-js/blob/master/json_parse.js
 * Slightly modified to throw a real Error rather than a POJO
 */
_.JSONDecode = (function() {
    var at, // The index of the current character
        ch, // The current character
        escapee = {
            '"': '"',
            '\\': '\\',
            '/': '/',
            'b': '\b',
            'f': '\f',
            'n': '\n',
            'r': '\r',
            't': '\t'
        },
        text,
        error = function(m) {
            var e = new SyntaxError(m);
            e.at = at;
            e.text = text;
            throw e;
        },
        next = function(c) {
            // If a c parameter is provided, verify that it matches the current character.
            if (c && c !== ch) {
                error('Expected \'' + c + '\' instead of \'' + ch + '\'');
            }
            // Get the next character. When there are no more characters,
            // return the empty string.
            ch = text.charAt(at);
            at += 1;
            return ch;
        },
        number = function() {
            // Parse a number value.
            var number,
                string = '';

            if (ch === '-') {
                string = '-';
                next('-');
            }
            while (ch >= '0' && ch <= '9') {
                string += ch;
                next();
            }
            if (ch === '.') {
                string += '.';
                while (next() && ch >= '0' && ch <= '9') {
                    string += ch;
                }
            }
            if (ch === 'e' || ch === 'E') {
                string += ch;
                next();
                if (ch === '-' || ch === '+') {
                    string += ch;
                    next();
                }
                while (ch >= '0' && ch <= '9') {
                    string += ch;
                    next();
                }
            }
            number = +string;
            if (!isFinite(number)) {
                error('Bad number');
            } else {
                return number;
            }
        },

        string = function() {
            // Parse a string value.
            var hex,
                i,
                string = '',
                uffff;
            // When parsing for string values, we must look for " and \ characters.
            if (ch === '"') {
                while (next()) {
                    if (ch === '"') {
                        next();
                        return string;
                    }
                    if (ch === '\\') {
                        next();
                        if (ch === 'u') {
                            uffff = 0;
                            for (i = 0; i < 4; i += 1) {
                                hex = parseInt(next(), 16);
                                if (!isFinite(hex)) {
                                    break;
                                }
                                uffff = uffff * 16 + hex;
                            }
                            string += String.fromCharCode(uffff);
                        } else if (typeof escapee[ch] === 'string') {
                            string += escapee[ch];
                        } else {
                            break;
                        }
                    } else {
                        string += ch;
                    }
                }
            }
            error('Bad string');
        },
        white = function() {
            // Skip whitespace.
            while (ch && ch <= ' ') {
                next();
            }
        },
        word = function() {
            // true, false, or null.
            switch (ch) {
                case 't':
                    next('t');
                    next('r');
                    next('u');
                    next('e');
                    return true;
                case 'f':
                    next('f');
                    next('a');
                    next('l');
                    next('s');
                    next('e');
                    return false;
                case 'n':
                    next('n');
                    next('u');
                    next('l');
                    next('l');
                    return null;
            }
            error('Unexpected "' + ch + '"');
        },
        value, // Placeholder for the value function.
        array = function() {
            // Parse an array value.
            var array = [];

            if (ch === '[') {
                next('[');
                white();
                if (ch === ']') {
                    next(']');
                    return array; // empty array
                }
                while (ch) {
                    array.push(value());
                    white();
                    if (ch === ']') {
                        next(']');
                        return array;
                    }
                    next(',');
                    white();
                }
            }
            error('Bad array');
        },
        object = function() {
            // Parse an object value.
            var key,
                object = {};

            if (ch === '{') {
                next('{');
                white();
                if (ch === '}') {
                    next('}');
                    return object; // empty object
                }
                while (ch) {
                    key = string();
                    white();
                    next(':');
                    if (Object.hasOwnProperty.call(object, key)) {
                        error('Duplicate key "' + key + '"');
                    }
                    object[key] = value();
                    white();
                    if (ch === '}') {
                        next('}');
                        return object;
                    }
                    next(',');
                    white();
                }
            }
            error('Bad object');
        };

    value = function() {
        // Parse a JSON value. It could be an object, an array, a string,
        // a number, or a word.
        white();
        switch (ch) {
            case '{':
                return object();
            case '[':
                return array();
            case '"':
                return string();
            case '-':
                return number();
            default:
                return ch >= '0' && ch <= '9' ? number() : word();
        }
    };

    // Return the json_parse function. It will have access to all of the
    // above functions and variables.
    return function(source) {
        var result;

        text = source;
        at = 0;
        ch = ' ';
        result = value();
        white();
        if (ch) {
            error('Syntax error');
        }

        return result;
    };
})();

_.base64Encode = function(data) {
    var b64 = 'ABCDEFGHIJKLMNOPQRSTUVWXYZabcdefghijklmnopqrstuvwxyz0123456789+/=';
    var o1, o2, o3, h1, h2, h3, h4, bits, i = 0,
        ac = 0,
        enc = '',
        tmp_arr = [];

    if (!data) {
        return data;
    }

    data = _.utf8Encode(data);

    do { // pack three octets into four hexets
        o1 = data.charCodeAt(i++);
        o2 = data.charCodeAt(i++);
        o3 = data.charCodeAt(i++);

        bits = o1 << 16 | o2 << 8 | o3;

        h1 = bits >> 18 & 0x3f;
        h2 = bits >> 12 & 0x3f;
        h3 = bits >> 6 & 0x3f;
        h4 = bits & 0x3f;

        // use hexets to index into b64, and append result to encoded string
        tmp_arr[ac++] = b64.charAt(h1) + b64.charAt(h2) + b64.charAt(h3) + b64.charAt(h4);
    } while (i < data.length);

    enc = tmp_arr.join('');

    switch (data.length % 3) {
        case 1:
            enc = enc.slice(0, -2) + '==';
            break;
        case 2:
            enc = enc.slice(0, -1) + '=';
            break;
    }

    return enc;
};

_.utf8Encode = function(string) {
    string = (string + '').replace(/\r\n/g, '\n').replace(/\r/g, '\n');

    var utftext = '',
        start,
        end;
    var stringl = 0,
        n;

    start = end = 0;
    stringl = string.length;

    for (n = 0; n < stringl; n++) {
        var c1 = string.charCodeAt(n);
        var enc = null;

        if (c1 < 128) {
            end++;
        } else if ((c1 > 127) && (c1 < 2048)) {
            enc = String.fromCharCode((c1 >> 6) | 192, (c1 & 63) | 128);
        } else {
            enc = String.fromCharCode((c1 >> 12) | 224, ((c1 >> 6) & 63) | 128, (c1 & 63) | 128);
        }
        if (enc !== null) {
            if (end > start) {
                utftext += string.substring(start, end);
            }
            utftext += enc;
            start = end = n + 1;
        }
    }

    if (end > start) {
        utftext += string.substring(start, string.length);
    }

    return utftext;
};

_.UUID = (function() {

    // Time-based entropy
    var T = function() {
        var time = 1 * new Date(); // cross-browser version of Date.now()
        var ticks;
        if (win.performance && win.performance.now) {
            ticks = win.performance.now();
        } else {
            // fall back to busy loop
            ticks = 0;

            // this while loop figures how many browser ticks go by
            // before 1*new Date() returns a new number, ie the amount
            // of ticks that go by per millisecond
            while (time == 1 * new Date()) {
                ticks++;
            }
        }
        return time.toString(16) + Math.floor(ticks).toString(16);
    };

    // Math.Random entropy
    var R = function() {
        return Math.random().toString(16).replace('.', '');
    };

    // User agent entropy
    // This function takes the user agent string, and then xors
    // together each sequence of 8 bytes.  This produces a final
    // sequence of 8 bytes which it returns as hex.
    var UA = function() {
        var ua = userAgent,
            i, ch, buffer = [],
            ret = 0;

        function xor(result, byte_array) {
            var j, tmp = 0;
            for (j = 0; j < byte_array.length; j++) {
                tmp |= (buffer[j] << j * 8);
            }
            return result ^ tmp;
        }

        for (i = 0; i < ua.length; i++) {
            ch = ua.charCodeAt(i);
            buffer.unshift(ch & 0xFF);
            if (buffer.length >= 4) {
                ret = xor(ret, buffer);
                buffer = [];
            }
        }

        if (buffer.length > 0) {
            ret = xor(ret, buffer);
        }

        return ret.toString(16);
    };

    return function() {
        var se = (screen.height * screen.width).toString(16);
        return (T() + '-' + R() + '-' + UA() + '-' + se + '-' + T());
    };
})();

// _.isBlockedUA()
// This is to block various web spiders from executing our JS and
// sending false tracking data
var BLOCKED_UA_STRS = [
    'ahrefsbot',
    'ahrefssiteaudit',
    'baiduspider',
    'bingbot',
    'bingpreview',
    'chrome-lighthouse',
    'facebookexternal',
    'petalbot',
    'pinterest',
    'screaming frog',
    'yahoo! slurp',
    'yandexbot',

    // a whole bunch of goog-specific crawlers
    // https://developers.google.com/search/docs/advanced/crawling/overview-google-crawlers
    'adsbot-google',
    'apis-google',
    'duplexweb-google',
    'feedfetcher-google',
    'google favicon',
    'google web preview',
    'google-read-aloud',
    'googlebot',
    'googleweblight',
    'mediapartners-google',
    'storebot-google'
];
_.isBlockedUA = function(ua) {
    var i;
    ua = ua.toLowerCase();
    for (i = 0; i < BLOCKED_UA_STRS.length; i++) {
        if (ua.indexOf(BLOCKED_UA_STRS[i]) !== -1) {
            return true;
        }
    }
    return false;
};

/**
 * @param {Object=} formdata
 * @param {string=} arg_separator
 */
_.HTTPBuildQuery = function(formdata, arg_separator) {
    var use_val, use_key, tmp_arr = [];

    if (_.isUndefined(arg_separator)) {
        arg_separator = '&';
    }

    _.each(formdata, function(val, key) {
        use_val = encodeURIComponent(val.toString());
        use_key = encodeURIComponent(key);
        tmp_arr[tmp_arr.length] = use_key + '=' + use_val;
    });

    return tmp_arr.join(arg_separator);
};

_.getQueryParam = function(url, param) {
    // Expects a raw URL

    param = param.replace(/[[]/g, '\\[').replace(/[\]]/g, '\\]');
    var regexS = '[\\?&]' + param + '=([^&#]*)',
        regex = new RegExp(regexS),
        results = regex.exec(url);
    if (results === null || (results && typeof(results[1]) !== 'string' && results[1].length)) {
        return '';
    } else {
        var result = results[1];
        try {
            result = decodeURIComponent(result);
        } catch(err) {
            console$1.error('Skipping decoding for malformed query param: ' + result);
        }
        return result.replace(/\+/g, ' ');
    }
};


// _.cookie
// Methods partially borrowed from quirksmode.org/js/cookies.html
_.cookie = {
    get: function(name) {
        var nameEQ = name + '=';
        var ca = document$1.cookie.split(';');
        for (var i = 0; i < ca.length; i++) {
            var c = ca[i];
            while (c.charAt(0) == ' ') {
                c = c.substring(1, c.length);
            }
            if (c.indexOf(nameEQ) === 0) {
                return decodeURIComponent(c.substring(nameEQ.length, c.length));
            }
        }
        return null;
    },

    parse: function(name) {
        var cookie;
        try {
            cookie = _.JSONDecode(_.cookie.get(name)) || {};
        } catch (err) {
            // noop
        }
        return cookie;
    },

    set_seconds: function(name, value, seconds, is_cross_subdomain, is_secure, is_cross_site, domain_override) {
        var cdomain = '',
            expires = '',
            secure = '';

        if (domain_override) {
            cdomain = '; domain=' + domain_override;
        } else if (is_cross_subdomain) {
            var domain = extract_domain(document$1.location.hostname);
            cdomain = domain ? '; domain=.' + domain : '';
        }

        if (seconds) {
            var date = new Date();
            date.setTime(date.getTime() + (seconds * 1000));
            expires = '; expires=' + date.toGMTString();
        }

        if (is_cross_site) {
            is_secure = true;
            secure = '; SameSite=None';
        }
        if (is_secure) {
            secure += '; secure';
        }

        document$1.cookie = name + '=' + encodeURIComponent(value) + expires + '; path=/' + cdomain + secure;
    },

    set: function(name, value, days, is_cross_subdomain, is_secure, is_cross_site, domain_override) {
        var cdomain = '', expires = '', secure = '';

        if (domain_override) {
            cdomain = '; domain=' + domain_override;
        } else if (is_cross_subdomain) {
            var domain = extract_domain(document$1.location.hostname);
            cdomain = domain ? '; domain=.' + domain : '';
        }

        if (days) {
            var date = new Date();
            date.setTime(date.getTime() + (days * 24 * 60 * 60 * 1000));
            expires = '; expires=' + date.toGMTString();
        }

        if (is_cross_site) {
            is_secure = true;
            secure = '; SameSite=None';
        }
        if (is_secure) {
            secure += '; secure';
        }

        var new_cookie_val = name + '=' + encodeURIComponent(value) + expires + '; path=/' + cdomain + secure;
        document$1.cookie = new_cookie_val;
        return new_cookie_val;
    },

    remove: function(name, is_cross_subdomain, domain_override) {
        _.cookie.set(name, '', -1, is_cross_subdomain, false, false, domain_override);
    }
};

var _localStorageSupported = null;
var localStorageSupported = function(storage, forceCheck) {
    if (_localStorageSupported !== null && !forceCheck) {
        return _localStorageSupported;
    }

    var supported = true;
    try {
        storage = storage || win.localStorage;
        var key = '__mplss_' + cheap_guid(8),
            val = 'xyz';
        storage.setItem(key, val);
        if (storage.getItem(key) !== val) {
            supported = false;
        }
        storage.removeItem(key);
    } catch (err) {
        supported = false;
    }

    _localStorageSupported = supported;
    return supported;
};

// _.localStorage
_.localStorage = {
    is_supported: function(force_check) {
        var supported = localStorageSupported(null, force_check);
        if (!supported) {
            console$1.error('localStorage unsupported; falling back to cookie store');
        }
        return supported;
    },

    error: function(msg) {
        console$1.error('localStorage error: ' + msg);
    },

    get: function(name) {
        try {
            return win.localStorage.getItem(name);
        } catch (err) {
            _.localStorage.error(err);
        }
        return null;
    },

    parse: function(name) {
        try {
            return _.JSONDecode(_.localStorage.get(name)) || {};
        } catch (err) {
            // noop
        }
        return null;
    },

    set: function(name, value) {
        try {
            win.localStorage.setItem(name, value);
        } catch (err) {
            _.localStorage.error(err);
        }
    },

    remove: function(name) {
        try {
            win.localStorage.removeItem(name);
        } catch (err) {
            _.localStorage.error(err);
        }
    }
};

_.register_event = (function() {
    // written by Dean Edwards, 2005
    // with input from Tino Zijdel - crisp@xs4all.nl
    // with input from Carl Sverre - mail@carlsverre.com
    // with input from Mixpanel
    // http://dean.edwards.name/weblog/2005/10/add-event/
    // https://gist.github.com/1930440

    /**
     * @param {Object} element
     * @param {string} type
     * @param {function(...*)} handler
     * @param {boolean=} oldSchool
     * @param {boolean=} useCapture
     */
    var register_event = function(element, type, handler, oldSchool, useCapture) {
        if (!element) {
            console$1.error('No valid element provided to register_event');
            return;
        }

        if (element.addEventListener && !oldSchool) {
            element.addEventListener(type, handler, !!useCapture);
        } else {
            var ontype = 'on' + type;
            var old_handler = element[ontype]; // can be undefined
            element[ontype] = makeHandler(element, handler, old_handler);
        }
    };

    function makeHandler(element, new_handler, old_handlers) {
        var handler = function(event) {
            event = event || fixEvent(win.event);

            // this basically happens in firefox whenever another script
            // overwrites the onload callback and doesn't pass the event
            // object to previously defined callbacks.  All the browsers
            // that don't define window.event implement addEventListener
            // so the dom_loaded handler will still be fired as usual.
            if (!event) {
                return undefined;
            }

            var ret = true;
            var old_result, new_result;

            if (_.isFunction(old_handlers)) {
                old_result = old_handlers(event);
            }
            new_result = new_handler.call(element, event);

            if ((false === old_result) || (false === new_result)) {
                ret = false;
            }

            return ret;
        };

        return handler;
    }

    function fixEvent(event) {
        if (event) {
            event.preventDefault = fixEvent.preventDefault;
            event.stopPropagation = fixEvent.stopPropagation;
        }
        return event;
    }
    fixEvent.preventDefault = function() {
        this.returnValue = false;
    };
    fixEvent.stopPropagation = function() {
        this.cancelBubble = true;
    };

    return register_event;
})();


var TOKEN_MATCH_REGEX = new RegExp('^(\\w*)\\[(\\w+)([=~\\|\\^\\$\\*]?)=?"?([^\\]"]*)"?\\]$');

_.dom_query = (function() {
    /* document.getElementsBySelector(selector)
    - returns an array of element objects from the current document
    matching the CSS selector. Selectors can contain element names,
    class names and ids and can be nested. For example:

    elements = document.getElementsBySelector('div#main p a.external')

    Will return an array of all 'a' elements with 'external' in their
    class attribute that are contained inside 'p' elements that are
    contained inside the 'div' element which has id="main"

    New in version 0.4: Support for CSS2 and CSS3 attribute selectors:
    See http://www.w3.org/TR/css3-selectors/#attribute-selectors

    Version 0.4 - Simon Willison, March 25th 2003
    -- Works in Phoenix 0.5, Mozilla 1.3, Opera 7, Internet Explorer 6, Internet Explorer 5 on Windows
    -- Opera 7 fails

    Version 0.5 - Carl Sverre, Jan 7th 2013
    -- Now uses jQuery-esque `hasClass` for testing class name
    equality.  This fixes a bug related to '-' characters being
    considered not part of a 'word' in regex.
    */

    function getAllChildren(e) {
        // Returns all children of element. Workaround required for IE5/Windows. Ugh.
        return e.all ? e.all : e.getElementsByTagName('*');
    }

    var bad_whitespace = /[\t\r\n]/g;

    function hasClass(elem, selector) {
        var className = ' ' + selector + ' ';
        return ((' ' + elem.className + ' ').replace(bad_whitespace, ' ').indexOf(className) >= 0);
    }

    function getElementsBySelector(selector) {
        // Attempt to fail gracefully in lesser browsers
        if (!document$1.getElementsByTagName) {
            return [];
        }
        // Split selector in to tokens
        var tokens = selector.split(' ');
        var token, bits, tagName, found, foundCount, i, j, k, elements, currentContextIndex;
        var currentContext = [document$1];
        for (i = 0; i < tokens.length; i++) {
            token = tokens[i].replace(/^\s+/, '').replace(/\s+$/, '');
            if (token.indexOf('#') > -1) {
                // Token is an ID selector
                bits = token.split('#');
                tagName = bits[0];
                var id = bits[1];
                var element = document$1.getElementById(id);
                if (!element || (tagName && element.nodeName.toLowerCase() != tagName)) {
                    // element not found or tag with that ID not found, return false
                    return [];
                }
                // Set currentContext to contain just this element
                currentContext = [element];
                continue; // Skip to next token
            }
            if (token.indexOf('.') > -1) {
                // Token contains a class selector
                bits = token.split('.');
                tagName = bits[0];
                var className = bits[1];
                if (!tagName) {
                    tagName = '*';
                }
                // Get elements matching tag, filter them for class selector
                found = [];
                foundCount = 0;
                for (j = 0; j < currentContext.length; j++) {
                    if (tagName == '*') {
                        elements = getAllChildren(currentContext[j]);
                    } else {
                        elements = currentContext[j].getElementsByTagName(tagName);
                    }
                    for (k = 0; k < elements.length; k++) {
                        found[foundCount++] = elements[k];
                    }
                }
                currentContext = [];
                currentContextIndex = 0;
                for (j = 0; j < found.length; j++) {
                    if (found[j].className &&
                        _.isString(found[j].className) && // some SVG elements have classNames which are not strings
                        hasClass(found[j], className)
                    ) {
                        currentContext[currentContextIndex++] = found[j];
                    }
                }
                continue; // Skip to next token
            }
            // Code to deal with attribute selectors
            var token_match = token.match(TOKEN_MATCH_REGEX);
            if (token_match) {
                tagName = token_match[1];
                var attrName = token_match[2];
                var attrOperator = token_match[3];
                var attrValue = token_match[4];
                if (!tagName) {
                    tagName = '*';
                }
                // Grab all of the tagName elements within current context
                found = [];
                foundCount = 0;
                for (j = 0; j < currentContext.length; j++) {
                    if (tagName == '*') {
                        elements = getAllChildren(currentContext[j]);
                    } else {
                        elements = currentContext[j].getElementsByTagName(tagName);
                    }
                    for (k = 0; k < elements.length; k++) {
                        found[foundCount++] = elements[k];
                    }
                }
                currentContext = [];
                currentContextIndex = 0;
                var checkFunction; // This function will be used to filter the elements
                switch (attrOperator) {
                    case '=': // Equality
                        checkFunction = function(e) {
                            return (e.getAttribute(attrName) == attrValue);
                        };
                        break;
                    case '~': // Match one of space seperated words
                        checkFunction = function(e) {
                            return (e.getAttribute(attrName).match(new RegExp('\\b' + attrValue + '\\b')));
                        };
                        break;
                    case '|': // Match start with value followed by optional hyphen
                        checkFunction = function(e) {
                            return (e.getAttribute(attrName).match(new RegExp('^' + attrValue + '-?')));
                        };
                        break;
                    case '^': // Match starts with value
                        checkFunction = function(e) {
                            return (e.getAttribute(attrName).indexOf(attrValue) === 0);
                        };
                        break;
                    case '$': // Match ends with value - fails with "Warning" in Opera 7
                        checkFunction = function(e) {
                            return (e.getAttribute(attrName).lastIndexOf(attrValue) == e.getAttribute(attrName).length - attrValue.length);
                        };
                        break;
                    case '*': // Match ends with value
                        checkFunction = function(e) {
                            return (e.getAttribute(attrName).indexOf(attrValue) > -1);
                        };
                        break;
                    default:
                        // Just test for existence of attribute
                        checkFunction = function(e) {
                            return e.getAttribute(attrName);
                        };
                }
                currentContext = [];
                currentContextIndex = 0;
                for (j = 0; j < found.length; j++) {
                    if (checkFunction(found[j])) {
                        currentContext[currentContextIndex++] = found[j];
                    }
                }
                // alert('Attribute Selector: '+tagName+' '+attrName+' '+attrOperator+' '+attrValue);
                continue; // Skip to next token
            }
            // If we get here, token is JUST an element (not a class or ID selector)
            tagName = token;
            found = [];
            foundCount = 0;
            for (j = 0; j < currentContext.length; j++) {
                elements = currentContext[j].getElementsByTagName(tagName);
                for (k = 0; k < elements.length; k++) {
                    found[foundCount++] = elements[k];
                }
            }
            currentContext = found;
        }
        return currentContext;
    }

    return function(query) {
        if (_.isElement(query)) {
            return [query];
        } else if (_.isObject(query) && !_.isUndefined(query.length)) {
            return query;
        } else {
            return getElementsBySelector.call(this, query);
        }
    };
})();

var CAMPAIGN_KEYWORDS = ['utm_source', 'utm_medium', 'utm_campaign', 'utm_content', 'utm_term', 'utm_id', 'utm_source_platform','utm_campaign_id', 'utm_creative_format', 'utm_marketing_tactic'];
var CLICK_IDS = ['dclid', 'fbclid', 'gclid', 'ko_click_id', 'li_fat_id', 'msclkid', 'sccid', 'ttclid', 'twclid', 'wbraid'];

_.info = {
    campaignParams: function(default_value) {
        var kw = '',
            params = {};
        _.each(CAMPAIGN_KEYWORDS, function(kwkey) {
            kw = _.getQueryParam(document$1.URL, kwkey);
            if (kw.length) {
                params[kwkey] = kw;
            } else if (default_value !== undefined) {
                params[kwkey] = default_value;
            }
        });

        return params;
    },

    clickParams: function() {
        var id = '',
            params = {};
        _.each(CLICK_IDS, function(idkey) {
            id = _.getQueryParam(document$1.URL, idkey);
            if (id.length) {
                params[idkey] = id;
            }
        });

        return params;
    },

    marketingParams: function() {
        return _.extend(_.info.campaignParams(), _.info.clickParams());
    },

    searchEngine: function(referrer) {
        if (referrer.search('https?://(.*)google.([^/?]*)') === 0) {
            return 'google';
        } else if (referrer.search('https?://(.*)bing.com') === 0) {
            return 'bing';
        } else if (referrer.search('https?://(.*)yahoo.com') === 0) {
            return 'yahoo';
        } else if (referrer.search('https?://(.*)duckduckgo.com') === 0) {
            return 'duckduckgo';
        } else {
            return null;
        }
    },

    searchInfo: function(referrer) {
        var search = _.info.searchEngine(referrer),
            param = (search != 'yahoo') ? 'q' : 'p',
            ret = {};

        if (search !== null) {
            ret['$search_engine'] = search;

            var keyword = _.getQueryParam(referrer, param);
            if (keyword.length) {
                ret['mp_keyword'] = keyword;
            }
        }

        return ret;
    },

    /**
     * This function detects which browser is running this script.
     * The order of the checks are important since many user agents
     * include key words used in later checks.
     */
    browser: function(user_agent, vendor, opera) {
        vendor = vendor || ''; // vendor is undefined for at least IE9
        if (opera || _.includes(user_agent, ' OPR/')) {
            if (_.includes(user_agent, 'Mini')) {
                return 'Opera Mini';
            }
            return 'Opera';
        } else if (/(BlackBerry|PlayBook|BB10)/i.test(user_agent)) {
            return 'BlackBerry';
        } else if (_.includes(user_agent, 'IEMobile') || _.includes(user_agent, 'WPDesktop')) {
            return 'Internet Explorer Mobile';
        } else if (_.includes(user_agent, 'SamsungBrowser/')) {
            // https://developer.samsung.com/internet/user-agent-string-format
            return 'Samsung Internet';
        } else if (_.includes(user_agent, 'Edge') || _.includes(user_agent, 'Edg/')) {
            return 'Microsoft Edge';
        } else if (_.includes(user_agent, 'FBIOS')) {
            return 'Facebook Mobile';
        } else if (_.includes(user_agent, 'Chrome')) {
            return 'Chrome';
        } else if (_.includes(user_agent, 'CriOS')) {
            return 'Chrome iOS';
        } else if (_.includes(user_agent, 'UCWEB') || _.includes(user_agent, 'UCBrowser')) {
            return 'UC Browser';
        } else if (_.includes(user_agent, 'FxiOS')) {
            return 'Firefox iOS';
        } else if (_.includes(vendor, 'Apple')) {
            if (_.includes(user_agent, 'Mobile')) {
                return 'Mobile Safari';
            }
            return 'Safari';
        } else if (_.includes(user_agent, 'Android')) {
            return 'Android Mobile';
        } else if (_.includes(user_agent, 'Konqueror')) {
            return 'Konqueror';
        } else if (_.includes(user_agent, 'Firefox')) {
            return 'Firefox';
        } else if (_.includes(user_agent, 'MSIE') || _.includes(user_agent, 'Trident/')) {
            return 'Internet Explorer';
        } else if (_.includes(user_agent, 'Gecko')) {
            return 'Mozilla';
        } else {
            return '';
        }
    },

    /**
     * This function detects which browser version is running this script,
     * parsing major and minor version (e.g., 42.1). User agent strings from:
     * http://www.useragentstring.com/pages/useragentstring.php
     */
    browserVersion: function(userAgent, vendor, opera) {
        var browser = _.info.browser(userAgent, vendor, opera);
        var versionRegexs = {
            'Internet Explorer Mobile': /rv:(\d+(\.\d+)?)/,
            'Microsoft Edge': /Edge?\/(\d+(\.\d+)?)/,
            'Chrome': /Chrome\/(\d+(\.\d+)?)/,
            'Chrome iOS': /CriOS\/(\d+(\.\d+)?)/,
            'UC Browser' : /(UCBrowser|UCWEB)\/(\d+(\.\d+)?)/,
            'Safari': /Version\/(\d+(\.\d+)?)/,
            'Mobile Safari': /Version\/(\d+(\.\d+)?)/,
            'Opera': /(Opera|OPR)\/(\d+(\.\d+)?)/,
            'Firefox': /Firefox\/(\d+(\.\d+)?)/,
            'Firefox iOS': /FxiOS\/(\d+(\.\d+)?)/,
            'Konqueror': /Konqueror:(\d+(\.\d+)?)/,
            'BlackBerry': /BlackBerry (\d+(\.\d+)?)/,
            'Android Mobile': /android\s(\d+(\.\d+)?)/,
            'Samsung Internet': /SamsungBrowser\/(\d+(\.\d+)?)/,
            'Internet Explorer': /(rv:|MSIE )(\d+(\.\d+)?)/,
            'Mozilla': /rv:(\d+(\.\d+)?)/
        };
        var regex = versionRegexs[browser];
        if (regex === undefined) {
            return null;
        }
        var matches = userAgent.match(regex);
        if (!matches) {
            return null;
        }
        return parseFloat(matches[matches.length - 2]);
    },

    os: function() {
        var a = userAgent;
        if (/Windows/i.test(a)) {
            if (/Phone/.test(a) || /WPDesktop/.test(a)) {
                return 'Windows Phone';
            }
            return 'Windows';
        } else if (/(iPhone|iPad|iPod)/.test(a)) {
            return 'iOS';
        } else if (/Android/.test(a)) {
            return 'Android';
        } else if (/(BlackBerry|PlayBook|BB10)/i.test(a)) {
            return 'BlackBerry';
        } else if (/Mac/i.test(a)) {
            return 'Mac OS X';
        } else if (/Linux/.test(a)) {
            return 'Linux';
        } else if (/CrOS/.test(a)) {
            return 'Chrome OS';
        } else {
            return '';
        }
    },

    device: function(user_agent) {
        if (/Windows Phone/i.test(user_agent) || /WPDesktop/.test(user_agent)) {
            return 'Windows Phone';
        } else if (/iPad/.test(user_agent)) {
            return 'iPad';
        } else if (/iPod/.test(user_agent)) {
            return 'iPod Touch';
        } else if (/iPhone/.test(user_agent)) {
            return 'iPhone';
        } else if (/(BlackBerry|PlayBook|BB10)/i.test(user_agent)) {
            return 'BlackBerry';
        } else if (/Android/.test(user_agent)) {
            return 'Android';
        } else {
            return '';
        }
    },

    referringDomain: function(referrer) {
        var split = referrer.split('/');
        if (split.length >= 3) {
            return split[2];
        }
        return '';
    },

    currentUrl: function() {
        return win.location.href;
    },

    properties: function(extra_props) {
        if (typeof extra_props !== 'object') {
            extra_props = {};
        }
        return _.extend(_.strip_empty_properties({
            '$os': _.info.os(),
            '$browser': _.info.browser(userAgent, navigator.vendor, windowOpera),
            '$referrer': document$1.referrer,
            '$referring_domain': _.info.referringDomain(document$1.referrer),
            '$device': _.info.device(userAgent)
        }), {
            '$current_url': _.info.currentUrl(),
            '$browser_version': _.info.browserVersion(userAgent, navigator.vendor, windowOpera),
            '$screen_height': screen.height,
            '$screen_width': screen.width,
            'mp_lib': 'web',
            '$lib_version': Config.LIB_VERSION,
            '$insert_id': cheap_guid(),
            'time': _.timestamp() / 1000 // epoch time in seconds
        }, _.strip_empty_properties(extra_props));
    },

    people_properties: function() {
        return _.extend(_.strip_empty_properties({
            '$os': _.info.os(),
            '$browser': _.info.browser(userAgent, navigator.vendor, windowOpera)
        }), {
            '$browser_version': _.info.browserVersion(userAgent, navigator.vendor, windowOpera)
        });
    },

    mpPageViewProperties: function() {
        return _.strip_empty_properties({
            'current_page_title': document$1.title,
            'current_domain': win.location.hostname,
            'current_url_path': win.location.pathname,
            'current_url_protocol': win.location.protocol,
            'current_url_search': win.location.search
        });
    }
};

var cheap_guid = function(maxlen) {
    var guid = Math.random().toString(36).substring(2, 10) + Math.random().toString(36).substring(2, 10);
    return maxlen ? guid.substring(0, maxlen) : guid;
};

// naive way to extract domain name (example.com) from full hostname (my.sub.example.com)
var SIMPLE_DOMAIN_MATCH_REGEX = /[a-z0-9][a-z0-9-]*\.[a-z]+$/i;
// this next one attempts to account for some ccSLDs, e.g. extracting oxford.ac.uk from www.oxford.ac.uk
var DOMAIN_MATCH_REGEX = /[a-z0-9][a-z0-9-]+\.[a-z.]{2,6}$/i;
/**
 * Attempts to extract main domain name from full hostname, using a few blunt heuristics. For
 * common TLDs like .com/.org that always have a simple SLD.TLD structure (example.com), we
 * simply extract the last two .-separated parts of the hostname (SIMPLE_DOMAIN_MATCH_REGEX).
 * For others, we attempt to account for short ccSLD+TLD combos (.ac.uk) with the legacy
 * DOMAIN_MATCH_REGEX (kept to maintain backwards compatibility with existing Mixpanel
 * integrations). The only _reliable_ way to extract domain from hostname is with an up-to-date
 * list like at https://publicsuffix.org/ so for cases that this helper fails at, the SDK
 * offers the 'cookie_domain' config option to set it explicitly.
 * @example
 * extract_domain('my.sub.example.com')
 * // 'example.com'
 */
var extract_domain = function(hostname) {
    var domain_regex = DOMAIN_MATCH_REGEX;
    var parts = hostname.split('.');
    var tld = parts[parts.length - 1];
    if (tld.length > 4 || tld === 'com' || tld === 'org') {
        domain_regex = SIMPLE_DOMAIN_MATCH_REGEX;
    }
    var matches = hostname.match(domain_regex);
    return matches ? matches[0] : '';
};

/**
 * Check whether we have network connection. default to true for browsers that don't support navigator.onLine (IE)
 * @returns {boolean}
 */
var isOnline = function() {
    var onLine = win.navigator['onLine'];
    return _.isUndefined(onLine) || onLine;
};

var JSONStringify = null, JSONParse = null;
if (typeof JSON !== 'undefined') {
    JSONStringify = JSON.stringify;
    JSONParse = JSON.parse;
}
JSONStringify = JSONStringify || _.JSONEncode;
JSONParse = JSONParse || _.JSONDecode;

// EXPORTS (for closure compiler)
_['toArray']                = _.toArray;
_['isObject']               = _.isObject;
_['JSONEncode']             = _.JSONEncode;
_['JSONDecode']             = _.JSONDecode;
_['isBlockedUA']            = _.isBlockedUA;
_['isEmptyObject']          = _.isEmptyObject;
_['info']                   = _.info;
_['info']['device']         = _.info.device;
_['info']['browser']        = _.info.browser;
_['info']['browserVersion'] = _.info.browserVersion;
_['info']['properties']     = _.info.properties;
_['NPO']                    = NpoPromise;

/**
 * GDPR utils
 *
 * The General Data Protection Regulation (GDPR) is a regulation in EU law on data protection
 * and privacy for all individuals within the European Union. It addresses the export of personal
 * data outside the EU. The GDPR aims primarily to give control back to citizens and residents
 * over their personal data and to simplify the regulatory environment for international business
 * by unifying the regulation within the EU.
 *
 * This set of utilities is intended to enable opt in/out functionality in the Mixpanel JS SDK.
 * These functions are used internally by the SDK and are not intended to be publicly exposed.
 */

/**
 * A function used to track a Mixpanel event (e.g. MixpanelLib.track)
 * @callback trackFunction
 * @param {String} event_name The name of the event. This can be anything the user does - 'Button Click', 'Sign Up', 'Item Purchased', etc.
 * @param {Object} [properties] A set of properties to include with the event you're sending. These describe the user who did the event or details about the event itself.
 * @param {Function} [callback] If provided, the callback function will be called after tracking the event.
 */

/** Public **/

var GDPR_DEFAULT_PERSISTENCE_PREFIX = '__mp_opt_in_out_';

/**
 * Opt the user in to data tracking and cookies/localstorage for the given token
 * @param {string} token - Mixpanel project tracking token
 * @param {Object} [options]
 * @param {trackFunction} [options.track] - function used for tracking a Mixpanel event to record the opt-in action
 * @param {string} [options.trackEventName] - event name to be used for tracking the opt-in action
 * @param {Object} [options.trackProperties] - set of properties to be tracked along with the opt-in action
 * @param {string} [options.persistenceType] Persistence mechanism used - cookie or localStorage
 * @param {string} [options.persistencePrefix=__mp_opt_in_out] - custom prefix to be used in the cookie/localstorage name
 * @param {Number} [options.cookieExpiration] - number of days until the opt-in cookie expires
 * @param {string} [options.cookieDomain] - custom cookie domain
 * @param {boolean} [options.crossSiteCookie] - whether the opt-in cookie is set as cross-site-enabled
 * @param {boolean} [options.crossSubdomainCookie] - whether the opt-in cookie is set as cross-subdomain or not
 * @param {boolean} [options.secureCookie] - whether the opt-in cookie is set as secure or not
 */
function optIn(token, options) {
    _optInOut(true, token, options);
}

/**
 * Opt the user out of data tracking and cookies/localstorage for the given token
 * @param {string} token - Mixpanel project tracking token
 * @param {Object} [options]
 * @param {string} [options.persistenceType] Persistence mechanism used - cookie or localStorage
 * @param {string} [options.persistencePrefix=__mp_opt_in_out] - custom prefix to be used in the cookie/localstorage name
 * @param {Number} [options.cookieExpiration] - number of days until the opt-out cookie expires
 * @param {string} [options.cookieDomain] - custom cookie domain
 * @param {boolean} [options.crossSiteCookie] - whether the opt-in cookie is set as cross-site-enabled
 * @param {boolean} [options.crossSubdomainCookie] - whether the opt-out cookie is set as cross-subdomain or not
 * @param {boolean} [options.secureCookie] - whether the opt-out cookie is set as secure or not
 */
function optOut(token, options) {
    _optInOut(false, token, options);
}

/**
 * Check whether the user has opted in to data tracking and cookies/localstorage for the given token
 * @param {string} token - Mixpanel project tracking token
 * @param {Object} [options]
 * @param {string} [options.persistenceType] Persistence mechanism used - cookie or localStorage
 * @param {string} [options.persistencePrefix=__mp_opt_in_out] - custom prefix to be used in the cookie/localstorage name
 * @returns {boolean} whether the user has opted in to the given opt type
 */
function hasOptedIn(token, options) {
    return _getStorageValue(token, options) === '1';
}

/**
 * Check whether the user has opted out of data tracking and cookies/localstorage for the given token
 * @param {string} token - Mixpanel project tracking token
 * @param {Object} [options]
 * @param {string} [options.persistenceType] Persistence mechanism used - cookie or localStorage
 * @param {string} [options.persistencePrefix=__mp_opt_in_out] - custom prefix to be used in the cookie/localstorage name
 * @param {boolean} [options.ignoreDnt] - flag to ignore browser DNT settings and always return false
 * @returns {boolean} whether the user has opted out of the given opt type
 */
function hasOptedOut(token, options) {
    if (_hasDoNotTrackFlagOn(options)) {
        console$1.warn('This browser has "Do Not Track" enabled. This will prevent the Mixpanel SDK from sending any data. To ignore the "Do Not Track" browser setting, initialize the Mixpanel instance with the config "ignore_dnt: true"');
        return true;
    }
    var optedOut = _getStorageValue(token, options) === '0';
    if (optedOut) {
        console$1.warn('You are opted out of Mixpanel tracking. This will prevent the Mixpanel SDK from sending any data.');
    }
    return optedOut;
}

/**
 * Wrap a MixpanelLib method with a check for whether the user is opted out of data tracking and cookies/localstorage for the given token
 * If the user has opted out, return early instead of executing the method.
 * If a callback argument was provided, execute it passing the 0 error code.
 * @param {function} method - wrapped method to be executed if the user has not opted out
 * @returns {*} the result of executing method OR undefined if the user has opted out
 */
function addOptOutCheckMixpanelLib(method) {
    return _addOptOutCheck(method, function(name) {
        return this.get_config(name);
    });
}

/**
 * Wrap a MixpanelPeople method with a check for whether the user is opted out of data tracking and cookies/localstorage for the given token
 * If the user has opted out, return early instead of executing the method.
 * If a callback argument was provided, execute it passing the 0 error code.
 * @param {function} method - wrapped method to be executed if the user has not opted out
 * @returns {*} the result of executing method OR undefined if the user has opted out
 */
function addOptOutCheckMixpanelPeople(method) {
    return _addOptOutCheck(method, function(name) {
        return this._get_config(name);
    });
}

/**
 * Wrap a MixpanelGroup method with a check for whether the user is opted out of data tracking and cookies/localstorage for the given token
 * If the user has opted out, return early instead of executing the method.
 * If a callback argument was provided, execute it passing the 0 error code.
 * @param {function} method - wrapped method to be executed if the user has not opted out
 * @returns {*} the result of executing method OR undefined if the user has opted out
 */
function addOptOutCheckMixpanelGroup(method) {
    return _addOptOutCheck(method, function(name) {
        return this._get_config(name);
    });
}

/**
 * Clear the user's opt in/out status of data tracking and cookies/localstorage for the given token
 * @param {string} token - Mixpanel project tracking token
 * @param {Object} [options]
 * @param {string} [options.persistenceType] Persistence mechanism used - cookie or localStorage
 * @param {string} [options.persistencePrefix=__mp_opt_in_out] - custom prefix to be used in the cookie/localstorage name
 * @param {Number} [options.cookieExpiration] - number of days until the opt-in cookie expires
 * @param {string} [options.cookieDomain] - custom cookie domain
 * @param {boolean} [options.crossSiteCookie] - whether the opt-in cookie is set as cross-site-enabled
 * @param {boolean} [options.crossSubdomainCookie] - whether the opt-in cookie is set as cross-subdomain or not
 * @param {boolean} [options.secureCookie] - whether the opt-in cookie is set as secure or not
 */
function clearOptInOut(token, options) {
    options = options || {};
    _getStorage(options).remove(
        _getStorageKey(token, options), !!options.crossSubdomainCookie, options.cookieDomain
    );
}

/** Private **/

/**
 * Get storage util
 * @param {Object} [options]
 * @param {string} [options.persistenceType]
 * @returns {object} either _.cookie or _.localstorage
 */
function _getStorage(options) {
    options = options || {};
    return options.persistenceType === 'localStorage' ? _.localStorage : _.cookie;
}

/**
 * Get the name of the cookie that is used for the given opt type (tracking, cookie, etc.)
 * @param {string} token - Mixpanel project tracking token
 * @param {Object} [options]
 * @param {string} [options.persistencePrefix=__mp_opt_in_out] - custom prefix to be used in the cookie/localstorage name
 * @returns {string} the name of the cookie for the given opt type
 */
function _getStorageKey(token, options) {
    options = options || {};
    return (options.persistencePrefix || GDPR_DEFAULT_PERSISTENCE_PREFIX) + token;
}

/**
 * Get the value of the cookie that is used for the given opt type (tracking, cookie, etc.)
 * @param {string} token - Mixpanel project tracking token
 * @param {Object} [options]
 * @param {string} [options.persistencePrefix=__mp_opt_in_out] - custom prefix to be used in the cookie/localstorage name
 * @returns {string} the value of the cookie for the given opt type
 */
function _getStorageValue(token, options) {
    return _getStorage(options).get(_getStorageKey(token, options));
}

/**
 * Check whether the user has set the DNT/doNotTrack setting to true in their browser
 * @param {Object} [options]
 * @param {string} [options.window] - alternate window object to check; used to force various DNT settings in browser tests
 * @param {boolean} [options.ignoreDnt] - flag to ignore browser DNT settings and always return false
 * @returns {boolean} whether the DNT setting is true
 */
function _hasDoNotTrackFlagOn(options) {
    if (options && options.ignoreDnt) {
        return false;
    }
    var win$1 = (options && options.window) || win;
    var nav = win$1['navigator'] || {};
    var hasDntOn = false;

    _.each([
        nav['doNotTrack'], // standard
        nav['msDoNotTrack'],
        win$1['doNotTrack']
    ], function(dntValue) {
        if (_.includes([true, 1, '1', 'yes'], dntValue)) {
            hasDntOn = true;
        }
    });

    return hasDntOn;
}

/**
 * Set cookie/localstorage for the user indicating that they are opted in or out for the given opt type
 * @param {boolean} optValue - whether to opt the user in or out for the given opt type
 * @param {string} token - Mixpanel project tracking token
 * @param {Object} [options]
 * @param {trackFunction} [options.track] - function used for tracking a Mixpanel event to record the opt-in action
 * @param {string} [options.trackEventName] - event name to be used for tracking the opt-in action
 * @param {Object} [options.trackProperties] - set of properties to be tracked along with the opt-in action
 * @param {string} [options.persistencePrefix=__mp_opt_in_out] - custom prefix to be used in the cookie/localstorage name
 * @param {Number} [options.cookieExpiration] - number of days until the opt-in cookie expires
 * @param {string} [options.cookieDomain] - custom cookie domain
 * @param {boolean} [options.crossSiteCookie] - whether the opt-in cookie is set as cross-site-enabled
 * @param {boolean} [options.crossSubdomainCookie] - whether the opt-in cookie is set as cross-subdomain or not
 * @param {boolean} [options.secureCookie] - whether the opt-in cookie is set as secure or not
 */
function _optInOut(optValue, token, options) {
    if (!_.isString(token) || !token.length) {
        console$1.error('gdpr.' + (optValue ? 'optIn' : 'optOut') + ' called with an invalid token');
        return;
    }

    options = options || {};

    _getStorage(options).set(
        _getStorageKey(token, options),
        optValue ? 1 : 0,
        _.isNumber(options.cookieExpiration) ? options.cookieExpiration : null,
        !!options.crossSubdomainCookie,
        !!options.secureCookie,
        !!options.crossSiteCookie,
        options.cookieDomain
    );

    if (options.track && optValue) { // only track event if opting in (optValue=true)
        options.track(options.trackEventName || '$opt_in', options.trackProperties, {
            'send_immediately': true
        });
    }
}

/**
 * Wrap a method with a check for whether the user is opted out of data tracking and cookies/localstorage for the given token
 * If the user has opted out, return early instead of executing the method.
 * If a callback argument was provided, execute it passing the 0 error code.
 * @param {function} method - wrapped method to be executed if the user has not opted out
 * @param {function} getConfigValue - getter function for the Mixpanel API token and other options to be used with opt-out check
 * @returns {*} the result of executing method OR undefined if the user has opted out
 */
function _addOptOutCheck(method, getConfigValue) {
    return function() {
        var optedOut = false;

        try {
            var token = getConfigValue.call(this, 'token');
            var ignoreDnt = getConfigValue.call(this, 'ignore_dnt');
            var persistenceType = getConfigValue.call(this, 'opt_out_tracking_persistence_type');
            var persistencePrefix = getConfigValue.call(this, 'opt_out_tracking_cookie_prefix');
            var win = getConfigValue.call(this, 'window'); // used to override window during browser tests

            if (token) { // if there was an issue getting the token, continue method execution as normal
                optedOut = hasOptedOut(token, {
                    ignoreDnt: ignoreDnt,
                    persistenceType: persistenceType,
                    persistencePrefix: persistencePrefix,
                    window: win
                });
            }
        } catch(err) {
            console$1.error('Unexpected error when checking tracking opt-out status: ' + err);
        }

        if (!optedOut) {
            return method.apply(this, arguments);
        }

        var callback = arguments[arguments.length - 1];
        if (typeof(callback) === 'function') {
            callback(0);
        }

        return;
    };
}

var logger$4 = console_with_prefix('lock');

/**
 * SharedLock: a mutex built on HTML5 localStorage, to ensure that only one browser
 * window/tab at a time will be able to access shared resources.
 *
 * Based on the Alur and Taubenfeld fast lock
 * (http://www.cs.rochester.edu/research/synchronization/pseudocode/fastlock.html)
 * with an added timeout to ensure there will be eventual progress in the event
 * that a window is closed in the middle of the callback.
 *
 * Implementation based on the original version by David Wolever (https://github.com/wolever)
 * at https://gist.github.com/wolever/5fd7573d1ef6166e8f8c4af286a69432.
 *
 * @example
 * const myLock = new SharedLock('some-key');
 * myLock.withLock(function() {
 *   console.log('I hold the mutex!');
 * });
 *
 * @constructor
 */
var SharedLock = function(key, options) {
    options = options || {};

    this.storageKey = key;
    this.storage = options.storage || window.localStorage;
    this.pollIntervalMS = options.pollIntervalMS || 100;
    this.timeoutMS = options.timeoutMS || 2000;

    // dependency-inject promise implementation for testing purposes
    this.promiseImpl = options.promiseImpl || PromisePolyfill;
};

// pass in a specific pid to test contention scenarios; otherwise
// it is chosen randomly for each acquisition attempt
SharedLock.prototype.withLock = function(lockedCB, pid) {
    var Promise = this.promiseImpl;
    return new Promise(_.bind(function (resolve, reject) {
        var i = pid || (new Date().getTime() + '|' + Math.random());
        var startTime = new Date().getTime();

        var key = this.storageKey;
        var pollIntervalMS = this.pollIntervalMS;
        var timeoutMS = this.timeoutMS;
        var storage = this.storage;

        var keyX = key + ':X';
        var keyY = key + ':Y';
        var keyZ = key + ':Z';

        var delay = function(cb) {
            if (new Date().getTime() - startTime > timeoutMS) {
                logger$4.error('Timeout waiting for mutex on ' + key + '; clearing lock. [' + i + ']');
                storage.removeItem(keyZ);
                storage.removeItem(keyY);
                loop();
                return;
            }
            setTimeout(function() {
                try {
                    cb();
                } catch(err) {
                    reject(err);
                }
            }, pollIntervalMS * (Math.random() + 0.1));
        };

        var waitFor = function(predicate, cb) {
            if (predicate()) {
                cb();
            } else {
                delay(function() {
                    waitFor(predicate, cb);
                });
            }
        };

        var getSetY = function() {
            var valY = storage.getItem(keyY);
            if (valY && valY !== i) { // if Y == i then this process already has the lock (useful for test cases)
                return false;
            } else {
                storage.setItem(keyY, i);
                if (storage.getItem(keyY) === i) {
                    return true;
                } else {
                    if (!localStorageSupported(storage, true)) {
                        reject(new Error('localStorage support dropped while acquiring lock'));
                    }
                    return false;
                }
            }
        };

        var loop = function() {
            storage.setItem(keyX, i);

            waitFor(getSetY, function() {
                if (storage.getItem(keyX) === i) {
                    criticalSection();
                    return;
                }

                delay(function() {
                    if (storage.getItem(keyY) !== i) {
                        loop();
                        return;
                    }
                    waitFor(function() {
                        return !storage.getItem(keyZ);
                    }, criticalSection);
                });
            });
        };

        var criticalSection = function() {
            storage.setItem(keyZ, '1');
            var removeLock = function () {
                storage.removeItem(keyZ);
                if (storage.getItem(keyY) === i) {
                    storage.removeItem(keyY);
                }
                if (storage.getItem(keyX) === i) {
                    storage.removeItem(keyX);
                }
            };

            lockedCB()
                .then(function (ret) {
                    removeLock();
                    resolve(ret);
                })
                .catch(function (err) {
                    removeLock();
                    reject(err);
                });
        };

        try {
            if (localStorageSupported(storage, true)) {
                loop();
            } else {
                throw new Error('localStorage support check failed');
            }
        } catch(err) {
            reject(err);
        }
    }, this));
};

/**
 * @typedef {import('./wrapper').StorageWrapper}
 */

/**
 * @type {StorageWrapper}
 */
var LocalStorageWrapper = function (storageOverride) {
    this.storage = storageOverride || localStorage;
};

LocalStorageWrapper.prototype.init = function () {
    return PromisePolyfill.resolve();
};

LocalStorageWrapper.prototype.setItem = function (key, value) {
    return new PromisePolyfill(_.bind(function (resolve, reject) {
        try {
            this.storage.setItem(key, value);
        } catch (e) {
            reject(e);
        }
        resolve();
    }, this));
};

LocalStorageWrapper.prototype.getItem = function (key) {
    return new PromisePolyfill(_.bind(function (resolve, reject) {
        var item;
        try {
            item = this.storage.getItem(key);
        } catch (e) {
            reject(e);
        }
        resolve(item);
    }, this));
};

LocalStorageWrapper.prototype.removeItem = function (key) {
    return new PromisePolyfill(_.bind(function (resolve, reject) {
        try {
            this.storage.removeItem(key);
        } catch (e) {
            reject(e);
        }
        resolve();
    }, this));
};

var logger$3 = console_with_prefix('batch');

/**
 * RequestQueue: queue for batching API requests with localStorage backup for retries.
 * Maintains an in-memory queue which represents the source of truth for the current
 * page, but also writes all items out to a copy in the browser's localStorage, which
 * can be read on subsequent pageloads and retried. For batchability, all the request
 * items in the queue should be of the same type (events, people updates, group updates)
 * so they can be sent in a single request to the same API endpoint.
 *
 * LocalStorage keying and locking: In order for reloads and subsequent pageloads of
 * the same site to access the same persisted data, they must share the same localStorage
 * key (for instance based on project token and queue type). Therefore access to the
 * localStorage entry is guarded by an asynchronous mutex (SharedLock) to prevent
 * simultaneously open windows/tabs from overwriting each other's data (which would lead
 * to data loss in some situations).
 * @constructor
 */
var RequestQueue = function (storageKey, options) {
    options = options || {};
    this.storageKey = storageKey;
    this.usePersistence = options.usePersistence;
    if (this.usePersistence) {
        this.queueStorage = options.queueStorage || new LocalStorageWrapper();
        this.lock = new SharedLock(storageKey, { storage: options.sharedLockStorage || window.localStorage });
        this.queueStorage.init();
    }
    this.reportError = options.errorReporter || _.bind(logger$3.error, logger$3);

    this.pid = options.pid || null; // pass pid to test out storage lock contention scenarios

    this.memQueue = [];
    this.initialized = false;
};

RequestQueue.prototype.ensureInit = function () {
    if (this.initialized) {
        return PromisePolyfill.resolve();
    }

    return this.queueStorage
        .init()
        .then(_.bind(function () {
            this.initialized = true;
        }, this))
        .catch(_.bind(function (err) {
            this.reportError('Error initializing queue persistence. Disabling persistence', err);
            this.initialized = true;
            this.usePersistence = false;
        }, this));
};

/**
 * Add one item to queues (memory and localStorage). The queued entry includes
 * the given item along with an auto-generated ID and a "flush-after" timestamp.
 * It is expected that the item will be sent over the network and dequeued
 * before the flush-after time; if this doesn't happen it is considered orphaned
 * (e.g., the original tab where it was enqueued got closed before it could be
 * sent) and the item can be sent by any tab that finds it in localStorage.
 *
 * The final callback param is called with a param indicating success or
 * failure of the enqueue operation; it is asynchronous because the localStorage
 * lock is asynchronous.
 */
RequestQueue.prototype.enqueue = function (item, flushInterval) {
    var queueEntry = {
        'id': cheap_guid(),
        'flushAfter': new Date().getTime() + flushInterval * 2,
        'payload': item
    };

    if (!this.usePersistence) {
        this.memQueue.push(queueEntry);
        return PromisePolyfill.resolve(true);
    } else {

        var enqueueItem = _.bind(function () {
            return this.ensureInit()
                .then(_.bind(function () {
                    return this.readFromStorage();
                }, this))
                .then(_.bind(function (storedQueue) {
                    storedQueue.push(queueEntry);
                    return this.saveToStorage(storedQueue);
                }, this))
                .then(_.bind(function (succeeded) {
                    // only add to in-memory queue when storage succeeds
                    if (succeeded) {
                        this.memQueue.push(queueEntry);
                    }
                    return succeeded;
                }, this))
                .catch(_.bind(function (err) {
                    this.reportError('Error enqueueing item', err, item);
                    return false;
                }, this));
        }, this);

        return this.lock
            .withLock(enqueueItem, this.pid)
            .catch(_.bind(function (err) {
                this.reportError('Error acquiring storage lock', err);
                return false;
            }, this));
    }
};

/**
 * Read out the given number of queue entries. If this.memQueue
 * has fewer than batchSize items, then look for "orphaned" items
 * in the persisted queue (items where the 'flushAfter' time has
 * already passed).
 */
RequestQueue.prototype.fillBatch = function (batchSize) {
    var batch = this.memQueue.slice(0, batchSize);
    if (this.usePersistence && batch.length < batchSize) {
        // don't need lock just to read events; localStorage is thread-safe
        // and the worst that could happen is a duplicate send of some
        // orphaned events, which will be deduplicated on the server side
        return this.ensureInit()
            .then(_.bind(function () {
                return this.readFromStorage();
            }, this))
            .then(_.bind(function (storedQueue) {
                if (storedQueue.length) {
                // item IDs already in batch; don't duplicate out of storage
                    var idsInBatch = {}; // poor man's Set
                    _.each(batch, function (item) {
                        idsInBatch[item['id']] = true;
                    });

                    for (var i = 0; i < storedQueue.length; i++) {
                        var item = storedQueue[i];
                        if (new Date().getTime() > item['flushAfter'] && !idsInBatch[item['id']]) {
                            item.orphaned = true;
                            batch.push(item);
                            if (batch.length >= batchSize) {
                                break;
                            }
                        }
                    }
                }

                return batch;
            }, this));
    } else {
        return PromisePolyfill.resolve(batch);
    }
};

/**
 * Remove items with matching 'id' from array (immutably)
 * also remove any item without a valid id (e.g., malformed
 * storage entries).
 */
var filterOutIDsAndInvalid = function (items, idSet) {
    var filteredItems = [];
    _.each(items, function (item) {
        if (item['id'] && !idSet[item['id']]) {
            filteredItems.push(item);
        }
    });
    return filteredItems;
};

/**
 * Remove items with matching IDs from both in-memory queue
 * and persisted queue
 */
RequestQueue.prototype.removeItemsByID = function (ids) {
    var idSet = {}; // poor man's Set
    _.each(ids, function (id) {
        idSet[id] = true;
    });

    this.memQueue = filterOutIDsAndInvalid(this.memQueue, idSet);
    if (!this.usePersistence) {
        return PromisePolyfill.resolve(true);
    } else {
        var removeFromStorage = _.bind(function () {
            return this.ensureInit()
                .then(_.bind(function () {
                    return this.readFromStorage();
                }, this))
                .then(_.bind(function (storedQueue) {
                    storedQueue = filterOutIDsAndInvalid(storedQueue, idSet);
                    return this.saveToStorage(storedQueue);
                }, this))
                .then(_.bind(function () {
                    return this.readFromStorage();
                }, this))
                .then(_.bind(function (storedQueue) {
                    // an extra check: did storage report success but somehow
                    // the items are still there?
                    for (var i = 0; i < storedQueue.length; i++) {
                        var item = storedQueue[i];
                        if (item['id'] && !!idSet[item['id']]) {
                            throw new Error('Item not removed from storage');
                        }
                    }
                    return true;
                }, this))
                .catch(_.bind(function (err) {
                    this.reportError('Error removing items', err, ids);
                    return false;
                }, this));
        }, this);

        return this.lock
            .withLock(removeFromStorage, this.pid)
            .catch(_.bind(function (err) {
                this.reportError('Error acquiring storage lock', err);
                if (!localStorageSupported(this.queueStorage.storage, true)) {
                    // Looks like localStorage writes have stopped working sometime after
                    // initialization (probably full), and so nobody can acquire locks
                    // anymore. Consider it temporarily safe to remove items without the
                    // lock, since nobody's writing successfully anyway.
                    return removeFromStorage()
                        .then(_.bind(function (success) {
                            if (!success) {
                                // OK, we couldn't even write out the smaller queue. Try clearing it
                                // entirely.
                                return this.queueStorage.removeItem(this.storageKey).then(function () {
                                    return success;
                                });
                            }
                            return success;
                        }, this))
                        .catch(_.bind(function (err) {
                            this.reportError('Error clearing queue', err);
                            return false;
                        }, this));
                } else {
                    return false;
                }
            }, this));
    }
};

// internal helper for RequestQueue.updatePayloads
var updatePayloads = function (existingItems, itemsToUpdate) {
    var newItems = [];
    _.each(existingItems, function (item) {
        var id = item['id'];
        if (id in itemsToUpdate) {
            var newPayload = itemsToUpdate[id];
            if (newPayload !== null) {
                item['payload'] = newPayload;
                newItems.push(item);
            }
        } else {
            // no update
            newItems.push(item);
        }
    });
    return newItems;
};

/**
 * Update payloads of given items in both in-memory queue and
 * persisted queue. Items set to null are removed from queues.
 */
RequestQueue.prototype.updatePayloads = function (itemsToUpdate) {
    this.memQueue = updatePayloads(this.memQueue, itemsToUpdate);
    if (!this.usePersistence) {
        return PromisePolyfill.resolve(true);
    } else {
        return this.lock
            .withLock(_.bind(function lockAcquired() {
                return this.ensureInit()
                    .then(_.bind(function () {
                        return this.readFromStorage();
                    }, this))
                    .then(_.bind(function (storedQueue) {
                        storedQueue = updatePayloads(storedQueue, itemsToUpdate);
                        return this.saveToStorage(storedQueue);
                    }, this))
                    .catch(_.bind(function (err) {
                        this.reportError('Error updating items', itemsToUpdate, err);
                        return false;
                    }, this));
            }, this), this.pid)
            .catch(_.bind(function (err) {
                this.reportError('Error acquiring storage lock', err);
                return false;
            }, this));
    }
};

/**
 * Read and parse items array from localStorage entry, handling
 * malformed/missing data if necessary.
 */
RequestQueue.prototype.readFromStorage = function () {
    return this.ensureInit()
        .then(_.bind(function () {
            return this.queueStorage.getItem(this.storageKey);
        }, this))
        .then(_.bind(function (storageEntry) {
            if (storageEntry) {
                storageEntry = JSONParse(storageEntry);
                if (!_.isArray(storageEntry)) {
                    this.reportError('Invalid storage entry:', storageEntry);
                    storageEntry = null;
                }
            }
            return storageEntry || [];
        }, this))
        .catch(_.bind(function (err) {
            this.reportError('Error retrieving queue', err);
            return [];
        }, this));
};

/**
 * Serialize the given items array to localStorage.
 */
RequestQueue.prototype.saveToStorage = function (queue) {
    try {
        var serialized = JSONStringify(queue);
    } catch (err) {
        this.reportError('Error serializing queue', err);
        return PromisePolyfill.resolve(false);
    }

    return this.ensureInit()
        .then(_.bind(function () {
            return this.queueStorage.setItem(this.storageKey, serialized);
        }, this))
        .then(function () {
            return true;
        })
        .catch(_.bind(function (err) {
            this.reportError('Error saving queue', err);
            return false;
        }, this));
};

/**
 * Clear out queues (memory and localStorage).
 */
RequestQueue.prototype.clear = function () {
    this.memQueue = [];

    if (this.usePersistence) {
        return this.ensureInit()
            .then(_.bind(function () {
                return this.queueStorage.removeItem(this.storageKey);
            }, this));
    } else {
        return PromisePolyfill.resolve();
    }
};

// maximum interval between request retries after exponential backoff
var MAX_RETRY_INTERVAL_MS = 10 * 60 * 1000; // 10 minutes

var logger$2 = console_with_prefix('batch');

/**
 * RequestBatcher: manages the queueing, flushing, retry etc of requests of one
 * type (events, people, groups).
 * Uses RequestQueue to manage the backing store.
 * @constructor
 */
var RequestBatcher = function(storageKey, options) {
    this.errorReporter = options.errorReporter;
    this.queue = new RequestQueue(storageKey, {
        errorReporter: _.bind(this.reportError, this),
        queueStorage: options.queueStorage,
        sharedLockStorage: options.sharedLockStorage,
        usePersistence: options.usePersistence
    });

    this.libConfig = options.libConfig;
    this.sendRequest = options.sendRequestFunc;
    this.beforeSendHook = options.beforeSendHook;
    this.stopAllBatching = options.stopAllBatchingFunc;

    // seed variable batch size + flush interval with configured values
    this.batchSize = this.libConfig['batch_size'];
    this.flushInterval = this.libConfig['batch_flush_interval_ms'];

    this.stopped = !this.libConfig['batch_autostart'];
    this.consecutiveRemovalFailures = 0;

    // extra client-side dedupe
    this.itemIdsSentSuccessfully = {};

    // Make the flush occur at the interval specified by flushIntervalMs, default behavior will attempt consecutive flushes
    // as long as the queue is not empty. This is useful for high-frequency events like Session Replay where we might end up
    // in a request loop and get ratelimited by the server.
    this.flushOnlyOnInterval = options.flushOnlyOnInterval || false;
};

/**
 * Add one item to queue.
 */
RequestBatcher.prototype.enqueue = function(item) {
    return this.queue.enqueue(item, this.flushInterval);
};

/**
 * Start flushing batches at the configured time interval. Must call
 * this method upon SDK init in order to send anything over the network.
 */
RequestBatcher.prototype.start = function() {
    this.stopped = false;
    this.consecutiveRemovalFailures = 0;
    return this.flush();
};

/**
 * Stop flushing batches. Can be restarted by calling start().
 */
RequestBatcher.prototype.stop = function() {
    this.stopped = true;
    if (this.timeoutID) {
        clearTimeout(this.timeoutID);
        this.timeoutID = null;
    }
};

/**
 * Clear out queue.
 */
RequestBatcher.prototype.clear = function() {
    return this.queue.clear();
};

/**
 * Restore batch size configuration to whatever is set in the main SDK.
 */
RequestBatcher.prototype.resetBatchSize = function() {
    this.batchSize = this.libConfig['batch_size'];
};

/**
 * Restore flush interval time configuration to whatever is set in the main SDK.
 */
RequestBatcher.prototype.resetFlush = function() {
    this.scheduleFlush(this.libConfig['batch_flush_interval_ms']);
};

/**
 * Schedule the next flush in the given number of milliseconds.
 */
RequestBatcher.prototype.scheduleFlush = function(flushMS) {
    this.flushInterval = flushMS;
    if (!this.stopped) { // don't schedule anymore if batching has been stopped
        this.timeoutID = setTimeout(_.bind(function() {
            if (!this.stopped) {
                this.flush();
            }
        }, this), this.flushInterval);
    }
};

/**
 * Send a request using the sendRequest callback, but promisified.
 * TODO: sendRequest should be promisified in the first place.
 */
RequestBatcher.prototype.sendRequestPromise = function(data, options) {
    return new PromisePolyfill(_.bind(function(resolve) {
        this.sendRequest(data, options, resolve);
    }, this));
};


/**
 * Flush one batch to network. Depending on success/failure modes, it will either
 * remove the batch from the queue or leave it in for retry, and schedule the next
 * flush. In cases of most network or API failures, it will back off exponentially
 * when retrying.
 * @param {Object} [options]
 * @param {boolean} [options.sendBeacon] - whether to send batch with
 * navigator.sendBeacon (only useful for sending batches before page unloads, as
 * sendBeacon offers no callbacks or status indications)
 */
RequestBatcher.prototype.flush = function(options) {
    if (this.requestInProgress) {
        logger$2.log('Flush: Request already in progress');
        return PromisePolyfill.resolve();
    }

    this.requestInProgress = true;

    options = options || {};
    var timeoutMS = this.libConfig['batch_request_timeout_ms'];
    var startTime = new Date().getTime();
    var currentBatchSize = this.batchSize;

    return this.queue.fillBatch(currentBatchSize)
        .then(_.bind(function(batch) {

            // if there's more items in the queue than the batch size, attempt
            // to flush again after the current batch is done.
            var attemptSecondaryFlush = batch.length === currentBatchSize;
            var dataForRequest = [];
            var transformedItems = {};
            _.each(batch, function(item) {
                var payload = item['payload'];
                if (this.beforeSendHook && !item.orphaned) {
                    payload = this.beforeSendHook(payload);
                }
                if (payload) {
                    // mp_sent_by_lib_version prop captures which lib version actually
                    // sends each event (regardless of which version originally queued
                    // it for sending)
                    if (payload['event'] && payload['properties']) {
                        payload['properties'] = _.extend(
                            {},
                            payload['properties'],
                            {'mp_sent_by_lib_version': Config.LIB_VERSION}
                        );
                    }
                    var addPayload = true;
                    var itemId = item['id'];
                    if (itemId) {
                        if ((this.itemIdsSentSuccessfully[itemId] || 0) > 5) {
                            this.reportError('[dupe] item ID sent too many times, not sending', {
                                item: item,
                                batchSize: batch.length,
                                timesSent: this.itemIdsSentSuccessfully[itemId]
                            });
                            addPayload = false;
                        }
                    } else {
                        this.reportError('[dupe] found item with no ID', {item: item});
                    }

                    if (addPayload) {
                        dataForRequest.push(payload);
                    }
                }
                transformedItems[item['id']] = payload;
            }, this);

            if (dataForRequest.length < 1) {
                this.requestInProgress = false;
                this.resetFlush();
                return PromisePolyfill.resolve(); // nothing to do
            }

            var removeItemsFromQueue = _.bind(function () {
                return this.queue
                    .removeItemsByID(
                        _.map(batch, function (item) {
                            return item['id'];
                        })
                    )
                    .then(_.bind(function (succeeded) {
                        // client-side dedupe
                        _.each(batch, _.bind(function(item) {
                            var itemId = item['id'];
                            if (itemId) {
                                this.itemIdsSentSuccessfully[itemId] = this.itemIdsSentSuccessfully[itemId] || 0;
                                this.itemIdsSentSuccessfully[itemId]++;
                                if (this.itemIdsSentSuccessfully[itemId] > 5) {
                                    this.reportError('[dupe] item ID sent too many times', {
                                        item: item,
                                        batchSize: batch.length,
                                        timesSent: this.itemIdsSentSuccessfully[itemId]
                                    });
                                }
                            } else {
                                this.reportError('[dupe] found item with no ID while removing', {item: item});
                            }
                        }, this));

                        if (succeeded) {
                            this.consecutiveRemovalFailures = 0;
                            if (this.flushOnlyOnInterval && !attemptSecondaryFlush) {
                                this.resetFlush(); // schedule next batch with a delay
                                return PromisePolyfill.resolve();
                            } else {
                                return this.flush(); // handle next batch if the queue isn't empty
                            }
                        } else {
                            if (++this.consecutiveRemovalFailures > 5) {
                                this.reportError('Too many queue failures; disabling batching system.');
                                this.stopAllBatching();
                            } else {
                                this.resetFlush();
                            }
                            return PromisePolyfill.resolve();
                        }
                    }, this));
            }, this);

            var batchSendCallback = _.bind(function(res) {
                this.requestInProgress = false;

                try {

                    // handle API response in a try-catch to make sure we can reset the
                    // flush operation if something goes wrong

                    if (options.unloading) {
                        // update persisted data to include hook transformations
                        return this.queue.updatePayloads(transformedItems);
                    } else if (
                        _.isObject(res) &&
                            res.error === 'timeout' &&
                            new Date().getTime() - startTime >= timeoutMS
                    ) {
                        this.reportError('Network timeout; retrying');
                        return this.flush();
                    } else if (
                        _.isObject(res) &&
                            (
                                res.httpStatusCode >= 500
                                || res.httpStatusCode === 429
                                || (res.httpStatusCode <= 0 && !isOnline())
                                || res.error === 'timeout'
                            )
                    ) {
                        // network or API error, or 429 Too Many Requests, retry
                        var retryMS = this.flushInterval * 2;
                        if (res.retryAfter) {
                            retryMS = (parseInt(res.retryAfter, 10) * 1000) || retryMS;
                        }
                        retryMS = Math.min(MAX_RETRY_INTERVAL_MS, retryMS);
                        this.reportError('Error; retry in ' + retryMS + ' ms');
                        this.scheduleFlush(retryMS);
                        return PromisePolyfill.resolve();
                    } else if (_.isObject(res) && res.httpStatusCode === 413) {
                        // 413 Payload Too Large
                        if (batch.length > 1) {
                            var halvedBatchSize = Math.max(1, Math.floor(currentBatchSize / 2));
                            this.batchSize = Math.min(this.batchSize, halvedBatchSize, batch.length - 1);
                            this.reportError('413 response; reducing batch size to ' + this.batchSize);
                            this.resetFlush();
                            return PromisePolyfill.resolve();
                        } else {
                            this.reportError('Single-event request too large; dropping', batch);
                            this.resetBatchSize();
                            return removeItemsFromQueue();
                        }
                    } else {
                        // successful network request+response; remove each item in batch from queue
                        // (even if it was e.g. a 400, in which case retrying won't help)
                        return removeItemsFromQueue();
                    }
                } catch(err) {
                    this.reportError('Error handling API response', err);
                    this.resetFlush();
                }
            }, this);
            var requestOptions = {
                method: 'POST',
                verbose: true,
                ignore_json_errors: true, // eslint-disable-line camelcase
                timeout_ms: timeoutMS // eslint-disable-line camelcase
            };
            if (options.unloading) {
                requestOptions.transport = 'sendBeacon';
            }
            logger$2.log('MIXPANEL REQUEST:', dataForRequest);
            return this.sendRequestPromise(dataForRequest, requestOptions).then(batchSendCallback);
        }, this))
        .catch(_.bind(function(err) {
            this.reportError('Error flushing request queue', err);
            this.resetFlush();
        }, this));
};

/**
 * Log error to global logger and optional user-defined logger.
 */
RequestBatcher.prototype.reportError = function(msg, err) {
    logger$2.error.apply(logger$2.error, arguments);
    if (this.errorReporter) {
        try {
            if (!(err instanceof Error)) {
                err = new Error(msg);
            }
            this.errorReporter(msg, err);
        } catch(err) {
            logger$2.error(err);
        }
    }
};

var logger$1 = console_with_prefix('recorder');
var CompressionStream = win['CompressionStream'];

var RECORDER_BATCHER_LIB_CONFIG = {
    'batch_size': 1000,
    'batch_flush_interval_ms': 10 * 1000,
    'batch_request_timeout_ms': 90 * 1000,
    'batch_autostart': true
};

var ACTIVE_SOURCES = new Set([
    IncrementalSource.MouseMove,
    IncrementalSource.MouseInteraction,
    IncrementalSource.Scroll,
    IncrementalSource.ViewportResize,
    IncrementalSource.Input,
    IncrementalSource.TouchMove,
    IncrementalSource.MediaInteraction,
    IncrementalSource.Drag,
    IncrementalSource.Selection,
]);

function isUserEvent(ev) {
    return ev.type === EventType.IncrementalSnapshot && ACTIVE_SOURCES.has(ev.data.source);
}

/**
 * This class encapsulates a single session recording and its lifecycle.
 * @param {Object} [options.mixpanelInstance] - reference to the core MixpanelLib
 * @param {String} [options.replayId] - unique uuid for a single replay
 * @param {Function} [options.onIdleTimeout] - callback when a recording reaches idle timeout
 * @param {Function} [options.onMaxLengthReached] - callback when a recording reaches its maximum length
 * @param {Function} [options.rrwebRecord] - rrweb's `record` function
 */
var SessionRecording = function(options) {
    this._mixpanel = options.mixpanelInstance;
    this._onIdleTimeout = options.onIdleTimeout;
    this._onMaxLengthReached = options.onMaxLengthReached;
    this._rrwebRecord = options.rrwebRecord;

    this.replayId = options.replayId;

    // internal rrweb stopRecording function
    this._stopRecording = null;

    this.seqNo = 0;
    this.replayStartTime = null;
    this.replayStartUrl = null;
    this.batchStartUrl = null;

    this.idleTimeoutId = null;
    this.maxTimeoutId = null;

    this.recordMaxMs = MAX_RECORDING_MS;
    this.recordMinMs = 0;

    // each replay has its own batcher key to avoid conflicts between rrweb events of different recordings
    // this will be important when persistence is introduced
    var batcherKey = '__mprec_' + this.getConfig('token') + '_' + this.replayId;
    this.batcher = new RequestBatcher(batcherKey, {
        errorReporter: _.bind(this.reportError, this),
        flushOnlyOnInterval: true,
        libConfig: RECORDER_BATCHER_LIB_CONFIG,
        sendRequestFunc: _.bind(this.flushEventsWithOptOut, this),
        usePersistence: false
    });
};

SessionRecording.prototype.getConfig = function(configVar) {
    return this._mixpanel.get_config(configVar);
};

// Alias for getConfig, used by the common addOptOutCheckMixpanelLib function which
// reaches into this class instance and expects the snake case version of the function.
// eslint-disable-next-line camelcase
SessionRecording.prototype.get_config = function(configVar) {
    return this.getConfig(configVar);
};

SessionRecording.prototype.startRecording = function (shouldStopBatcher) {
    if (this._stopRecording !== null) {
        logger$1.log('Recording already in progress, skipping startRecording.');
        return;
    }

    this.recordMaxMs = this.getConfig('record_max_ms');
    if (this.recordMaxMs > MAX_RECORDING_MS) {
        this.recordMaxMs = MAX_RECORDING_MS;
        logger$1.critical('record_max_ms cannot be greater than ' + MAX_RECORDING_MS + 'ms. Capping value.');
    }

    this.recordMinMs = this.getConfig('record_min_ms');
    if (this.recordMinMs > MAX_VALUE_FOR_MIN_RECORDING_MS) {
        this.recordMinMs = MAX_VALUE_FOR_MIN_RECORDING_MS;
        logger$1.critical('record_min_ms cannot be greater than ' + MAX_VALUE_FOR_MIN_RECORDING_MS + 'ms. Capping value.');
    }

    this.replayStartTime = new Date().getTime();
    this.batchStartUrl = _.info.currentUrl();
    this.replayStartUrl = _.info.currentUrl();

    if (shouldStopBatcher || this.recordMinMs > 0) {
        // the primary case for shouldStopBatcher is when we're starting recording after a reset
        // and don't want to send anything over the network until there's
        // actual user activity
        // this also applies if the minimum recording length has not been hit yet
        // so that we don't send data until we know the recording will be long enough
        this.batcher.stop();
    } else {
        this.batcher.start();
    }

    var resetIdleTimeout = _.bind(function () {
        clearTimeout(this.idleTimeoutId);
        this.idleTimeoutId = setTimeout(this._onIdleTimeout, this.getConfig('record_idle_timeout_ms'));
    }, this);

    var blockSelector = this.getConfig('record_block_selector');
    if (blockSelector === '' || blockSelector === null) {
        blockSelector = undefined;
    }

    this._stopRecording = this._rrwebRecord({
        'emit': _.bind(function (ev) {
            this.batcher.enqueue(ev);
            if (isUserEvent(ev)) {
                if (this.batcher.stopped && new Date().getTime() - this.replayStartTime >= this.recordMinMs) {
                    // start flushing again after user activity
                    this.batcher.start();
                }
                resetIdleTimeout();
            }
        }, this),
        'blockClass': this.getConfig('record_block_class'),
        'blockSelector': blockSelector,
        'collectFonts': this.getConfig('record_collect_fonts'),
        'dataURLOptions': { // canvas image options (https://developer.mozilla.org/en-US/docs/Web/API/HTMLCanvasElement/toDataURL)
            'type': 'image/webp',
            'quality': 0.6
        },
        'maskAllInputs': true,
        'maskTextClass': this.getConfig('record_mask_text_class'),
        'maskTextSelector': this.getConfig('record_mask_text_selector'),
        'recordCanvas': this.getConfig('record_canvas'),
        'sampling': {
            'canvas': 15
        }
    });

    if (typeof this._stopRecording !== 'function') {
        this.reportError('rrweb failed to start, skipping this recording.');
        this._stopRecording = null;
        this.stopRecording(); // stop batcher looping and any timeouts
        return;
    }

    resetIdleTimeout();

    this.maxTimeoutId = setTimeout(_.bind(this._onMaxLengthReached, this), this.recordMaxMs);
};

SessionRecording.prototype.stopRecording = function () {
    if (!this.isRrwebStopped()) {
        try {
            this._stopRecording();
        } catch (err) {
            this.reportError('Error with rrweb stopRecording', err);
        }
        this._stopRecording = null;
    }

    if (this.batcher.stopped) {
        // never got user activity to flush after reset, so just clear the batcher
        this.batcher.clear();
    } else {
        // flush any remaining events from running batcher
        this.batcher.flush();
        this.batcher.stop();
    }

    clearTimeout(this.idleTimeoutId);
    clearTimeout(this.maxTimeoutId);
};

SessionRecording.prototype.isRrwebStopped = function () {
    return this._stopRecording === null;
};

/**
 * Flushes the current batch of events to the server, but passes an opt-out callback to make sure
 * we stop recording and dump any queued events if the user has opted out.
 */
SessionRecording.prototype.flushEventsWithOptOut = function (data, options, cb) {
    this._flushEvents(data, options, cb, _.bind(this._onOptOut, this));
};

SessionRecording.prototype._onOptOut = function (code) {
    // addOptOutCheckMixpanelLib invokes this function with code=0 when the user has opted out
    if (code === 0) {
        this.stopRecording();
    }
};

SessionRecording.prototype._sendRequest = function(currentReplayId, reqParams, reqBody, callback) {
    var onSuccess = _.bind(function (response, responseBody) {
        // Update batch specific props only if the request was successful to guarantee ordering.
        // RequestBatcher will always flush the next batch after the previous one succeeds.
        // extra check to see if the replay ID has changed so that we don't increment the seqNo on the wrong replay
        if (response.status === 200 && this.replayId === currentReplayId) {
            this.seqNo++;
            this.batchStartUrl = _.info.currentUrl();
        }
        callback({
            status: 0,
            httpStatusCode: response.status,
            responseBody: responseBody,
            retryAfter: response.headers.get('Retry-After')
        });
    }, this);

    win['fetch'](this.getConfig('api_host') + '/' + this.getConfig('api_routes')['record'] + '?' + new URLSearchParams(reqParams), {
        'method': 'POST',
        'headers': {
            'Authorization': 'Basic ' + btoa(this.getConfig('token') + ':'),
            'Content-Type': 'application/octet-stream'
        },
        'body': reqBody,
    }).then(function (response) {
        response.json().then(function (responseBody) {
            onSuccess(response, responseBody);
        }).catch(function (error) {
            callback({error: error});
        });
    }).catch(function (error) {
        callback({error: error, httpStatusCode: 0});
    });
};

SessionRecording.prototype._flushEvents = addOptOutCheckMixpanelLib(function (data, options, callback) {
    const numEvents = data.length;

    if (numEvents > 0) {
        var replayId = this.replayId;
        // each rrweb event has a timestamp - leverage those to get time properties
        var batchStartTime = data[0].timestamp;
        if (this.seqNo === 0 || !this.replayStartTime) {
            // extra safety net so that we don't send a null replay start time
            if (this.seqNo !== 0) {
                this.reportError('Replay start time not set but seqNo is not 0. Using current batch start time as a fallback.');
            }

            this.replayStartTime = batchStartTime;
        }
        var replayLengthMs = data[numEvents - 1].timestamp - this.replayStartTime;

        var reqParams = {
            '$current_url': this.batchStartUrl,
            '$lib_version': Config.LIB_VERSION,
            'batch_start_time': batchStartTime / 1000,
            'distinct_id': String(this._mixpanel.get_distinct_id()),
            'mp_lib': 'web',
            'replay_id': replayId,
            'replay_length_ms': replayLengthMs,
            'replay_start_time': this.replayStartTime / 1000,
            'replay_start_url': this.replayStartUrl,
            'seq': this.seqNo
        };
        var eventsJson = _.JSONEncode(data);

        // send ID management props if they exist
        var deviceId = this._mixpanel.get_property('$device_id');
        if (deviceId) {
            reqParams['$device_id'] = deviceId;
        }
        var userId = this._mixpanel.get_property('$user_id');
        if (userId) {
            reqParams['$user_id'] = userId;
        }

        if (CompressionStream) {
            var jsonStream = new Blob([eventsJson], {type: 'application/json'}).stream();
            var gzipStream = jsonStream.pipeThrough(new CompressionStream('gzip'));
            new Response(gzipStream)
                .blob()
                .then(_.bind(function(compressedBlob) {
                    reqParams['format'] = 'gzip';
                    this._sendRequest(replayId, reqParams, compressedBlob, callback);
                }, this));
        } else {
            reqParams['format'] = 'body';
            this._sendRequest(replayId, reqParams, eventsJson, callback);
        }
    }
});


SessionRecording.prototype.reportError = function(msg, err) {
    logger$1.error.apply(logger$1.error, arguments);
    try {
        if (!err && !(msg instanceof Error)) {
            msg = new Error(msg);
        }
        this.getConfig('error_reporter')(msg, err);
    } catch(err) {
        logger$1.error(err);
    }
};

var logger = console_with_prefix('recorder');

/**
 * Recorder API: manages recordings and exposes methods public to the core Mixpanel library.
 * @param {Object} [options.mixpanelInstance] - reference to the core MixpanelLib
 */
var MixpanelRecorder = function(mixpanelInstance) {
    this._mixpanel = mixpanelInstance;
    this.activeRecording = null;
};

MixpanelRecorder.prototype.startRecording = function(shouldStopBatcher) {
    if (this.activeRecording && !this.activeRecording.isRrwebStopped()) {
        logger.log('Recording already in progress, skipping startRecording.');
        return;
    }

    var onIdleTimeout = _.bind(function () {
        logger.log('Idle timeout reached, restarting recording.');
        this.resetRecording();
    }, this);

    var onMaxLengthReached = _.bind(function () {
        logger.log('Max recording length reached, stopping recording.');
        this.resetRecording();
    }, this);

    this.activeRecording = new SessionRecording({
        mixpanelInstance: this._mixpanel,
        onIdleTimeout: onIdleTimeout,
        onMaxLengthReached: onMaxLengthReached,
        replayId: _.UUID(),
        rrwebRecord: record
    });

    this.activeRecording.startRecording(shouldStopBatcher);
};

MixpanelRecorder.prototype.stopRecording = function() {
    if (this.activeRecording) {
        this.activeRecording.stopRecording();
        this.activeRecording = null;
    }
};

MixpanelRecorder.prototype.resetRecording = function () {
    this.stopRecording();
    this.startRecording(true);
};

MixpanelRecorder.prototype.getActiveReplayId = function () {
    if (this.activeRecording && !this.activeRecording.isRrwebStopped()) {
        return this.activeRecording.replayId;
    } else {
        return null;
    }
};

// getter so that older mixpanel-core versions can still retrieve the replay ID
// when pulling the latest recorder bundle from the CDN
Object.defineProperty(MixpanelRecorder.prototype, 'replayId', {
    get: function () {
        return this.getActiveReplayId();
    }
});

win['__mp_recorder'] = MixpanelRecorder;

/* eslint camelcase: "off" */

/**
 * DomTracker Object
 * @constructor
 */
var DomTracker = function() {};


// interface
DomTracker.prototype.create_properties = function() {};
DomTracker.prototype.event_handler = function() {};
DomTracker.prototype.after_track_handler = function() {};

DomTracker.prototype.init = function(mixpanel_instance) {
    this.mp = mixpanel_instance;
    return this;
};

/**
 * @param {Object|string} query
 * @param {string} event_name
 * @param {Object=} properties
 * @param {function=} user_callback
 */
DomTracker.prototype.track = function(query, event_name, properties, user_callback) {
    var that = this;
    var elements = _.dom_query(query);

    if (elements.length === 0) {
        console$1.error('The DOM query (' + query + ') returned 0 elements');
        return;
    }

    _.each(elements, function(element) {
        _.register_event(element, this.override_event, function(e) {
            var options = {};
            var props = that.create_properties(properties, this);
            var timeout = that.mp.get_config('track_links_timeout');

            that.event_handler(e, this, options);

            // in case the mixpanel servers don't get back to us in time
            window.setTimeout(that.track_callback(user_callback, props, options, true), timeout);

            // fire the tracking event
            that.mp.track(event_name, props, that.track_callback(user_callback, props, options));
        });
    }, this);

    return true;
};

/**
 * @param {function} user_callback
 * @param {Object} props
 * @param {boolean=} timeout_occured
 */
DomTracker.prototype.track_callback = function(user_callback, props, options, timeout_occured) {
    timeout_occured = timeout_occured || false;
    var that = this;

    return function() {
        // options is referenced from both callbacks, so we can have
        // a 'lock' of sorts to ensure only one fires
        if (options.callback_fired) { return; }
        options.callback_fired = true;

        if (user_callback && user_callback(timeout_occured, props) === false) {
            // user can prevent the default functionality by
            // returning false from their callback
            return;
        }

        that.after_track_handler(props, options, timeout_occured);
    };
};

DomTracker.prototype.create_properties = function(properties, element) {
    var props;

    if (typeof(properties) === 'function') {
        props = properties(element);
    } else {
        props = _.extend({}, properties);
    }

    return props;
};

/**
 * LinkTracker Object
 * @constructor
 * @extends DomTracker
 */
var LinkTracker = function() {
    this.override_event = 'click';
};
_.inherit(LinkTracker, DomTracker);

LinkTracker.prototype.create_properties = function(properties, element) {
    var props = LinkTracker.superclass.create_properties.apply(this, arguments);

    if (element.href) { props['url'] = element.href; }

    return props;
};

LinkTracker.prototype.event_handler = function(evt, element, options) {
    options.new_tab = (
        evt.which === 2 ||
        evt.metaKey ||
        evt.ctrlKey ||
        element.target === '_blank'
    );
    options.href = element.href;

    if (!options.new_tab) {
        evt.preventDefault();
    }
};

LinkTracker.prototype.after_track_handler = function(props, options) {
    if (options.new_tab) { return; }

    setTimeout(function() {
        window.location = options.href;
    }, 0);
};

/**
 * FormTracker Object
 * @constructor
 * @extends DomTracker
 */
var FormTracker = function() {
    this.override_event = 'submit';
};
_.inherit(FormTracker, DomTracker);

FormTracker.prototype.event_handler = function(evt, element, options) {
    options.element = element;
    evt.preventDefault();
};

FormTracker.prototype.after_track_handler = function(props, options) {
    setTimeout(function() {
        options.element.submit();
    }, 0);
};

/* eslint camelcase: "off" */

/** @const */ var SET_ACTION      = '$set';
/** @const */ var SET_ONCE_ACTION = '$set_once';
/** @const */ var UNSET_ACTION    = '$unset';
/** @const */ var ADD_ACTION      = '$add';
/** @const */ var APPEND_ACTION   = '$append';
/** @const */ var UNION_ACTION    = '$union';
/** @const */ var REMOVE_ACTION   = '$remove';
/** @const */ var DELETE_ACTION   = '$delete';

// Common internal methods for mixpanel.people and mixpanel.group APIs.
// These methods shouldn't involve network I/O.
var apiActions = {
    set_action: function(prop, to) {
        var data = {};
        var $set = {};
        if (_.isObject(prop)) {
            _.each(prop, function(v, k) {
                if (!this._is_reserved_property(k)) {
                    $set[k] = v;
                }
            }, this);
        } else {
            $set[prop] = to;
        }

        data[SET_ACTION] = $set;
        return data;
    },

    unset_action: function(prop) {
        var data = {};
        var $unset = [];
        if (!_.isArray(prop)) {
            prop = [prop];
        }

        _.each(prop, function(k) {
            if (!this._is_reserved_property(k)) {
                $unset.push(k);
            }
        }, this);

        data[UNSET_ACTION] = $unset;
        return data;
    },

    set_once_action: function(prop, to) {
        var data = {};
        var $set_once = {};
        if (_.isObject(prop)) {
            _.each(prop, function(v, k) {
                if (!this._is_reserved_property(k)) {
                    $set_once[k] = v;
                }
            }, this);
        } else {
            $set_once[prop] = to;
        }
        data[SET_ONCE_ACTION] = $set_once;
        return data;
    },

    union_action: function(list_name, values) {
        var data = {};
        var $union = {};
        if (_.isObject(list_name)) {
            _.each(list_name, function(v, k) {
                if (!this._is_reserved_property(k)) {
                    $union[k] = _.isArray(v) ? v : [v];
                }
            }, this);
        } else {
            $union[list_name] = _.isArray(values) ? values : [values];
        }
        data[UNION_ACTION] = $union;
        return data;
    },

    append_action: function(list_name, value) {
        var data = {};
        var $append = {};
        if (_.isObject(list_name)) {
            _.each(list_name, function(v, k) {
                if (!this._is_reserved_property(k)) {
                    $append[k] = v;
                }
            }, this);
        } else {
            $append[list_name] = value;
        }
        data[APPEND_ACTION] = $append;
        return data;
    },

    remove_action: function(list_name, value) {
        var data = {};
        var $remove = {};
        if (_.isObject(list_name)) {
            _.each(list_name, function(v, k) {
                if (!this._is_reserved_property(k)) {
                    $remove[k] = v;
                }
            }, this);
        } else {
            $remove[list_name] = value;
        }
        data[REMOVE_ACTION] = $remove;
        return data;
    },

    delete_action: function() {
        var data = {};
        data[DELETE_ACTION] = '';
        return data;
    }
};

/* eslint camelcase: "off" */

/**
 * Mixpanel Group Object
 * @constructor
 */
var MixpanelGroup = function() {};

_.extend(MixpanelGroup.prototype, apiActions);

MixpanelGroup.prototype._init = function(mixpanel_instance, group_key, group_id) {
    this._mixpanel = mixpanel_instance;
    this._group_key = group_key;
    this._group_id = group_id;
};

/**
 * Set properties on a group.
 *
 * ### Usage:
 *
 *     mixpanel.get_group('company', 'mixpanel').set('Location', '405 Howard');
 *
 *     // or set multiple properties at once
 *     mixpanel.get_group('company', 'mixpanel').set({
 *          'Location': '405 Howard',
 *          'Founded' : 2009,
 *     });
 *     // properties can be strings, integers, dates, or lists
 *
 * @param {Object|String} prop If a string, this is the name of the property. If an object, this is an associative array of names and values.
 * @param {*} [to] A value to set on the given property name
 * @param {Function} [callback] If provided, the callback will be called after the tracking event
 */
MixpanelGroup.prototype.set = addOptOutCheckMixpanelGroup(function(prop, to, callback) {
    var data = this.set_action(prop, to);
    if (_.isObject(prop)) {
        callback = to;
    }
    return this._send_request(data, callback);
});

/**
 * Set properties on a group, only if they do not yet exist.
 * This will not overwrite previous group property values, unlike
 * group.set().
 *
 * ### Usage:
 *
 *     mixpanel.get_group('company', 'mixpanel').set_once('Location', '405 Howard');
 *
 *     // or set multiple properties at once
 *     mixpanel.get_group('company', 'mixpanel').set_once({
 *          'Location': '405 Howard',
 *          'Founded' : 2009,
 *     });
 *     // properties can be strings, integers, lists or dates
 *
 * @param {Object|String} prop If a string, this is the name of the property. If an object, this is an associative array of names and values.
 * @param {*} [to] A value to set on the given property name
 * @param {Function} [callback] If provided, the callback will be called after the tracking event
 */
MixpanelGroup.prototype.set_once = addOptOutCheckMixpanelGroup(function(prop, to, callback) {
    var data = this.set_once_action(prop, to);
    if (_.isObject(prop)) {
        callback = to;
    }
    return this._send_request(data, callback);
});

/**
 * Unset properties on a group permanently.
 *
 * ### Usage:
 *
 *     mixpanel.get_group('company', 'mixpanel').unset('Founded');
 *
 * @param {String} prop The name of the property.
 * @param {Function} [callback] If provided, the callback will be called after the tracking event
 */
MixpanelGroup.prototype.unset = addOptOutCheckMixpanelGroup(function(prop, callback) {
    var data = this.unset_action(prop);
    return this._send_request(data, callback);
});

/**
 * Merge a given list with a list-valued group property, excluding duplicate values.
 *
 * ### Usage:
 *
 *     // merge a value to a list, creating it if needed
 *     mixpanel.get_group('company', 'mixpanel').union('Location', ['San Francisco', 'London']);
 *
 * @param {String} list_name Name of the property.
 * @param {Array} values Values to merge with the given property
 * @param {Function} [callback] If provided, the callback will be called after the tracking event
 */
MixpanelGroup.prototype.union = addOptOutCheckMixpanelGroup(function(list_name, values, callback) {
    if (_.isObject(list_name)) {
        callback = values;
    }
    var data = this.union_action(list_name, values);
    return this._send_request(data, callback);
});

/**
 * Permanently delete a group.
 *
 * ### Usage:
 *
 *     mixpanel.get_group('company', 'mixpanel').delete();
 *
 * @param {Function} [callback] If provided, the callback will be called after the tracking event
 */
MixpanelGroup.prototype['delete'] = addOptOutCheckMixpanelGroup(function(callback) {
    // bracket notation above prevents a minification error related to reserved words
    var data = this.delete_action();
    return this._send_request(data, callback);
});

/**
 * Remove a property from a group. The value will be ignored if doesn't exist.
 *
 * ### Usage:
 *
 *     mixpanel.get_group('company', 'mixpanel').remove('Location', 'London');
 *
 * @param {String} list_name Name of the property.
 * @param {Object} value Value to remove from the given group property
 * @param {Function} [callback] If provided, the callback will be called after the tracking event
 */
MixpanelGroup.prototype.remove = addOptOutCheckMixpanelGroup(function(list_name, value, callback) {
    var data = this.remove_action(list_name, value);
    return this._send_request(data, callback);
});

MixpanelGroup.prototype._send_request = function(data, callback) {
    data['$group_key'] = this._group_key;
    data['$group_id'] = this._group_id;
    data['$token'] = this._get_config('token');

    var date_encoded_data = _.encodeDates(data);
    return this._mixpanel._track_or_batch({
        type: 'groups',
        data: date_encoded_data,
        endpoint: this._get_config('api_host') + '/' +  this._get_config('api_routes')['groups'],
        batcher: this._mixpanel.request_batchers.groups
    }, callback);
};

MixpanelGroup.prototype._is_reserved_property = function(prop) {
    return prop === '$group_key' || prop === '$group_id';
};

MixpanelGroup.prototype._get_config = function(conf) {
    return this._mixpanel.get_config(conf);
};

MixpanelGroup.prototype.toString = function() {
    return this._mixpanel.toString() + '.group.' + this._group_key + '.' + this._group_id;
};

// MixpanelGroup Exports
MixpanelGroup.prototype['remove']   = MixpanelGroup.prototype.remove;
MixpanelGroup.prototype['set']      = MixpanelGroup.prototype.set;
MixpanelGroup.prototype['set_once'] = MixpanelGroup.prototype.set_once;
MixpanelGroup.prototype['union']    = MixpanelGroup.prototype.union;
MixpanelGroup.prototype['unset']    = MixpanelGroup.prototype.unset;
MixpanelGroup.prototype['toString'] = MixpanelGroup.prototype.toString;

/* eslint camelcase: "off" */

/**
 * Mixpanel People Object
 * @constructor
 */
var MixpanelPeople = function() {};

_.extend(MixpanelPeople.prototype, apiActions);

MixpanelPeople.prototype._init = function(mixpanel_instance) {
    this._mixpanel = mixpanel_instance;
};

/*
* Set properties on a user record.
*
* ### Usage:
*
*     mixpanel.people.set('gender', 'm');
*
*     // or set multiple properties at once
*     mixpanel.people.set({
*         'Company': 'Acme',
*         'Plan': 'Premium',
*         'Upgrade date': new Date()
*     });
*     // properties can be strings, integers, dates, or lists
*
* @param {Object|String} prop If a string, this is the name of the property. If an object, this is an associative array of names and values.
* @param {*} [to] A value to set on the given property name
* @param {Function} [callback] If provided, the callback will be called after tracking the event.
*/
MixpanelPeople.prototype.set = addOptOutCheckMixpanelPeople(function(prop, to, callback) {
    var data = this.set_action(prop, to);
    if (_.isObject(prop)) {
        callback = to;
    }
    // make sure that the referrer info has been updated and saved
    if (this._get_config('save_referrer') && typeof document !== 'undefined') {
        this._mixpanel['persistence'].update_referrer_info(document.referrer);
    }

    // update $set object with default people properties
    data[SET_ACTION] = _.extend(
        {},
        _.info.people_properties(),
        data[SET_ACTION]
    );
    return this._send_request(data, callback);
});

/*
* Set properties on a user record, only if they do not yet exist.
* This will not overwrite previous people property values, unlike
* people.set().
*
* ### Usage:
*
*     mixpanel.people.set_once('First Login Date', new Date());
*
*     // or set multiple properties at once
*     mixpanel.people.set_once({
*         'First Login Date': new Date(),
*         'Starting Plan': 'Premium'
*     });
*
*     // properties can be strings, integers or dates
*
* @param {Object|String} prop If a string, this is the name of the property. If an object, this is an associative array of names and values.
* @param {*} [to] A value to set on the given property name
* @param {Function} [callback] If provided, the callback will be called after tracking the event.
*/
MixpanelPeople.prototype.set_once = addOptOutCheckMixpanelPeople(function(prop, to, callback) {
    var data = this.set_once_action(prop, to);
    if (_.isObject(prop)) {
        callback = to;
    }
    return this._send_request(data, callback);
});

/*
* Unset properties on a user record (permanently removes the properties and their values from a profile).
*
* ### Usage:
*
*     mixpanel.people.unset('gender');
*
*     // or unset multiple properties at once
*     mixpanel.people.unset(['gender', 'Company']);
*
* @param {Array|String} prop If a string, this is the name of the property. If an array, this is a list of property names.
* @param {Function} [callback] If provided, the callback will be called after tracking the event.
*/
MixpanelPeople.prototype.unset = addOptOutCheckMixpanelPeople(function(prop, callback) {
    var data = this.unset_action(prop);
    return this._send_request(data, callback);
});

/*
* Increment/decrement numeric people analytics properties.
*
* ### Usage:
*
*     mixpanel.people.increment('page_views', 1);
*
*     // or, for convenience, if you're just incrementing a counter by
*     // 1, you can simply do
*     mixpanel.people.increment('page_views');
*
*     // to decrement a counter, pass a negative number
*     mixpanel.people.increment('credits_left', -1);
*
*     // like mixpanel.people.set(), you can increment multiple
*     // properties at once:
*     mixpanel.people.increment({
*         counter1: 1,
*         counter2: 6
*     });
*
* @param {Object|String} prop If a string, this is the name of the property. If an object, this is an associative array of names and numeric values.
* @param {Number} [by] An amount to increment the given property
* @param {Function} [callback] If provided, the callback will be called after tracking the event.
*/
MixpanelPeople.prototype.increment = addOptOutCheckMixpanelPeople(function(prop, by, callback) {
    var data = {};
    var $add = {};
    if (_.isObject(prop)) {
        _.each(prop, function(v, k) {
            if (!this._is_reserved_property(k)) {
                if (isNaN(parseFloat(v))) {
                    console$1.error('Invalid increment value passed to mixpanel.people.increment - must be a number');
                    return;
                } else {
                    $add[k] = v;
                }
            }
        }, this);
        callback = by;
    } else {
        // convenience: mixpanel.people.increment('property'); will
        // increment 'property' by 1
        if (_.isUndefined(by)) {
            by = 1;
        }
        $add[prop] = by;
    }
    data[ADD_ACTION] = $add;

    return this._send_request(data, callback);
});

/*
* Append a value to a list-valued people analytics property.
*
* ### Usage:
*
*     // append a value to a list, creating it if needed
*     mixpanel.people.append('pages_visited', 'homepage');
*
*     // like mixpanel.people.set(), you can append multiple
*     // properties at once:
*     mixpanel.people.append({
*         list1: 'bob',
*         list2: 123
*     });
*
* @param {Object|String} list_name If a string, this is the name of the property. If an object, this is an associative array of names and values.
* @param {*} [value] value An item to append to the list
* @param {Function} [callback] If provided, the callback will be called after tracking the event.
*/
MixpanelPeople.prototype.append = addOptOutCheckMixpanelPeople(function(list_name, value, callback) {
    if (_.isObject(list_name)) {
        callback = value;
    }
    var data = this.append_action(list_name, value);
    return this._send_request(data, callback);
});

/*
* Remove a value from a list-valued people analytics property.
*
* ### Usage:
*
*     mixpanel.people.remove('School', 'UCB');
*
* @param {Object|String} list_name If a string, this is the name of the property. If an object, this is an associative array of names and values.
* @param {*} [value] value Item to remove from the list
* @param {Function} [callback] If provided, the callback will be called after tracking the event.
*/
MixpanelPeople.prototype.remove = addOptOutCheckMixpanelPeople(function(list_name, value, callback) {
    if (_.isObject(list_name)) {
        callback = value;
    }
    var data = this.remove_action(list_name, value);
    return this._send_request(data, callback);
});

/*
* Merge a given list with a list-valued people analytics property,
* excluding duplicate values.
*
* ### Usage:
*
*     // merge a value to a list, creating it if needed
*     mixpanel.people.union('pages_visited', 'homepage');
*
*     // like mixpanel.people.set(), you can append multiple
*     // properties at once:
*     mixpanel.people.union({
*         list1: 'bob',
*         list2: 123
*     });
*
*     // like mixpanel.people.append(), you can append multiple
*     // values to the same list:
*     mixpanel.people.union({
*         list1: ['bob', 'billy']
*     });
*
* @param {Object|String} list_name If a string, this is the name of the property. If an object, this is an associative array of names and values.
* @param {*} [value] Value / values to merge with the given property
* @param {Function} [callback] If provided, the callback will be called after tracking the event.
*/
MixpanelPeople.prototype.union = addOptOutCheckMixpanelPeople(function(list_name, values, callback) {
    if (_.isObject(list_name)) {
        callback = values;
    }
    var data = this.union_action(list_name, values);
    return this._send_request(data, callback);
});

/*
 * Record that you have charged the current user a certain amount
 * of money. Charges recorded with track_charge() will appear in the
 * Mixpanel revenue report.
 *
 * ### Usage:
 *
 *     // charge a user $50
 *     mixpanel.people.track_charge(50);
 *
 *     // charge a user $30.50 on the 2nd of january
 *     mixpanel.people.track_charge(30.50, {
 *         '$time': new Date('jan 1 2012')
 *     });
 *
 * @param {Number} amount The amount of money charged to the current user
 * @param {Object} [properties] An associative array of properties associated with the charge
 * @param {Function} [callback] If provided, the callback will be called when the server responds
 * @deprecated
 */
MixpanelPeople.prototype.track_charge = addOptOutCheckMixpanelPeople(function(amount, properties, callback) {
    if (!_.isNumber(amount)) {
        amount = parseFloat(amount);
        if (isNaN(amount)) {
            console$1.error('Invalid value passed to mixpanel.people.track_charge - must be a number');
            return;
        }
    }

    return this.append('$transactions', _.extend({
        '$amount': amount
    }, properties), callback);
});

/*
 * Permanently clear all revenue report transactions from the
 * current user's people analytics profile.
 *
 * ### Usage:
 *
 *     mixpanel.people.clear_charges();
 *
 * @param {Function} [callback] If provided, the callback will be called after tracking the event.
 * @deprecated
 */
MixpanelPeople.prototype.clear_charges = function(callback) {
    return this.set('$transactions', [], callback);
};

/*
* Permanently deletes the current people analytics profile from
* Mixpanel (using the current distinct_id).
*
* ### Usage:
*
*     // remove the all data you have stored about the current user
*     mixpanel.people.delete_user();
*
*/
MixpanelPeople.prototype.delete_user = function() {
    if (!this._identify_called()) {
        console$1.error('mixpanel.people.delete_user() requires you to call identify() first');
        return;
    }
    var data = {'$delete': this._mixpanel.get_distinct_id()};
    return this._send_request(data);
};

MixpanelPeople.prototype.toString = function() {
    return this._mixpanel.toString() + '.people';
};

MixpanelPeople.prototype._send_request = function(data, callback) {
    data['$token'] = this._get_config('token');
    data['$distinct_id'] = this._mixpanel.get_distinct_id();
    var device_id = this._mixpanel.get_property('$device_id');
    var user_id = this._mixpanel.get_property('$user_id');
    var had_persisted_distinct_id = this._mixpanel.get_property('$had_persisted_distinct_id');
    if (device_id) {
        data['$device_id'] = device_id;
    }
    if (user_id) {
        data['$user_id'] = user_id;
    }
    if (had_persisted_distinct_id) {
        data['$had_persisted_distinct_id'] = had_persisted_distinct_id;
    }

    var date_encoded_data = _.encodeDates(data);

    if (!this._identify_called()) {
        this._enqueue(data);
        if (!_.isUndefined(callback)) {
            if (this._get_config('verbose')) {
                callback({status: -1, error: null});
            } else {
                callback(-1);
            }
        }
        return _.truncate(date_encoded_data, 255);
    }

    return this._mixpanel._track_or_batch({
        type: 'people',
        data: date_encoded_data,
        endpoint: this._get_config('api_host') + '/' +  this._get_config('api_routes')['engage'],
        batcher: this._mixpanel.request_batchers.people
    }, callback);
};

MixpanelPeople.prototype._get_config = function(conf_var) {
    return this._mixpanel.get_config(conf_var);
};

MixpanelPeople.prototype._identify_called = function() {
    return this._mixpanel._flags.identify_called === true;
};

// Queue up engage operations if identify hasn't been called yet.
MixpanelPeople.prototype._enqueue = function(data) {
    if (SET_ACTION in data) {
        this._mixpanel['persistence']._add_to_people_queue(SET_ACTION, data);
    } else if (SET_ONCE_ACTION in data) {
        this._mixpanel['persistence']._add_to_people_queue(SET_ONCE_ACTION, data);
    } else if (UNSET_ACTION in data) {
        this._mixpanel['persistence']._add_to_people_queue(UNSET_ACTION, data);
    } else if (ADD_ACTION in data) {
        this._mixpanel['persistence']._add_to_people_queue(ADD_ACTION, data);
    } else if (APPEND_ACTION in data) {
        this._mixpanel['persistence']._add_to_people_queue(APPEND_ACTION, data);
    } else if (REMOVE_ACTION in data) {
        this._mixpanel['persistence']._add_to_people_queue(REMOVE_ACTION, data);
    } else if (UNION_ACTION in data) {
        this._mixpanel['persistence']._add_to_people_queue(UNION_ACTION, data);
    } else {
        console$1.error('Invalid call to _enqueue():', data);
    }
};

MixpanelPeople.prototype._flush_one_queue = function(action, action_method, callback, queue_to_params_fn) {
    var _this = this;
    var queued_data = _.extend({}, this._mixpanel['persistence'].load_queue(action));
    var action_params = queued_data;

    if (!_.isUndefined(queued_data) && _.isObject(queued_data) && !_.isEmptyObject(queued_data)) {
        _this._mixpanel['persistence']._pop_from_people_queue(action, queued_data);
        _this._mixpanel['persistence'].save();
        if (queue_to_params_fn) {
            action_params = queue_to_params_fn(queued_data);
        }
        action_method.call(_this, action_params, function(response, data) {
            // on bad response, we want to add it back to the queue
            if (response === 0) {
                _this._mixpanel['persistence']._add_to_people_queue(action, queued_data);
            }
            if (!_.isUndefined(callback)) {
                callback(response, data);
            }
        });
    }
};

// Flush queued engage operations - order does not matter,
// and there are network level race conditions anyway
MixpanelPeople.prototype._flush = function(
    _set_callback, _add_callback, _append_callback, _set_once_callback, _union_callback, _unset_callback, _remove_callback
) {
    var _this = this;

    this._flush_one_queue(SET_ACTION, this.set, _set_callback);
    this._flush_one_queue(SET_ONCE_ACTION, this.set_once, _set_once_callback);
    this._flush_one_queue(UNSET_ACTION, this.unset, _unset_callback, function(queue) { return _.keys(queue); });
    this._flush_one_queue(ADD_ACTION, this.increment, _add_callback);
    this._flush_one_queue(UNION_ACTION, this.union, _union_callback);

    // we have to fire off each $append individually since there is
    // no concat method server side
    var $append_queue = this._mixpanel['persistence'].load_queue(APPEND_ACTION);
    if (!_.isUndefined($append_queue) && _.isArray($append_queue) && $append_queue.length) {
        var $append_item;
        var append_callback = function(response, data) {
            if (response === 0) {
                _this._mixpanel['persistence']._add_to_people_queue(APPEND_ACTION, $append_item);
            }
            if (!_.isUndefined(_append_callback)) {
                _append_callback(response, data);
            }
        };
        for (var i = $append_queue.length - 1; i >= 0; i--) {
            $append_queue = this._mixpanel['persistence'].load_queue(APPEND_ACTION);
            $append_item = $append_queue.pop();
            _this._mixpanel['persistence'].save();
            if (!_.isEmptyObject($append_item)) {
                _this.append($append_item, append_callback);
            }
        }
    }

    // same for $remove
    var $remove_queue = this._mixpanel['persistence'].load_queue(REMOVE_ACTION);
    if (!_.isUndefined($remove_queue) && _.isArray($remove_queue) && $remove_queue.length) {
        var $remove_item;
        var remove_callback = function(response, data) {
            if (response === 0) {
                _this._mixpanel['persistence']._add_to_people_queue(REMOVE_ACTION, $remove_item);
            }
            if (!_.isUndefined(_remove_callback)) {
                _remove_callback(response, data);
            }
        };
        for (var j = $remove_queue.length - 1; j >= 0; j--) {
            $remove_queue = this._mixpanel['persistence'].load_queue(REMOVE_ACTION);
            $remove_item = $remove_queue.pop();
            _this._mixpanel['persistence'].save();
            if (!_.isEmptyObject($remove_item)) {
                _this.remove($remove_item, remove_callback);
            }
        }
    }
};

MixpanelPeople.prototype._is_reserved_property = function(prop) {
    return prop === '$distinct_id' || prop === '$token' || prop === '$device_id' || prop === '$user_id' || prop === '$had_persisted_distinct_id';
};

// MixpanelPeople Exports
MixpanelPeople.prototype['set']           = MixpanelPeople.prototype.set;
MixpanelPeople.prototype['set_once']      = MixpanelPeople.prototype.set_once;
MixpanelPeople.prototype['unset']         = MixpanelPeople.prototype.unset;
MixpanelPeople.prototype['increment']     = MixpanelPeople.prototype.increment;
MixpanelPeople.prototype['append']        = MixpanelPeople.prototype.append;
MixpanelPeople.prototype['remove']        = MixpanelPeople.prototype.remove;
MixpanelPeople.prototype['union']         = MixpanelPeople.prototype.union;
MixpanelPeople.prototype['track_charge']  = MixpanelPeople.prototype.track_charge;
MixpanelPeople.prototype['clear_charges'] = MixpanelPeople.prototype.clear_charges;
MixpanelPeople.prototype['delete_user']   = MixpanelPeople.prototype.delete_user;
MixpanelPeople.prototype['toString']      = MixpanelPeople.prototype.toString;

/* eslint camelcase: "off" */

/*
 * Constants
 */
/** @const */ var SET_QUEUE_KEY          = '__mps';
/** @const */ var SET_ONCE_QUEUE_KEY     = '__mpso';
/** @const */ var UNSET_QUEUE_KEY        = '__mpus';
/** @const */ var ADD_QUEUE_KEY          = '__mpa';
/** @const */ var APPEND_QUEUE_KEY       = '__mpap';
/** @const */ var REMOVE_QUEUE_KEY       = '__mpr';
/** @const */ var UNION_QUEUE_KEY        = '__mpu';
// This key is deprecated, but we want to check for it to see whether aliasing is allowed.
/** @const */ var PEOPLE_DISTINCT_ID_KEY = '$people_distinct_id';
/** @const */ var ALIAS_ID_KEY           = '__alias';
/** @const */ var EVENT_TIMERS_KEY       = '__timers';
/** @const */ var RESERVED_PROPERTIES = [
    SET_QUEUE_KEY,
    SET_ONCE_QUEUE_KEY,
    UNSET_QUEUE_KEY,
    ADD_QUEUE_KEY,
    APPEND_QUEUE_KEY,
    REMOVE_QUEUE_KEY,
    UNION_QUEUE_KEY,
    PEOPLE_DISTINCT_ID_KEY,
    ALIAS_ID_KEY,
    EVENT_TIMERS_KEY
];

/**
 * Mixpanel Persistence Object
 * @constructor
 */
var MixpanelPersistence = function(config) {
    this['props'] = {};
    this.campaign_params_saved = false;

    if (config['persistence_name']) {
        this.name = 'mp_' + config['persistence_name'];
    } else {
        this.name = 'mp_' + config['token'] + '_mixpanel';
    }

    var storage_type = config['persistence'];
    if (storage_type !== 'cookie' && storage_type !== 'localStorage') {
        console$1.critical('Unknown persistence type ' + storage_type + '; falling back to cookie');
        storage_type = config['persistence'] = 'cookie';
    }

    if (storage_type === 'localStorage' && _.localStorage.is_supported()) {
        this.storage = _.localStorage;
    } else {
        this.storage = _.cookie;
    }

    this.load();
    this.update_config(config);
    this.upgrade();
    this.save();
};

MixpanelPersistence.prototype.properties = function() {
    var p = {};

    this.load();

    // Filter out reserved properties
    _.each(this['props'], function(v, k) {
        if (!_.include(RESERVED_PROPERTIES, k)) {
            p[k] = v;
        }
    });
    return p;
};

MixpanelPersistence.prototype.load = function() {
    if (this.disabled) { return; }

    var entry = this.storage.parse(this.name);

    if (entry) {
        this['props'] = _.extend({}, entry);
    }
};

MixpanelPersistence.prototype.upgrade = function() {
    var old_cookie,
        old_localstorage;

    // if transferring from cookie to localStorage or vice-versa, copy existing
    // super properties over to new storage mode
    if (this.storage === _.localStorage) {
        old_cookie = _.cookie.parse(this.name);

        _.cookie.remove(this.name);
        _.cookie.remove(this.name, true);

        if (old_cookie) {
            this.register_once(old_cookie);
        }
    } else if (this.storage === _.cookie) {
        old_localstorage = _.localStorage.parse(this.name);

        _.localStorage.remove(this.name);

        if (old_localstorage) {
            this.register_once(old_localstorage);
        }
    }
};

MixpanelPersistence.prototype.save = function() {
    if (this.disabled) { return; }

    this.storage.set(
        this.name,
        _.JSONEncode(this['props']),
        this.expire_days,
        this.cross_subdomain,
        this.secure,
        this.cross_site,
        this.cookie_domain
    );
};

MixpanelPersistence.prototype.load_prop = function(key) {
    this.load();
    return this['props'][key];
};

MixpanelPersistence.prototype.remove = function() {
    // remove both domain and subdomain cookies
    this.storage.remove(this.name, false, this.cookie_domain);
    this.storage.remove(this.name, true, this.cookie_domain);
};

// removes the storage entry and deletes all loaded data
// forced name for tests
MixpanelPersistence.prototype.clear = function() {
    this.remove();
    this['props'] = {};
};

/**
* @param {Object} props
* @param {*=} default_value
* @param {number=} days
*/
MixpanelPersistence.prototype.register_once = function(props, default_value, days) {
    if (_.isObject(props)) {
        if (typeof(default_value) === 'undefined') { default_value = 'None'; }
        this.expire_days = (typeof(days) === 'undefined') ? this.default_expiry : days;

        this.load();

        _.each(props, function(val, prop) {
            if (!this['props'].hasOwnProperty(prop) || this['props'][prop] === default_value) {
                this['props'][prop] = val;
            }
        }, this);

        this.save();

        return true;
    }
    return false;
};

/**
* @param {Object} props
* @param {number=} days
*/
MixpanelPersistence.prototype.register = function(props, days) {
    if (_.isObject(props)) {
        this.expire_days = (typeof(days) === 'undefined') ? this.default_expiry : days;

        this.load();
        _.extend(this['props'], props);
        this.save();

        return true;
    }
    return false;
};

MixpanelPersistence.prototype.unregister = function(prop) {
    this.load();
    if (prop in this['props']) {
        delete this['props'][prop];
        this.save();
    }
};

MixpanelPersistence.prototype.update_search_keyword = function(referrer) {
    this.register(_.info.searchInfo(referrer));
};

// EXPORTED METHOD, we test this directly.
MixpanelPersistence.prototype.update_referrer_info = function(referrer) {
    // If referrer doesn't exist, we want to note the fact that it was type-in traffic.
    this.register_once({
        '$initial_referrer': referrer || '$direct',
        '$initial_referring_domain': _.info.referringDomain(referrer) || '$direct'
    }, '');
};

MixpanelPersistence.prototype.get_referrer_info = function() {
    return _.strip_empty_properties({
        '$initial_referrer': this['props']['$initial_referrer'],
        '$initial_referring_domain': this['props']['$initial_referring_domain']
    });
};

MixpanelPersistence.prototype.update_config = function(config) {
    this.default_expiry = this.expire_days = config['cookie_expiration'];
    this.set_disabled(config['disable_persistence']);
    this.set_cookie_domain(config['cookie_domain']);
    this.set_cross_site(config['cross_site_cookie']);
    this.set_cross_subdomain(config['cross_subdomain_cookie']);
    this.set_secure(config['secure_cookie']);
};

MixpanelPersistence.prototype.set_disabled = function(disabled) {
    this.disabled = disabled;
    if (this.disabled) {
        this.remove();
    } else {
        this.save();
    }
};

MixpanelPersistence.prototype.set_cookie_domain = function(cookie_domain) {
    if (cookie_domain !== this.cookie_domain) {
        this.remove();
        this.cookie_domain = cookie_domain;
        this.save();
    }
};

MixpanelPersistence.prototype.set_cross_site = function(cross_site) {
    if (cross_site !== this.cross_site) {
        this.cross_site = cross_site;
        this.remove();
        this.save();
    }
};

MixpanelPersistence.prototype.set_cross_subdomain = function(cross_subdomain) {
    if (cross_subdomain !== this.cross_subdomain) {
        this.cross_subdomain = cross_subdomain;
        this.remove();
        this.save();
    }
};

MixpanelPersistence.prototype.get_cross_subdomain = function() {
    return this.cross_subdomain;
};

MixpanelPersistence.prototype.set_secure = function(secure) {
    if (secure !== this.secure) {
        this.secure = secure ? true : false;
        this.remove();
        this.save();
    }
};

MixpanelPersistence.prototype._add_to_people_queue = function(queue, data) {
    var q_key = this._get_queue_key(queue),
        q_data = data[queue],
        set_q = this._get_or_create_queue(SET_ACTION),
        set_once_q = this._get_or_create_queue(SET_ONCE_ACTION),
        unset_q = this._get_or_create_queue(UNSET_ACTION),
        add_q = this._get_or_create_queue(ADD_ACTION),
        union_q = this._get_or_create_queue(UNION_ACTION),
        remove_q = this._get_or_create_queue(REMOVE_ACTION, []),
        append_q = this._get_or_create_queue(APPEND_ACTION, []);

    if (q_key === SET_QUEUE_KEY) {
        // Update the set queue - we can override any existing values
        _.extend(set_q, q_data);
        // if there was a pending increment, override it
        // with the set.
        this._pop_from_people_queue(ADD_ACTION, q_data);
        // if there was a pending union, override it
        // with the set.
        this._pop_from_people_queue(UNION_ACTION, q_data);
        this._pop_from_people_queue(UNSET_ACTION, q_data);
    } else if (q_key === SET_ONCE_QUEUE_KEY) {
        // only queue the data if there is not already a set_once call for it.
        _.each(q_data, function(v, k) {
            if (!(k in set_once_q)) {
                set_once_q[k] = v;
            }
        });
        this._pop_from_people_queue(UNSET_ACTION, q_data);
    } else if (q_key === UNSET_QUEUE_KEY) {
        _.each(q_data, function(prop) {

            // undo previously-queued actions on this key
            _.each([set_q, set_once_q, add_q, union_q], function(enqueued_obj) {
                if (prop in enqueued_obj) {
                    delete enqueued_obj[prop];
                }
            });
            _.each(append_q, function(append_obj) {
                if (prop in append_obj) {
                    delete append_obj[prop];
                }
            });

            unset_q[prop] = true;

        });
    } else if (q_key === ADD_QUEUE_KEY) {
        _.each(q_data, function(v, k) {
            // If it exists in the set queue, increment
            // the value
            if (k in set_q) {
                set_q[k] += v;
            } else {
                // If it doesn't exist, update the add
                // queue
                if (!(k in add_q)) {
                    add_q[k] = 0;
                }
                add_q[k] += v;
            }
        }, this);
        this._pop_from_people_queue(UNSET_ACTION, q_data);
    } else if (q_key === UNION_QUEUE_KEY) {
        _.each(q_data, function(v, k) {
            if (_.isArray(v)) {
                if (!(k in union_q)) {
                    union_q[k] = [];
                }
                // We may send duplicates, the server will dedup them.
                union_q[k] = union_q[k].concat(v);
            }
        });
        this._pop_from_people_queue(UNSET_ACTION, q_data);
    } else if (q_key === REMOVE_QUEUE_KEY) {
        remove_q.push(q_data);
        this._pop_from_people_queue(APPEND_ACTION, q_data);
    } else if (q_key === APPEND_QUEUE_KEY) {
        append_q.push(q_data);
        this._pop_from_people_queue(UNSET_ACTION, q_data);
    }

    console$1.log('MIXPANEL PEOPLE REQUEST (QUEUED, PENDING IDENTIFY):');
    console$1.log(data);

    this.save();
};

MixpanelPersistence.prototype._pop_from_people_queue = function(queue, data) {
    var q = this['props'][this._get_queue_key(queue)];
    if (!_.isUndefined(q)) {
        _.each(data, function(v, k) {
            if (queue === APPEND_ACTION || queue === REMOVE_ACTION) {
                // list actions: only remove if both k+v match
                // e.g. remove should not override append in a case like
                // append({foo: 'bar'}); remove({foo: 'qux'})
                _.each(q, function(queued_action) {
                    if (queued_action[k] === v) {
                        delete queued_action[k];
                    }
                });
            } else {
                delete q[k];
            }
        }, this);
    }
};

MixpanelPersistence.prototype.load_queue = function(queue) {
    return this.load_prop(this._get_queue_key(queue));
};

MixpanelPersistence.prototype._get_queue_key = function(queue) {
    if (queue === SET_ACTION) {
        return SET_QUEUE_KEY;
    } else if (queue === SET_ONCE_ACTION) {
        return SET_ONCE_QUEUE_KEY;
    } else if (queue === UNSET_ACTION) {
        return UNSET_QUEUE_KEY;
    } else if (queue === ADD_ACTION) {
        return ADD_QUEUE_KEY;
    } else if (queue === APPEND_ACTION) {
        return APPEND_QUEUE_KEY;
    } else if (queue === REMOVE_ACTION) {
        return REMOVE_QUEUE_KEY;
    } else if (queue === UNION_ACTION) {
        return UNION_QUEUE_KEY;
    } else {
        console$1.error('Invalid queue:', queue);
    }
};

MixpanelPersistence.prototype._get_or_create_queue = function(queue, default_val) {
    var key = this._get_queue_key(queue);
    default_val = _.isUndefined(default_val) ? {} : default_val;
    return this['props'][key] || (this['props'][key] = default_val);
};

MixpanelPersistence.prototype.set_event_timer = function(event_name, timestamp) {
    var timers = this.load_prop(EVENT_TIMERS_KEY) || {};
    timers[event_name] = timestamp;
    this['props'][EVENT_TIMERS_KEY] = timers;
    this.save();
};

MixpanelPersistence.prototype.remove_event_timer = function(event_name) {
    var timers = this.load_prop(EVENT_TIMERS_KEY) || {};
    var timestamp = timers[event_name];
    if (!_.isUndefined(timestamp)) {
        delete this['props'][EVENT_TIMERS_KEY][event_name];
        this.save();
    }
    return timestamp;
};

/* eslint camelcase: "off" */

/*
 * Mixpanel JS Library
 *
 * Copyright 2012, Mixpanel, Inc. All Rights Reserved
 * http://mixpanel.com/
 *
 * Includes portions of Underscore.js
 * http://documentcloud.github.com/underscore/
 * (c) 2011 Jeremy Ashkenas, DocumentCloud Inc.
 * Released under the MIT License.
 */

// ==ClosureCompiler==
// @compilation_level ADVANCED_OPTIMIZATIONS
// @output_file_name mixpanel-2.8.min.js
// ==/ClosureCompiler==

/*
SIMPLE STYLE GUIDE:

this.x === public function
this._x === internal - only use within this file
this.__x === private - only use within the class

Globals should be all caps
*/

var init_type;       // MODULE or SNIPPET loader
// allow bundlers to specify how extra code (recorder bundle) should be loaded
// eslint-disable-next-line no-unused-vars
var load_extra_bundle = function(src, _onload) {
    throw new Error(src + ' not available in this build.');
};

var mixpanel_master; // main mixpanel instance / object
var INIT_MODULE  = 0;
var INIT_SNIPPET = 1;

var IDENTITY_FUNC = function(x) {return x;};
var NOOP_FUNC = function() {};

/** @const */ var PRIMARY_INSTANCE_NAME = 'mixpanel';
/** @const */ var PAYLOAD_TYPE_BASE64   = 'base64';
/** @const */ var PAYLOAD_TYPE_JSON     = 'json';
/** @const */ var DEVICE_ID_PREFIX      = '$device:';


/*
 * Dynamic... constants? Is that an oxymoron?
 */
// http://hacks.mozilla.org/2009/07/cross-site-xmlhttprequest-with-cors/
// https://developer.mozilla.org/en-US/docs/DOM/XMLHttpRequest#withCredentials
<<<<<<< HEAD
var USE_XHR = (window$1.XMLHttpRequest && 'withCredentials' in new XMLHttpRequest());
var USE_FETCH = !_.isUndefined(fetch) && typeof(fetch) === 'function';
=======
var USE_XHR = (win.XMLHttpRequest && 'withCredentials' in new XMLHttpRequest());
>>>>>>> 504723e6

// IE<10 does not support cross-origin XHR's but script tags
// with defer won't block window.onload; ENQUEUE_REQUESTS
// should only be true for Opera<12
var ENQUEUE_REQUESTS = !USE_XHR && !USE_FETCH && (userAgent.indexOf('MSIE') === -1) && (userAgent.indexOf('Mozilla') === -1);

// save reference to navigator.sendBeacon so it can be minified
var sendBeacon = null;
if (navigator['sendBeacon']) {
    sendBeacon = function() {
        // late reference to navigator.sendBeacon to allow patching/spying
        return navigator['sendBeacon'].apply(navigator, arguments);
    };
}

var DEFAULT_API_ROUTES = {
    'track': 'track/',
    'engage': 'engage/',
    'groups': 'groups/',
    'record': 'record/'
};

/*
 * Module-level globals
 */
var DEFAULT_CONFIG = {
    'api_host':                          'https://api-js.mixpanel.com',
    'api_routes':                        DEFAULT_API_ROUTES,
    'api_method':                        'POST',
    'api_transport':                     'XHR',
    'api_payload_format':                PAYLOAD_TYPE_BASE64,
    'app_host':                          'https://mixpanel.com',
    'cdn':                               'https://cdn.mxpnl.com',
    'cross_site_cookie':                 false,
    'cross_subdomain_cookie':            true,
    'error_reporter':                    NOOP_FUNC,
    'persistence':                       'cookie',
    'persistence_name':                  '',
    'cookie_domain':                     '',
    'cookie_name':                       '',
    'loaded':                            NOOP_FUNC,
    'mp_loader':                         null,
    'track_marketing':                   true,
    'track_pageview':                    false,
    'skip_first_touch_marketing':        false,
    'store_google':                      true,
    'stop_utm_persistence':              false,
    'save_referrer':                     true,
    'test':                              false,
    'verbose':                           false,
    'img':                               false,
    'debug':                             false,
    'track_links_timeout':               300,
    'cookie_expiration':                 365,
    'upgrade':                           false,
    'disable_persistence':               false,
    'disable_cookie':                    false,
    'secure_cookie':                     false,
    'ip':                                true,
    'opt_out_tracking_by_default':       false,
    'opt_out_persistence_by_default':    false,
    'opt_out_tracking_persistence_type': 'localStorage',
    'opt_out_tracking_cookie_prefix':    null,
    'property_blacklist':                [],
    'xhr_headers':                       {}, // { header: value, header2: value }
    'ignore_dnt':                        false,
    'batch_requests':                    true,
    'batch_size':                        50,
    'batch_flush_interval_ms':           5000,
    'batch_request_timeout_ms':          90000,
    'batch_autostart':                   true,
    'hooks':                             {},
    'record_block_class':                new RegExp('^(mp-block|fs-exclude|amp-block|rr-block|ph-no-capture)$'),
    'record_block_selector':             'img, video',
    'record_canvas':                     false,
    'record_collect_fonts':              false,
    'record_idle_timeout_ms':            30 * 60 * 1000, // 30 minutes
    'record_mask_text_class':            new RegExp('^(mp-mask|fs-mask|amp-mask|rr-mask|ph-mask)$'),
    'record_mask_text_selector':         '*',
    'record_max_ms':                     MAX_RECORDING_MS,
    'record_min_ms':                     0,
    'record_sessions_percent':           0,
    'recorder_src':                      'https://cdn.mxpnl.com/libs/mixpanel-recorder.min.js'
};

var DOM_LOADED = false;

/**
 * Mixpanel Library Object
 * @constructor
 */
var MixpanelLib = function() {};


/**
 * create_mplib(token:string, config:object, name:string)
 *
 * This function is used by the init method of MixpanelLib objects
 * as well as the main initializer at the end of the JSLib (that
 * initializes document.mixpanel as well as any additional instances
 * declared before this file has loaded).
 */
var create_mplib = function(token, config, name) {
    var instance,
        target = (name === PRIMARY_INSTANCE_NAME) ? mixpanel_master : mixpanel_master[name];

    if (target && init_type === INIT_MODULE) {
        instance = target;
    } else {
        if (target && !_.isArray(target)) {
            console$1.error('You have already initialized ' + name);
            return;
        }
        instance = new MixpanelLib();
    }

    instance._cached_groups = {}; // cache groups in a pool

    instance._init(token, config, name);

    instance['people'] = new MixpanelPeople();
    instance['people']._init(instance);

    if (!instance.get_config('skip_first_touch_marketing')) {
        // We need null UTM params in the object because
        // UTM parameters act as a tuple. If any UTM param
        // is present, then we set all UTM params including
        // empty ones together
        var utm_params = _.info.campaignParams(null);
        var initial_utm_params = {};
        var has_utm = false;
        _.each(utm_params, function(utm_value, utm_key) {
            initial_utm_params['initial_' + utm_key] = utm_value;
            if (utm_value) {
                has_utm = true;
            }
        });
        if (has_utm) {
            instance['people'].set_once(initial_utm_params);
        }
    }

    // if any instance on the page has debug = true, we set the
    // global debug to be true
    Config.DEBUG = Config.DEBUG || instance.get_config('debug');

    // if target is not defined, we called init after the lib already
    // loaded, so there won't be an array of things to execute
    if (!_.isUndefined(target) && _.isArray(target)) {
        // Crunch through the people queue first - we queue this data up &
        // flush on identify, so it's better to do all these operations first
        instance._execute_array.call(instance['people'], target['people']);
        instance._execute_array(target);
    }

    return instance;
};

// Initialization methods

/**
 * This function initializes a new instance of the Mixpanel tracking object.
 * All new instances are added to the main mixpanel object as sub properties (such as
 * mixpanel.library_name) and also returned by this function. To define a
 * second instance on the page, you would call:
 *
 *     mixpanel.init('new token', { your: 'config' }, 'library_name');
 *
 * and use it like so:
 *
 *     mixpanel.library_name.track(...);
 *
 * @param {String} token   Your Mixpanel API token
 * @param {Object} [config]  A dictionary of config options to override. <a href="https://github.com/mixpanel/mixpanel-js/blob/v2.46.0/src/mixpanel-core.js#L88-L127">See a list of default config options</a>.
 * @param {String} [name]    The name for the new mixpanel instance that you want created
 */
MixpanelLib.prototype.init = function (token, config, name) {
    if (_.isUndefined(name)) {
        this.report_error('You must name your new library: init(token, config, name)');
        return;
    }
    if (name === PRIMARY_INSTANCE_NAME) {
        this.report_error('You must initialize the main mixpanel object right after you include the Mixpanel js snippet');
        return;
    }

    var instance = create_mplib(token, config, name);
    mixpanel_master[name] = instance;
    instance._loaded();

    return instance;
};

// mixpanel._init(token:string, config:object, name:string)
//
// This function sets up the current instance of the mixpanel
// library.  The difference between this method and the init(...)
// method is this one initializes the actual instance, whereas the
// init(...) method sets up a new library and calls _init on it.
//
MixpanelLib.prototype._init = function(token, config, name) {
    config = config || {};

    this['__loaded'] = true;
    this['config'] = {};

    var variable_features = {};

    // default to JSON payload for standard mixpanel.com API hosts
    if (!('api_payload_format' in config)) {
        var api_host = config['api_host'] || DEFAULT_CONFIG['api_host'];
        if (api_host.match(/\.mixpanel\.com/)) {
            variable_features['api_payload_format'] = PAYLOAD_TYPE_JSON;
        }
    }

    this.set_config(_.extend({}, DEFAULT_CONFIG, variable_features, config, {
        'name': name,
        'token': token,
        'callback_fn': ((name === PRIMARY_INSTANCE_NAME) ? name : PRIMARY_INSTANCE_NAME + '.' + name) + '._jsc'
    }));

    this['_jsc'] = NOOP_FUNC;

    this.__dom_loaded_queue = [];
    this.__request_queue = [];
    this.__disabled_events = [];
    this._flags = {
        'disable_all_events': false,
        'identify_called': false
    };

    // set up request queueing/batching
    this.request_batchers = {};
    this._batch_requests = this.get_config('batch_requests');
    if (this._batch_requests) {
        if (!_.localStorage.is_supported(true) || !USE_XHR) {
            this._batch_requests = false;
            console$1.log('Turning off Mixpanel request-queueing; needs XHR and localStorage support');
            _.each(this.get_batcher_configs(), function(batcher_config) {
                console$1.log('Clearing batch queue ' + batcher_config.queue_key);
                _.localStorage.remove(batcher_config.queue_key);
            });
        } else {
            this.init_batchers();
            if (sendBeacon && win.addEventListener) {
                // Before page closes or hides (user tabs away etc), attempt to flush any events
                // queued up via navigator.sendBeacon. Since sendBeacon doesn't report success/failure,
                // events will not be removed from the persistent store; if the site is loaded again,
                // the events will be flushed again on startup and deduplicated on the Mixpanel server
                // side.
                // There is no reliable way to capture only page close events, so we lean on the
                // visibilitychange and pagehide events as recommended at
                // https://developer.mozilla.org/en-US/docs/Web/API/Window/unload_event#usage_notes.
                // These events fire when the user clicks away from the current page/tab, so will occur
                // more frequently than page unload, but are the only mechanism currently for capturing
                // this scenario somewhat reliably.
                var flush_on_unload = _.bind(function() {
                    if (!this.request_batchers.events.stopped) {
                        this.request_batchers.events.flush({unloading: true});
                    }
                }, this);
                win.addEventListener('pagehide', function(ev) {
                    if (ev['persisted']) {
                        flush_on_unload();
                    }
                });
                win.addEventListener('visibilitychange', function() {
                    if (document$1['visibilityState'] === 'hidden') {
                        flush_on_unload();
                    }
                });
            }
        }
    }

    this['persistence'] = this['cookie'] = new MixpanelPersistence(this['config']);
    this.unpersisted_superprops = {};
    this._gdpr_init();

    var uuid = config['device_id'] || _.UUID();
    if (!this.get_distinct_id()) {
        // There is no need to set the distinct id
        // or the device id if something was already stored
        // in the persitence
        this.register_once({
            'distinct_id': DEVICE_ID_PREFIX + uuid,
            '$device_id': uuid
        }, '');
    }

    var track_pageview_option = this.get_config('track_pageview');
    if (track_pageview_option) {
        this._init_url_change_tracking(track_pageview_option);
    }

    if (this.get_config('record_sessions_percent') > 0 && Math.random() * 100 <= this.get_config('record_sessions_percent')) {
        this.start_session_recording();
    }
};

MixpanelLib.prototype.start_session_recording = addOptOutCheckMixpanelLib(function () {
    if (!win['MutationObserver']) {
        console$1.critical('Browser does not support MutationObserver; skipping session recording');
        return;
    }

    var handleLoadedRecorder = _.bind(function() {
        this._recorder = this._recorder || new win['__mp_recorder'](this);
        this._recorder['startRecording']();
    }, this);

    if (_.isUndefined(win['__mp_recorder'])) {
        load_extra_bundle(this.get_config('recorder_src'), handleLoadedRecorder);
    } else {
        handleLoadedRecorder();
    }
});

MixpanelLib.prototype.stop_session_recording = function () {
    if (this._recorder) {
        this._recorder['stopRecording']();
    } else {
        console$1.critical('Session recorder module not loaded');
    }
};

MixpanelLib.prototype.get_session_recording_properties = function () {
    var props = {};
    var replay_id = this._get_session_replay_id();
    if (replay_id) {
        props['$mp_replay_id'] = replay_id;
    }
    return props;
};

MixpanelLib.prototype.get_session_replay_url = function () {
    var replay_url = null;
    var replay_id = this._get_session_replay_id();
    if (replay_id) {
        var query_params = _.HTTPBuildQuery({
            'replay_id': replay_id,
            'distinct_id': this.get_distinct_id(),
            'token': this.get_config('token')
        });
        replay_url = 'https://mixpanel.com/projects/replay-redirect?' + query_params;
    }
    return replay_url;
};

MixpanelLib.prototype._get_session_replay_id = function () {
    var replay_id = null;
    if (this._recorder) {
        replay_id = this._recorder['replayId'];
    }
    return replay_id || null;
};

// Private methods

MixpanelLib.prototype._loaded = function() {
    this.get_config('loaded')(this);
    this._set_default_superprops();
    this['people'].set_once(this['persistence'].get_referrer_info());

    // `store_google` is now deprecated and previously stored UTM parameters are cleared
    // from persistence by default.
    if (this.get_config('store_google') && this.get_config('stop_utm_persistence')) {
        var utm_params = _.info.campaignParams(null);
        _.each(utm_params, function(_utm_value, utm_key) {
            // We need to unregister persisted UTM parameters so old values
            // are not mixed with the new UTM parameters
            this.unregister(utm_key);
        }.bind(this));
    }
};

// update persistence with info on referrer, UTM params, etc
MixpanelLib.prototype._set_default_superprops = function() {
    this['persistence'].update_search_keyword(document$1.referrer);
    // Registering super properties for UTM persistence by 'store_google' is deprecated.
    if (this.get_config('store_google') && !this.get_config('stop_utm_persistence')) {
        this.register(_.info.campaignParams());
    }
    if (this.get_config('save_referrer')) {
        this['persistence'].update_referrer_info(document$1.referrer);
    }
};

MixpanelLib.prototype._dom_loaded = function() {
    _.each(this.__dom_loaded_queue, function(item) {
        this._track_dom.apply(this, item);
    }, this);

    if (!this.has_opted_out_tracking()) {
        _.each(this.__request_queue, function(item) {
            this._send_request.apply(this, item);
        }, this);
    }

    delete this.__dom_loaded_queue;
    delete this.__request_queue;
};

MixpanelLib.prototype._track_dom = function(DomClass, args) {
    if (this.get_config('img')) {
        this.report_error('You can\'t use DOM tracking functions with img = true.');
        return false;
    }

    if (!DOM_LOADED) {
        this.__dom_loaded_queue.push([DomClass, args]);
        return false;
    }

    var dt = new DomClass().init(this);
    return dt.track.apply(dt, args);
};

MixpanelLib.prototype._init_url_change_tracking = function(track_pageview_option) {
    var previous_tracked_url = '';
    var tracked = this.track_pageview();
    if (tracked) {
        previous_tracked_url = _.info.currentUrl();
    }

    if (_.include(['full-url', 'url-with-path-and-query-string', 'url-with-path'], track_pageview_option)) {
        win.addEventListener('popstate', function() {
            win.dispatchEvent(new Event('mp_locationchange'));
        });
        win.addEventListener('hashchange', function() {
            win.dispatchEvent(new Event('mp_locationchange'));
        });
        var nativePushState = win.history.pushState;
        if (typeof nativePushState === 'function') {
            win.history.pushState = function(state, unused, url) {
                nativePushState.call(win.history, state, unused, url);
                win.dispatchEvent(new Event('mp_locationchange'));
            };
        }
        var nativeReplaceState = win.history.replaceState;
        if (typeof nativeReplaceState === 'function') {
            win.history.replaceState = function(state, unused, url) {
                nativeReplaceState.call(win.history, state, unused, url);
                win.dispatchEvent(new Event('mp_locationchange'));
            };
        }
        win.addEventListener('mp_locationchange', function() {
            var current_url = _.info.currentUrl();
            var should_track = false;
            if (track_pageview_option === 'full-url') {
                should_track = current_url !== previous_tracked_url;
            } else if (track_pageview_option === 'url-with-path-and-query-string') {
                should_track = current_url.split('#')[0] !== previous_tracked_url.split('#')[0];
            } else if (track_pageview_option === 'url-with-path') {
                should_track = current_url.split('#')[0].split('?')[0] !== previous_tracked_url.split('#')[0].split('?')[0];
            }

            if (should_track) {
                var tracked = this.track_pageview();
                if (tracked) {
                    previous_tracked_url = current_url;
                }
            }
        }.bind(this));
    }
};

/**
 * _prepare_callback() should be called by callers of _send_request for use
 * as the callback argument.
 *
 * If there is no callback, this returns null.
 * If we are going to make XHR/XDR requests, this returns a function.
 * If we are going to use script tags, this returns a string to use as the
 * callback GET param.
 */
MixpanelLib.prototype._prepare_callback = function(callback, data) {
    if (_.isUndefined(callback)) {
        return null;
    }

    if (USE_XHR || USE_FETCH) {
        var callback_function = function(response) {
            callback(response, data);
        };
        return callback_function;
    } else {
        // if the user gives us a callback, we store as a random
        // property on this instances jsc function and update our
        // callback string to reflect that.
        var jsc = this['_jsc'];
        var randomized_cb = '' + Math.floor(Math.random() * 100000000);
        var callback_string = this.get_config('callback_fn') + '[' + randomized_cb + ']';
        jsc[randomized_cb] = function(response) {
            delete jsc[randomized_cb];
            callback(response, data);
        };
        return callback_string;
    }
};

MixpanelLib.prototype._send_request = function(url, data, options, callback) {
    var succeeded = true;

    if (ENQUEUE_REQUESTS) {
        this.__request_queue.push(arguments);
        return succeeded;
    }

    var DEFAULT_OPTIONS = {
        method: this.get_config('api_method'),
        transport: this.get_config('api_transport'),
        verbose: this.get_config('verbose')
    };
    var body_data = null;

    if (!callback && (_.isFunction(options) || typeof options === 'string')) {
        callback = options;
        options = null;
    }
    options = _.extend(DEFAULT_OPTIONS, options || {});
    if (!USE_XHR && !USE_FETCH) {
        options.method = 'GET';
    }
    var use_post = options.method === 'POST';
    var use_sendBeacon = sendBeacon && use_post && options.transport.toLowerCase() === 'sendbeacon';

    // needed to correctly format responses
    var verbose_mode = options.verbose;
    if (data['verbose']) { verbose_mode = true; }

    if (this.get_config('test')) { data['test'] = 1; }
    if (verbose_mode) { data['verbose'] = 1; }
    if (this.get_config('img')) { data['img'] = 1; }
    if (!USE_XHR && !USE_FETCH) {
        if (callback) {
            data['callback'] = callback;
        } else if (verbose_mode || this.get_config('test')) {
            // Verbose output (from verbose mode, or an error in test mode) is a json blob,
            // which by itself is not valid javascript. Without a callback, this verbose output will
            // cause an error when returned via jsonp, so we force a no-op callback param.
            // See the ECMA script spec: http://www.ecma-international.org/ecma-262/5.1/#sec-12.4
            data['callback'] = '(function(){})';
        }
    }

    data['ip'] = this.get_config('ip')?1:0;
    data['_'] = new Date().getTime().toString();

    if (use_post) {
        body_data = 'data=' + encodeURIComponent(data['data']);
        delete data['data'];
    }

    url += '?' + _.HTTPBuildQuery(data);

    var lib = this;
    if ('img' in data) {
        var img = document$1.createElement('img');
        img.src = url;
        document$1.body.appendChild(img);
    } else if (use_sendBeacon) {
        try {
            succeeded = sendBeacon(url, body_data);
        } catch (e) {
            lib.report_error(e);
            succeeded = false;
        }
        try {
            if (callback) {
                callback(succeeded ? 1 : 0);
            }
        } catch (e) {
            lib.report_error(e);
        }
    } else if (USE_XHR) {
        try {
            var req = new XMLHttpRequest();
            req.open(options.method, url, true);

            var headers = this.get_config('xhr_headers');
            if (use_post) {
                headers['Content-Type'] = 'application/x-www-form-urlencoded';
            }
            _.each(headers, function(headerValue, headerName) {
                req.setRequestHeader(headerName, headerValue);
            });

            if (options.timeout_ms && typeof req.timeout !== 'undefined') {
                req.timeout = options.timeout_ms;
                var start_time = new Date().getTime();
            }

            // send the mp_optout cookie
            // withCredentials cannot be modified until after calling .open on Android and Mobile Safari
            req.withCredentials = true;
            req.onreadystatechange = function () {
                if (req.readyState === 4) { // XMLHttpRequest.DONE == 4, except in safari 4
                    if (req.status === 200) {
                        if (callback) {
                            if (verbose_mode) {
                                var response;
                                try {
                                    response = _.JSONDecode(req.responseText);
                                } catch (e) {
                                    lib.report_error(e);
                                    if (options.ignore_json_errors) {
                                        response = req.responseText;
                                    } else {
                                        return;
                                    }
                                }
                                callback(response);
                            } else {
                                callback(Number(req.responseText));
                            }
                        }
                    } else {
                        var error;
                        if (
                            req.timeout &&
                            !req.status &&
                            new Date().getTime() - start_time >= req.timeout
                        ) {
                            error = 'timeout';
                        } else {
                            error = 'Bad HTTP status: ' + req.status + ' ' + req.statusText;
                        }
                        lib.report_error(error);
                        if (callback) {
                            if (verbose_mode) {
                                var response_headers = req['responseHeaders'] || {};
                                callback({status: 0, httpStatusCode: req['status'], error: error, retryAfter: response_headers['Retry-After']});
                            } else {
                                callback(0);
                            }
                        }
                    }
                }
            };
            req.send(body_data);
        } catch (e) {
            lib.report_error(e);
            succeeded = false;
        }
    } else if (USE_FETCH) {
        try {
            var headersFetch = this.get_config('xhr_headers');
            if (use_post) {
                headersFetch['Content-Type'] = 'application/x-www-form-urlencoded';
            }

            var fetchOpts = {
                method: options.method,
                mode: 'cors',
                credentials: 'include',
                headers: headersFetch,
                body: body_data
            };

            fetch(url, fetchOpts)
                .then(function (response) {
                    return response.text().then(function (body) {
                        return {
                            status: response.status,
                            statusText: response.statusText,
                            headers: response.headers,
                            body: body
                        };
                    });
                })
                .then(function (res) {
                    if (res.status === 200) {
                        if (callback) {
                            var body = res.body;
                            if (verbose_mode) {
                                var response;
                                try {
                                    response = _.JSONDecode(body);
                                } catch (e) {
                                    lib.report_error(e);
                                    if (options.ignore_json_errors) {
                                        response = body;
                                    } else {
                                        return;
                                    }
                                }
                                callback(response);
                            } else {
                                callback(Number(body));
                            }
                        }
                    } else {
                        var error = 'Bad HTTP status: ' + res.status + ' ' + res.statusText;
                        lib.report_error(error);

                        if (callback) {
                            if (verbose_mode) {
                                var xhr_req = { status: res.status, responseHeaders: res.headers };
                                callback({ status: 0, error: error, xhr_req: xhr_req });
                            } else {
                                callback(0);
                            }
                        }
                    }
                });
        } catch (e) {
            lib.report_error(e);
            succeeded = false;
        }
    }

    return succeeded;
};

/**
 * _execute_array() deals with processing any mixpanel function
 * calls that were called before the Mixpanel library were loaded
 * (and are thus stored in an array so they can be called later)
 *
 * Note: we fire off all the mixpanel function calls && user defined
 * functions BEFORE we fire off mixpanel tracking calls. This is so
 * identify/register/set_config calls can properly modify early
 * tracking calls.
 *
 * @param {Array} array
 */
MixpanelLib.prototype._execute_array = function(array) {
    var fn_name, alias_calls = [], other_calls = [], tracking_calls = [];
    _.each(array, function(item) {
        if (item) {
            fn_name = item[0];
            if (_.isArray(fn_name)) {
                tracking_calls.push(item); // chained call e.g. mixpanel.get_group().set()
            } else if (typeof(item) === 'function') {
                item.call(this);
            } else if (_.isArray(item) && fn_name === 'alias') {
                alias_calls.push(item);
            } else if (_.isArray(item) && fn_name.indexOf('track') !== -1 && typeof(this[fn_name]) === 'function') {
                tracking_calls.push(item);
            } else {
                other_calls.push(item);
            }
        }
    }, this);

    var execute = function(calls, context) {
        _.each(calls, function(item) {
            if (_.isArray(item[0])) {
                // chained call
                var caller = context;
                _.each(item, function(call) {
                    caller = caller[call[0]].apply(caller, call.slice(1));
                });
            } else {
                this[item[0]].apply(this, item.slice(1));
            }
        }, context);
    };

    execute(alias_calls, this);
    execute(other_calls, this);
    execute(tracking_calls, this);
};

// request queueing utils

MixpanelLib.prototype.are_batchers_initialized = function() {
    return !!this.request_batchers.events;
};

MixpanelLib.prototype.get_batcher_configs = function() {
    var queue_prefix = '__mpq_' + this.get_config('token');
    var api_routes = this.get_config('api_routes');
    this._batcher_configs = this._batcher_configs || {
        events: {type: 'events', endpoint: '/' + api_routes['track'], queue_key: queue_prefix + '_ev'},
        people: {type: 'people', endpoint: '/' + api_routes['engage'], queue_key: queue_prefix + '_pp'},
        groups: {type: 'groups', endpoint: '/' + api_routes['groups'], queue_key: queue_prefix + '_gr'}
    };
    return this._batcher_configs;
};

MixpanelLib.prototype.init_batchers = function() {
    if (!this.are_batchers_initialized()) {
        var batcher_for = _.bind(function(attrs) {
            return new RequestBatcher(
                attrs.queue_key,
                {
                    libConfig: this['config'],
                    errorReporter: this.get_config('error_reporter'),
                    sendRequestFunc: _.bind(function(data, options, cb) {
                        this._send_request(
                            this.get_config('api_host') + attrs.endpoint,
                            this._encode_data_for_request(data),
                            options,
                            this._prepare_callback(cb, data)
                        );
                    }, this),
                    beforeSendHook: _.bind(function(item) {
                        return this._run_hook('before_send_' + attrs.type, item);
                    }, this),
                    stopAllBatchingFunc: _.bind(this.stop_batch_senders, this),
                    usePersistence: true
                }
            );
        }, this);
        var batcher_configs = this.get_batcher_configs();
        this.request_batchers = {
            events: batcher_for(batcher_configs.events),
            people: batcher_for(batcher_configs.people),
            groups: batcher_for(batcher_configs.groups)
        };
    }
    if (this.get_config('batch_autostart')) {
        this.start_batch_senders();
    }
};

MixpanelLib.prototype.start_batch_senders = function() {
    this._batchers_were_started = true;
    if (this.are_batchers_initialized()) {
        this._batch_requests = true;
        _.each(this.request_batchers, function(batcher) {
            batcher.start();
        });
    }
};

MixpanelLib.prototype.stop_batch_senders = function() {
    this._batch_requests = false;
    _.each(this.request_batchers, function(batcher) {
        batcher.stop();
        batcher.clear();
    });
};

/**
 * push() keeps the standard async-array-push
 * behavior around after the lib is loaded.
 * This is only useful for external integrations that
 * do not wish to rely on our convenience methods
 * (created in the snippet).
 *
 * ### Usage:
 *     mixpanel.push(['register', { a: 'b' }]);
 *
 * @param {Array} item A [function_name, args...] array to be executed
 */
MixpanelLib.prototype.push = function(item) {
    this._execute_array([item]);
};

/**
 * Disable events on the Mixpanel object. If passed no arguments,
 * this function disables tracking of any event. If passed an
 * array of event names, those events will be disabled, but other
 * events will continue to be tracked.
 *
 * Note: this function does not stop other mixpanel functions from
 * firing, such as register() or people.set().
 *
 * @param {Array} [events] An array of event names to disable
 */
MixpanelLib.prototype.disable = function(events) {
    if (typeof(events) === 'undefined') {
        this._flags.disable_all_events = true;
    } else {
        this.__disabled_events = this.__disabled_events.concat(events);
    }
};

MixpanelLib.prototype._encode_data_for_request = function(data) {
    var encoded_data = _.JSONEncode(data);
    if (this.get_config('api_payload_format') === PAYLOAD_TYPE_BASE64) {
        encoded_data = _.base64Encode(encoded_data);
    }
    return {'data': encoded_data};
};

// internal method for handling track vs batch-enqueue logic
MixpanelLib.prototype._track_or_batch = function(options, callback) {
    var truncated_data = _.truncate(options.data, 255);
    var endpoint = options.endpoint;
    var batcher = options.batcher;
    var should_send_immediately = options.should_send_immediately;
    var send_request_options = options.send_request_options || {};
    callback = callback || NOOP_FUNC;

    var request_enqueued_or_initiated = true;
    var send_request_immediately = _.bind(function() {
        if (!send_request_options.skip_hooks) {
            truncated_data = this._run_hook('before_send_' + options.type, truncated_data);
        }
        if (truncated_data) {
            console$1.log('MIXPANEL REQUEST:');
            console$1.log(truncated_data);
            return this._send_request(
                endpoint,
                this._encode_data_for_request(truncated_data),
                send_request_options,
                this._prepare_callback(callback, truncated_data)
            );
        } else {
            return null;
        }
    }, this);

    if (this._batch_requests && !should_send_immediately) {
        batcher.enqueue(truncated_data).then(function(succeeded) {
            if (succeeded) {
                callback(1, truncated_data);
            } else {
                send_request_immediately();
            }
        });
    } else {
        request_enqueued_or_initiated = send_request_immediately();
    }

    return request_enqueued_or_initiated && truncated_data;
};

/**
 * Track an event. This is the most important and
 * frequently used Mixpanel function.
 *
 * ### Usage:
 *
 *     // track an event named 'Registered'
 *     mixpanel.track('Registered', {'Gender': 'Male', 'Age': 21});
 *
 *     // track an event using navigator.sendBeacon
 *     mixpanel.track('Left page', {'duration_seconds': 35}, {transport: 'sendBeacon'});
 *
 * To track link clicks or form submissions, see track_links() or track_forms().
 *
 * @param {String} event_name The name of the event. This can be anything the user does - 'Button Click', 'Sign Up', 'Item Purchased', etc.
 * @param {Object} [properties] A set of properties to include with the event you're sending. These describe the user who did the event or details about the event itself.
 * @param {Object} [options] Optional configuration for this track request.
 * @param {String} [options.transport] Transport method for network request ('xhr' or 'sendBeacon').
 * @param {Boolean} [options.send_immediately] Whether to bypass batching/queueing and send track request immediately.
 * @param {Function} [callback] If provided, the callback function will be called after tracking the event.
 * @returns {Boolean|Object} If the tracking request was successfully initiated/queued, an object
 * with the tracking payload sent to the API server is returned; otherwise false.
 */
MixpanelLib.prototype.track = addOptOutCheckMixpanelLib(function(event_name, properties, options, callback) {
    if (!callback && typeof options === 'function') {
        callback = options;
        options = null;
    }
    options = options || {};
    var transport = options['transport']; // external API, don't minify 'transport' prop
    if (transport) {
        options.transport = transport; // 'transport' prop name can be minified internally
    }
    var should_send_immediately = options['send_immediately'];
    if (typeof callback !== 'function') {
        callback = NOOP_FUNC;
    }

    if (_.isUndefined(event_name)) {
        this.report_error('No event name provided to mixpanel.track');
        return;
    }

    if (this._event_is_disabled(event_name)) {
        callback(0);
        return;
    }

    // set defaults
    properties = _.extend({}, properties);
    properties['token'] = this.get_config('token');

    // set $duration if time_event was previously called for this event
    var start_timestamp = this['persistence'].remove_event_timer(event_name);
    if (!_.isUndefined(start_timestamp)) {
        var duration_in_ms = new Date().getTime() - start_timestamp;
        properties['$duration'] = parseFloat((duration_in_ms / 1000).toFixed(3));
    }

    this._set_default_superprops();

    var marketing_properties = this.get_config('track_marketing')
        ? _.info.marketingParams()
        : {};

    // note: extend writes to the first object, so lets make sure we
    // don't write to the persistence properties object and info
    // properties object by passing in a new object

    // update properties with pageview info and super-properties
    properties = _.extend(
        {},
        _.info.properties({'mp_loader': this.get_config('mp_loader')}),
        marketing_properties,
        this['persistence'].properties(),
        this.unpersisted_superprops,
        this.get_session_recording_properties(),
        properties
    );

    var property_blacklist = this.get_config('property_blacklist');
    if (_.isArray(property_blacklist)) {
        _.each(property_blacklist, function(blacklisted_prop) {
            delete properties[blacklisted_prop];
        });
    } else {
        this.report_error('Invalid value for property_blacklist config: ' + property_blacklist);
    }

    var data = {
        'event': event_name,
        'properties': properties
    };
    var ret = this._track_or_batch({
        type: 'events',
        data: data,
        endpoint: this.get_config('api_host') + '/' + this.get_config('api_routes')['track'],
        batcher: this.request_batchers.events,
        should_send_immediately: should_send_immediately,
        send_request_options: options
    }, callback);

    return ret;
});

/**
 * Register the current user into one/many groups.
 *
 * ### Usage:
 *
 *      mixpanel.set_group('company', ['mixpanel', 'google']) // an array of IDs
 *      mixpanel.set_group('company', 'mixpanel')
 *      mixpanel.set_group('company', 128746312)
 *
 * @param {String} group_key Group key
 * @param {Array|String|Number} group_ids An array of group IDs, or a singular group ID
 * @param {Function} [callback] If provided, the callback will be called after tracking the event.
 *
 */
MixpanelLib.prototype.set_group = addOptOutCheckMixpanelLib(function(group_key, group_ids, callback) {
    if (!_.isArray(group_ids)) {
        group_ids = [group_ids];
    }
    var prop = {};
    prop[group_key] = group_ids;
    this.register(prop);
    return this['people'].set(group_key, group_ids, callback);
});

/**
 * Add a new group for this user.
 *
 * ### Usage:
 *
 *      mixpanel.add_group('company', 'mixpanel')
 *
 * @param {String} group_key Group key
 * @param {*} group_id A valid Mixpanel property type
 * @param {Function} [callback] If provided, the callback will be called after tracking the event.
 */
MixpanelLib.prototype.add_group = addOptOutCheckMixpanelLib(function(group_key, group_id, callback) {
    var old_values = this.get_property(group_key);
    var prop = {};
    if (old_values === undefined) {
        prop[group_key] = [group_id];
        this.register(prop);
    } else {
        if (old_values.indexOf(group_id) === -1) {
            old_values.push(group_id);
            prop[group_key] = old_values;
            this.register(prop);
        }
    }
    return this['people'].union(group_key, group_id, callback);
});

/**
 * Remove a group from this user.
 *
 * ### Usage:
 *
 *      mixpanel.remove_group('company', 'mixpanel')
 *
 * @param {String} group_key Group key
 * @param {*} group_id A valid Mixpanel property type
 * @param {Function} [callback] If provided, the callback will be called after tracking the event.
 */
MixpanelLib.prototype.remove_group = addOptOutCheckMixpanelLib(function(group_key, group_id, callback) {
    var old_value = this.get_property(group_key);
    // if the value doesn't exist, the persistent store is unchanged
    if (old_value !== undefined) {
        var idx = old_value.indexOf(group_id);
        if (idx > -1) {
            old_value.splice(idx, 1);
            this.register({group_key: old_value});
        }
        if (old_value.length === 0) {
            this.unregister(group_key);
        }
    }
    return this['people'].remove(group_key, group_id, callback);
});

/**
 * Track an event with specific groups.
 *
 * ### Usage:
 *
 *      mixpanel.track_with_groups('purchase', {'product': 'iphone'}, {'University': ['UCB', 'UCLA']})
 *
 * @param {String} event_name The name of the event (see `mixpanel.track()`)
 * @param {Object=} properties A set of properties to include with the event you're sending (see `mixpanel.track()`)
 * @param {Object=} groups An object mapping group name keys to one or more values
 * @param {Function} [callback] If provided, the callback will be called after tracking the event.
 */
MixpanelLib.prototype.track_with_groups = addOptOutCheckMixpanelLib(function(event_name, properties, groups, callback) {
    var tracking_props = _.extend({}, properties || {});
    _.each(groups, function(v, k) {
        if (v !== null && v !== undefined) {
            tracking_props[k] = v;
        }
    });
    return this.track(event_name, tracking_props, callback);
});

MixpanelLib.prototype._create_map_key = function (group_key, group_id) {
    return group_key + '_' + JSON.stringify(group_id);
};

MixpanelLib.prototype._remove_group_from_cache = function (group_key, group_id) {
    delete this._cached_groups[this._create_map_key(group_key, group_id)];
};

/**
 * Look up reference to a Mixpanel group
 *
 * ### Usage:
 *
 *       mixpanel.get_group(group_key, group_id)
 *
 * @param {String} group_key Group key
 * @param {Object} group_id A valid Mixpanel property type
 * @returns {Object} A MixpanelGroup identifier
 */
MixpanelLib.prototype.get_group = function (group_key, group_id) {
    var map_key = this._create_map_key(group_key, group_id);
    var group = this._cached_groups[map_key];
    if (group === undefined || group._group_key !== group_key || group._group_id !== group_id) {
        group = new MixpanelGroup();
        group._init(this, group_key, group_id);
        this._cached_groups[map_key] = group;
    }
    return group;
};

/**
 * Track a default Mixpanel page view event, which includes extra default event properties to
 * improve page view data.
 *
 * ### Usage:
 *
 *     // track a default $mp_web_page_view event
 *     mixpanel.track_pageview();
 *
 *     // track a page view event with additional event properties
 *     mixpanel.track_pageview({'ab_test_variant': 'card-layout-b'});
 *
 *     // example approach to track page views on different page types as event properties
 *     mixpanel.track_pageview({'page': 'pricing'});
 *     mixpanel.track_pageview({'page': 'homepage'});
 *
 *     // UNCOMMON: Tracking a page view event with a custom event_name option. NOT expected to be used for
 *     // individual pages on the same site or product. Use cases for custom event_name may be page
 *     // views on different products or internal applications that are considered completely separate
 *     mixpanel.track_pageview({'page': 'customer-search'}, {'event_name': '[internal] Admin Page View'});
 *
 * ### Notes:
 *
 * The `config.track_pageview` option for <a href="#mixpanelinit">mixpanel.init()</a>
 * may be turned on for tracking page loads automatically.
 *
 *     // track only page loads
 *     mixpanel.init(PROJECT_TOKEN, {track_pageview: true});
 *
 *     // track when the URL changes in any manner
 *     mixpanel.init(PROJECT_TOKEN, {track_pageview: 'full-url'});
 *
 *     // track when the URL changes, ignoring any changes in the hash part
 *     mixpanel.init(PROJECT_TOKEN, {track_pageview: 'url-with-path-and-query-string'});
 *
 *     // track when the path changes, ignoring any query parameter or hash changes
 *     mixpanel.init(PROJECT_TOKEN, {track_pageview: 'url-with-path'});
 *
 * @param {Object} [properties] An optional set of additional properties to send with the page view event
 * @param {Object} [options] Page view tracking options
 * @param {String} [options.event_name] - Alternate name for the tracking event
 * @returns {Boolean|Object} If the tracking request was successfully initiated/queued, an object
 * with the tracking payload sent to the API server is returned; otherwise false.
 */
MixpanelLib.prototype.track_pageview = addOptOutCheckMixpanelLib(function(properties, options) {
    if (typeof properties !== 'object') {
        properties = {};
    }
    options = options || {};
    var event_name = options['event_name'] || '$mp_web_page_view';

    var default_page_properties = _.extend(
        _.info.mpPageViewProperties(),
        _.info.campaignParams(),
        _.info.clickParams()
    );

    var event_properties = _.extend(
        {},
        default_page_properties,
        properties
    );

    return this.track(event_name, event_properties);
});

/**
 * Track clicks on a set of document elements. Selector must be a
 * valid query. Elements must exist on the page at the time track_links is called.
 *
 * ### Usage:
 *
 *     // track click for link id #nav
 *     mixpanel.track_links('#nav', 'Clicked Nav Link');
 *
 * ### Notes:
 *
 * This function will wait up to 300 ms for the Mixpanel
 * servers to respond. If they have not responded by that time
 * it will head to the link without ensuring that your event
 * has been tracked.  To configure this timeout please see the
 * set_config() documentation below.
 *
 * If you pass a function in as the properties argument, the
 * function will receive the DOMElement that triggered the
 * event as an argument.  You are expected to return an object
 * from the function; any properties defined on this object
 * will be sent to mixpanel as event properties.
 *
 * @type {Function}
 * @param {Object|String} query A valid DOM query, element or jQuery-esque list
 * @param {String} event_name The name of the event to track
 * @param {Object|Function} [properties] A properties object or function that returns a dictionary of properties when passed a DOMElement
 */
MixpanelLib.prototype.track_links = function() {
    return this._track_dom.call(this, LinkTracker, arguments);
};

/**
 * Track form submissions. Selector must be a valid query.
 *
 * ### Usage:
 *
 *     // track submission for form id 'register'
 *     mixpanel.track_forms('#register', 'Created Account');
 *
 * ### Notes:
 *
 * This function will wait up to 300 ms for the mixpanel
 * servers to respond, if they have not responded by that time
 * it will head to the link without ensuring that your event
 * has been tracked.  To configure this timeout please see the
 * set_config() documentation below.
 *
 * If you pass a function in as the properties argument, the
 * function will receive the DOMElement that triggered the
 * event as an argument.  You are expected to return an object
 * from the function; any properties defined on this object
 * will be sent to mixpanel as event properties.
 *
 * @type {Function}
 * @param {Object|String} query A valid DOM query, element or jQuery-esque list
 * @param {String} event_name The name of the event to track
 * @param {Object|Function} [properties] This can be a set of properties, or a function that returns a set of properties after being passed a DOMElement
 */
MixpanelLib.prototype.track_forms = function() {
    return this._track_dom.call(this, FormTracker, arguments);
};

/**
 * Time an event by including the time between this call and a
 * later 'track' call for the same event in the properties sent
 * with the event.
 *
 * ### Usage:
 *
 *     // time an event named 'Registered'
 *     mixpanel.time_event('Registered');
 *     mixpanel.track('Registered', {'Gender': 'Male', 'Age': 21});
 *
 * When called for a particular event name, the next track call for that event
 * name will include the elapsed time between the 'time_event' and 'track'
 * calls. This value is stored as seconds in the '$duration' property.
 *
 * @param {String} event_name The name of the event.
 */
MixpanelLib.prototype.time_event = function(event_name) {
    if (_.isUndefined(event_name)) {
        this.report_error('No event name provided to mixpanel.time_event');
        return;
    }

    if (this._event_is_disabled(event_name)) {
        return;
    }

    this['persistence'].set_event_timer(event_name,  new Date().getTime());
};

var REGISTER_DEFAULTS = {
    'persistent': true
};
/**
 * Helper to parse options param for register methods, maintaining
 * legacy support for plain "days" param instead of options object
 * @param {Number|Object} [days_or_options] 'days' option (Number), or Options object for register methods
 * @returns {Object} options object
 */
var options_for_register = function(days_or_options) {
    var options;
    if (_.isObject(days_or_options)) {
        options = days_or_options;
    } else if (!_.isUndefined(days_or_options)) {
        options = {'days': days_or_options};
    } else {
        options = {};
    }
    return _.extend({}, REGISTER_DEFAULTS, options);
};

/**
 * Register a set of super properties, which are included with all
 * events. This will overwrite previous super property values.
 *
 * ### Usage:
 *
 *     // register 'Gender' as a super property
 *     mixpanel.register({'Gender': 'Female'});
 *
 *     // register several super properties when a user signs up
 *     mixpanel.register({
 *         'Email': 'jdoe@example.com',
 *         'Account Type': 'Free'
 *     });
 *
 *     // register only for the current pageload
 *     mixpanel.register({'Name': 'Pat'}, {persistent: false});
 *
 * @param {Object} properties An associative array of properties to store about the user
 * @param {Number|Object} [days_or_options] Options object or number of days since the user's last visit to store the super properties (only valid for persisted props)
 * @param {boolean} [days_or_options.days] - number of days since the user's last visit to store the super properties (only valid for persisted props)
 * @param {boolean} [days_or_options.persistent=true] - whether to put in persistent storage (cookie/localStorage)
 */
MixpanelLib.prototype.register = function(props, days_or_options) {
    var options = options_for_register(days_or_options);
    if (options['persistent']) {
        this['persistence'].register(props, options['days']);
    } else {
        _.extend(this.unpersisted_superprops, props);
    }
};

/**
 * Register a set of super properties only once. This will not
 * overwrite previous super property values, unlike register().
 *
 * ### Usage:
 *
 *     // register a super property for the first time only
 *     mixpanel.register_once({
 *         'First Login Date': new Date().toISOString()
 *     });
 *
 *     // register once, only for the current pageload
 *     mixpanel.register_once({
 *         'First interaction time': new Date().toISOString()
 *     }, 'None', {persistent: false});
 *
 * ### Notes:
 *
 * If default_value is specified, current super properties
 * with that value will be overwritten.
 *
 * @param {Object} properties An associative array of properties to store about the user
 * @param {*} [default_value] Value to override if already set in super properties (ex: 'False') Default: 'None'
 * @param {Number|Object} [days_or_options] Options object or number of days since the user's last visit to store the super properties (only valid for persisted props)
 * @param {boolean} [days_or_options.days] - number of days since the user's last visit to store the super properties (only valid for persisted props)
 * @param {boolean} [days_or_options.persistent=true] - whether to put in persistent storage (cookie/localStorage)
 */
MixpanelLib.prototype.register_once = function(props, default_value, days_or_options) {
    if (this.config['device_id']) {
        // Do not persist explicit device id
        delete props['$device_id'];
    }

    var options = options_for_register(days_or_options);
    if (options['persistent']) {
        this['persistence'].register_once(props, default_value, options['days']);
    } else {
        if (typeof(default_value) === 'undefined') {
            default_value = 'None';
        }
        _.each(props, function(val, prop) {
            if (!this.unpersisted_superprops.hasOwnProperty(prop) || this.unpersisted_superprops[prop] === default_value) {
                this.unpersisted_superprops[prop] = val;
            }
        }, this);
    }
};

/**
 * Delete a super property stored with the current user.
 *
 * @param {String} property The name of the super property to remove
 * @param {Object} [options]
 * @param {boolean} [options.persistent=true] - whether to look in persistent storage (cookie/localStorage)
 */
MixpanelLib.prototype.unregister = function(property, options) {
    options = options_for_register(options);
    if (options['persistent']) {
        this['persistence'].unregister(property);
    } else {
        delete this.unpersisted_superprops[property];
    }
};

MixpanelLib.prototype._register_single = function(prop, value) {
    var props = {};
    props[prop] = value;
    this.register(props);
};

/**
 * Identify a user with a unique ID to track user activity across
 * devices, tie a user to their events, and create a user profile.
 * If you never call this method, unique visitors are tracked using
 * a UUID generated the first time they visit the site.
 *
 * Call identify when you know the identity of the current user,
 * typically after login or signup. We recommend against using
 * identify for anonymous visitors to your site.
 *
 * ### Notes:
 * If your project has
 * <a href="https://help.mixpanel.com/hc/en-us/articles/360039133851">ID Merge</a>
 * enabled, the identify method will connect pre- and
 * post-authentication events when appropriate.
 *
 * If your project does not have ID Merge enabled, identify will
 * change the user's local distinct_id to the unique ID you pass.
 * Events tracked prior to authentication will not be connected
 * to the same user identity. If ID Merge is disabled, alias can
 * be used to connect pre- and post-registration events.
 *
 * @param {String} [unique_id] A string that uniquely identifies a user. If not provided, the distinct_id currently in the persistent store (cookie or localStorage) will be used.
 */
MixpanelLib.prototype.identify = function(
    new_distinct_id, _set_callback, _add_callback, _append_callback, _set_once_callback, _union_callback, _unset_callback, _remove_callback
) {
    // Optional Parameters
    //  _set_callback:function  A callback to be run if and when the People set queue is flushed
    //  _add_callback:function  A callback to be run if and when the People add queue is flushed
    //  _append_callback:function  A callback to be run if and when the People append queue is flushed
    //  _set_once_callback:function  A callback to be run if and when the People set_once queue is flushed
    //  _union_callback:function  A callback to be run if and when the People union queue is flushed
    //  _unset_callback:function  A callback to be run if and when the People unset queue is flushed

    var previous_distinct_id = this.get_distinct_id();
    if (new_distinct_id && previous_distinct_id !== new_distinct_id) {
        // we allow the following condition if previous distinct_id is same as new_distinct_id
        // so that you can force flush people updates for anonymous profiles.
        if (typeof new_distinct_id === 'string' && new_distinct_id.indexOf(DEVICE_ID_PREFIX) === 0) {
            this.report_error('distinct_id cannot have $device: prefix');
            return -1;
        }
        this.register({'$user_id': new_distinct_id});
    }

    if (!this.get_property('$device_id')) {
        // The persisted distinct id might not actually be a device id at all
        // it might be a distinct id of the user from before
        var device_id = previous_distinct_id;
        this.register_once({
            '$had_persisted_distinct_id': true,
            '$device_id': device_id
        }, '');
    }

    // identify only changes the distinct id if it doesn't match either the existing or the alias;
    // if it's new, blow away the alias as well.
    if (new_distinct_id !== previous_distinct_id && new_distinct_id !== this.get_property(ALIAS_ID_KEY)) {
        this.unregister(ALIAS_ID_KEY);
        this.register({'distinct_id': new_distinct_id});
    }
    this._flags.identify_called = true;
    // Flush any queued up people requests
    this['people']._flush(_set_callback, _add_callback, _append_callback, _set_once_callback, _union_callback, _unset_callback, _remove_callback);

    // send an $identify event any time the distinct_id is changing - logic on the server
    // will determine whether or not to do anything with it.
    if (new_distinct_id !== previous_distinct_id) {
        this.track('$identify', {
            'distinct_id': new_distinct_id,
            '$anon_distinct_id': previous_distinct_id
        }, {skip_hooks: true});
    }
};

/**
 * Clears super properties and generates a new random distinct_id for this instance.
 * Useful for clearing data when a user logs out.
 */
MixpanelLib.prototype.reset = function() {
    this['persistence'].clear();
    this._flags.identify_called = false;
    var uuid = _.UUID();
    this.register_once({
        'distinct_id': DEVICE_ID_PREFIX + uuid,
        '$device_id': uuid
    }, '');
};

/**
 * Returns the current distinct id of the user. This is either the id automatically
 * generated by the library or the id that has been passed by a call to identify().
 *
 * ### Notes:
 *
 * get_distinct_id() can only be called after the Mixpanel library has finished loading.
 * init() has a loaded function available to handle this automatically. For example:
 *
 *     // set distinct_id after the mixpanel library has loaded
 *     mixpanel.init('YOUR PROJECT TOKEN', {
 *         loaded: function(mixpanel) {
 *             distinct_id = mixpanel.get_distinct_id();
 *         }
 *     });
 */
MixpanelLib.prototype.get_distinct_id = function() {
    return this.get_property('distinct_id');
};

/**
 * The alias method creates an alias which Mixpanel will use to
 * remap one id to another. Multiple aliases can point to the
 * same identifier.
 *
 * The following is a valid use of alias:
 *
 *     mixpanel.alias('new_id', 'existing_id');
 *     // You can add multiple id aliases to the existing ID
 *     mixpanel.alias('newer_id', 'existing_id');
 *
 * Aliases can also be chained - the following is a valid example:
 *
 *     mixpanel.alias('new_id', 'existing_id');
 *     // chain newer_id - new_id - existing_id
 *     mixpanel.alias('newer_id', 'new_id');
 *
 * Aliases cannot point to multiple identifiers - the following
 * example will not work:
 *
 *     mixpanel.alias('new_id', 'existing_id');
 *     // this is invalid as 'new_id' already points to 'existing_id'
 *     mixpanel.alias('new_id', 'newer_id');
 *
 * ### Notes:
 *
 * If your project does not have
 * <a href="https://help.mixpanel.com/hc/en-us/articles/360039133851">ID Merge</a>
 * enabled, the best practice is to call alias once when a unique
 * ID is first created for a user (e.g., when a user first registers
 * for an account). Do not use alias multiple times for a single
 * user without ID Merge enabled.
 *
 * @param {String} alias A unique identifier that you want to use for this user in the future.
 * @param {String} [original] The current identifier being used for this user.
 */
MixpanelLib.prototype.alias = function(alias, original) {
    // If the $people_distinct_id key exists in persistence, there has been a previous
    // mixpanel.people.identify() call made for this user. It is VERY BAD to make an alias with
    // this ID, as it will duplicate users.
    if (alias === this.get_property(PEOPLE_DISTINCT_ID_KEY)) {
        this.report_error('Attempting to create alias for existing People user - aborting.');
        return -2;
    }

    var _this = this;
    if (_.isUndefined(original)) {
        original = this.get_distinct_id();
    }
    if (alias !== original) {
        this._register_single(ALIAS_ID_KEY, alias);
        return this.track('$create_alias', {
            'alias': alias,
            'distinct_id': original
        }, {
            skip_hooks: true
        }, function() {
            // Flush the people queue
            _this.identify(alias);
        });
    } else {
        this.report_error('alias matches current distinct_id - skipping api call.');
        this.identify(alias);
        return -1;
    }
};

/**
 * Provide a string to recognize the user by. The string passed to
 * this method will appear in the Mixpanel Streams product rather
 * than an automatically generated name. Name tags do not have to
 * be unique.
 *
 * This value will only be included in Streams data.
 *
 * @param {String} name_tag A human readable name for the user
 * @deprecated
 */
MixpanelLib.prototype.name_tag = function(name_tag) {
    this._register_single('mp_name_tag', name_tag);
};

/**
 * Update the configuration of a mixpanel library instance.
 *
 * The default config is:
 *
 *     {
 *       // host for requests (customizable for e.g. a local proxy)
 *       api_host: 'https://api-js.mixpanel.com',
 *
 *       // endpoints for different types of requests
 *       api_routes: {
 *         track: 'track/',
 *         engage: 'engage/',
 *         groups: 'groups/',
 *       }
 *
 *       // HTTP method for tracking requests
 *       api_method: 'POST'
 *
 *       // transport for sending requests ('XHR' or 'sendBeacon')
 *       // NB: sendBeacon should only be used for scenarios such as
 *       // page unload where a "best-effort" attempt to send is
 *       // acceptable; the sendBeacon API does not support callbacks
 *       // or any way to know the result of the request. Mixpanel
 *       // tracking via sendBeacon will not support any event-
 *       // batching or retry mechanisms.
 *       api_transport: 'XHR'
 *
 *       // request-batching/queueing/retry
 *       batch_requests: true,
 *
 *       // maximum number of events/updates to send in a single
 *       // network request
 *       batch_size: 50,
 *
 *       // milliseconds to wait between sending batch requests
 *       batch_flush_interval_ms: 5000,
 *
 *       // milliseconds to wait for network responses to batch requests
 *       // before they are considered timed-out and retried
 *       batch_request_timeout_ms: 90000,
 *
 *       // override value for cookie domain, only useful for ensuring
 *       // correct cross-subdomain cookies on unusual domains like
 *       // subdomain.mainsite.avocat.fr; NB this cannot be used to
 *       // set cookies on a different domain than the current origin
 *       cookie_domain: ''
 *
 *       // super properties cookie expiration (in days)
 *       cookie_expiration: 365
 *
 *       // if true, cookie will be set with SameSite=None; Secure
 *       // this is only useful in special situations, like embedded
 *       // 3rd-party iframes that set up a Mixpanel instance
 *       cross_site_cookie: false
 *
 *       // super properties span subdomains
 *       cross_subdomain_cookie: true
 *
 *       // debug mode
 *       debug: false
 *
 *       // if this is true, the mixpanel cookie or localStorage entry
 *       // will be deleted, and no user persistence will take place
 *       disable_persistence: false
 *
 *       // if this is true, Mixpanel will automatically determine
 *       // City, Region and Country data using the IP address of
 *       //the client
 *       ip: true
 *
 *       // opt users out of tracking by this Mixpanel instance by default
 *       opt_out_tracking_by_default: false
 *
 *       // opt users out of browser data storage by this Mixpanel instance by default
 *       opt_out_persistence_by_default: false
 *
 *       // persistence mechanism used by opt-in/opt-out methods - cookie
 *       // or localStorage - falls back to cookie if localStorage is unavailable
 *       opt_out_tracking_persistence_type: 'localStorage'
 *
 *       // customize the name of cookie/localStorage set by opt-in/opt-out methods
 *       opt_out_tracking_cookie_prefix: null
 *
 *       // type of persistent store for super properties (cookie/
 *       // localStorage) if set to 'localStorage', any existing
 *       // mixpanel cookie value with the same persistence_name
 *       // will be transferred to localStorage and deleted
 *       persistence: 'cookie'
 *
 *       // name for super properties persistent store
 *       persistence_name: ''
 *
 *       // names of properties/superproperties which should never
 *       // be sent with track() calls
 *       property_blacklist: []
 *
 *       // if this is true, mixpanel cookies will be marked as
 *       // secure, meaning they will only be transmitted over https
 *       secure_cookie: false
 *
 *       // disables enriching user profiles with first touch marketing data
 *       skip_first_touch_marketing: false
 *
 *       // the amount of time track_links will
 *       // wait for Mixpanel's servers to respond
 *       track_links_timeout: 300
 *
 *       // adds any UTM parameters and click IDs present on the page to any events fired
 *       track_marketing: true
 *
 *       // enables automatic page view tracking using default page view events through
 *       // the track_pageview() method
 *       track_pageview: false
 *
 *       // if you set upgrade to be true, the library will check for
 *       // a cookie from our old js library and import super
 *       // properties from it, then the old cookie is deleted
 *       // The upgrade config option only works in the initialization,
 *       // so make sure you set it when you create the library.
 *       upgrade: false
 *
 *       // extra HTTP request headers to set for each API request, in
 *       // the format {'Header-Name': value}
 *       xhr_headers: {}
 *
 *       // whether to ignore or respect the web browser's Do Not Track setting
 *       ignore_dnt: false
 *     }
 *
 *
 * @param {Object} config A dictionary of new configuration values to update
 */
MixpanelLib.prototype.set_config = function(config) {
    if (_.isObject(config)) {
        _.extend(this['config'], config);

        var new_batch_size = config['batch_size'];
        if (new_batch_size) {
            _.each(this.request_batchers, function(batcher) {
                batcher.resetBatchSize();
            });
        }

        if (!this.get_config('persistence_name')) {
            this['config']['persistence_name'] = this['config']['cookie_name'];
        }
        if (!this.get_config('disable_persistence')) {
            this['config']['disable_persistence'] = this['config']['disable_cookie'];
        }

        if (this['persistence']) {
            this['persistence'].update_config(this['config']);
        }
        Config.DEBUG = Config.DEBUG || this.get_config('debug');
    }
};

/**
 * returns the current config object for the library.
 */
MixpanelLib.prototype.get_config = function(prop_name) {
    return this['config'][prop_name];
};

/**
 * Fetch a hook function from config, with safe default, and run it
 * against the given arguments
 * @param {string} hook_name which hook to retrieve
 * @returns {any|null} return value of user-provided hook, or null if nothing was returned
 */
MixpanelLib.prototype._run_hook = function(hook_name) {
    var ret = (this['config']['hooks'][hook_name] || IDENTITY_FUNC).apply(this, slice.call(arguments, 1));
    if (typeof ret === 'undefined') {
        this.report_error(hook_name + ' hook did not return a value');
        ret = null;
    }
    return ret;
};

/**
 * Returns the value of the super property named property_name. If no such
 * property is set, get_property() will return the undefined value.
 *
 * ### Notes:
 *
 * get_property() can only be called after the Mixpanel library has finished loading.
 * init() has a loaded function available to handle this automatically. For example:
 *
 *     // grab value for 'user_id' after the mixpanel library has loaded
 *     mixpanel.init('YOUR PROJECT TOKEN', {
 *         loaded: function(mixpanel) {
 *             user_id = mixpanel.get_property('user_id');
 *         }
 *     });
 *
 * @param {String} property_name The name of the super property you want to retrieve
 */
MixpanelLib.prototype.get_property = function(property_name) {
    if (property_name === '$device_id' && this.get_config('device_id')) {
        // Ignore persistence completely, but keep the persisted data anyway
        return this.get_config('device_id');
    }
    return this['persistence']['props'][property_name];
    // return this['persistence'].load_prop([property_name]);
};

MixpanelLib.prototype.toString = function() {
    var name = this.get_config('name');
    if (name !== PRIMARY_INSTANCE_NAME) {
        name = PRIMARY_INSTANCE_NAME + '.' + name;
    }
    return name;
};

MixpanelLib.prototype._event_is_disabled = function(event_name) {
    return _.isBlockedUA(userAgent) ||
        this._flags.disable_all_events ||
        _.include(this.__disabled_events, event_name);
};

// perform some housekeeping around GDPR opt-in/out state
MixpanelLib.prototype._gdpr_init = function() {
    var is_localStorage_requested = this.get_config('opt_out_tracking_persistence_type') === 'localStorage';

    // try to convert opt-in/out cookies to localStorage if possible
    if (is_localStorage_requested && _.localStorage.is_supported()) {
        if (!this.has_opted_in_tracking() && this.has_opted_in_tracking({'persistence_type': 'cookie'})) {
            this.opt_in_tracking({'enable_persistence': false});
        }
        if (!this.has_opted_out_tracking() && this.has_opted_out_tracking({'persistence_type': 'cookie'})) {
            this.opt_out_tracking({'clear_persistence': false});
        }
        this.clear_opt_in_out_tracking({
            'persistence_type': 'cookie',
            'enable_persistence': false
        });
    }

    // check whether the user has already opted out - if so, clear & disable persistence
    if (this.has_opted_out_tracking()) {
        this._gdpr_update_persistence({'clear_persistence': true});

    // check whether we should opt out by default
    // note: we don't clear persistence here by default since opt-out default state is often
    //       used as an initial state while GDPR information is being collected
    } else if (!this.has_opted_in_tracking() && (
        this.get_config('opt_out_tracking_by_default') || _.cookie.get('mp_optout')
    )) {
        _.cookie.remove('mp_optout');
        this.opt_out_tracking({
            'clear_persistence': this.get_config('opt_out_persistence_by_default')
        });
    }
};

/**
 * Enable or disable persistence based on options
 * only enable/disable if persistence is not already in this state
 * @param {boolean} [options.clear_persistence] If true, will delete all data stored by the sdk in persistence and disable it
 * @param {boolean} [options.enable_persistence] If true, will re-enable sdk persistence
 */
MixpanelLib.prototype._gdpr_update_persistence = function(options) {
    var disabled;
    if (options && options['clear_persistence']) {
        disabled = true;
    } else if (options && options['enable_persistence']) {
        disabled = false;
    } else {
        return;
    }

    if (!this.get_config('disable_persistence') && this['persistence'].disabled !== disabled) {
        this['persistence'].set_disabled(disabled);
    }

    if (disabled) {
        this.stop_batch_senders();
    } else {
        // only start batchers after opt-in if they have previously been started
        // in order to avoid unintentionally starting up batching for the first time
        if (this._batchers_were_started) {
            this.start_batch_senders();
        }
    }
};

// call a base gdpr function after constructing the appropriate token and options args
MixpanelLib.prototype._gdpr_call_func = function(func, options) {
    options = _.extend({
        'track': _.bind(this.track, this),
        'persistence_type': this.get_config('opt_out_tracking_persistence_type'),
        'cookie_prefix': this.get_config('opt_out_tracking_cookie_prefix'),
        'cookie_expiration': this.get_config('cookie_expiration'),
        'cross_site_cookie': this.get_config('cross_site_cookie'),
        'cross_subdomain_cookie': this.get_config('cross_subdomain_cookie'),
        'cookie_domain': this.get_config('cookie_domain'),
        'secure_cookie': this.get_config('secure_cookie'),
        'ignore_dnt': this.get_config('ignore_dnt')
    }, options);

    // check if localStorage can be used for recording opt out status, fall back to cookie if not
    if (!_.localStorage.is_supported()) {
        options['persistence_type'] = 'cookie';
    }

    return func(this.get_config('token'), {
        track: options['track'],
        trackEventName: options['track_event_name'],
        trackProperties: options['track_properties'],
        persistenceType: options['persistence_type'],
        persistencePrefix: options['cookie_prefix'],
        cookieDomain: options['cookie_domain'],
        cookieExpiration: options['cookie_expiration'],
        crossSiteCookie: options['cross_site_cookie'],
        crossSubdomainCookie: options['cross_subdomain_cookie'],
        secureCookie: options['secure_cookie'],
        ignoreDnt: options['ignore_dnt']
    });
};

/**
 * Opt the user in to data tracking and cookies/localstorage for this Mixpanel instance
 *
 * ### Usage:
 *
 *     // opt user in
 *     mixpanel.opt_in_tracking();
 *
 *     // opt user in with specific event name, properties, cookie configuration
 *     mixpanel.opt_in_tracking({
 *         track_event_name: 'User opted in',
 *         track_event_properties: {
 *             'Email': 'jdoe@example.com'
 *         },
 *         cookie_expiration: 30,
 *         secure_cookie: true
 *     });
 *
 * @param {Object} [options] A dictionary of config options to override
 * @param {function} [options.track] Function used for tracking a Mixpanel event to record the opt-in action (default is this Mixpanel instance's track method)
 * @param {string} [options.track_event_name=$opt_in] Event name to be used for tracking the opt-in action
 * @param {Object} [options.track_properties] Set of properties to be tracked along with the opt-in action
 * @param {boolean} [options.enable_persistence=true] If true, will re-enable sdk persistence
 * @param {string} [options.persistence_type=localStorage] Persistence mechanism used - cookie or localStorage - falls back to cookie if localStorage is unavailable
 * @param {string} [options.cookie_prefix=__mp_opt_in_out] Custom prefix to be used in the cookie/localstorage name
 * @param {Number} [options.cookie_expiration] Number of days until the opt-in cookie expires (overrides value specified in this Mixpanel instance's config)
 * @param {string} [options.cookie_domain] Custom cookie domain (overrides value specified in this Mixpanel instance's config)
 * @param {boolean} [options.cross_site_cookie] Whether the opt-in cookie is set as cross-site-enabled (overrides value specified in this Mixpanel instance's config)
 * @param {boolean} [options.cross_subdomain_cookie] Whether the opt-in cookie is set as cross-subdomain or not (overrides value specified in this Mixpanel instance's config)
 * @param {boolean} [options.secure_cookie] Whether the opt-in cookie is set as secure or not (overrides value specified in this Mixpanel instance's config)
 */
MixpanelLib.prototype.opt_in_tracking = function(options) {
    options = _.extend({
        'enable_persistence': true
    }, options);

    this._gdpr_call_func(optIn, options);
    this._gdpr_update_persistence(options);
};

/**
 * Opt the user out of data tracking and cookies/localstorage for this Mixpanel instance
 *
 * ### Usage:
 *
 *     // opt user out
 *     mixpanel.opt_out_tracking();
 *
 *     // opt user out with different cookie configuration from Mixpanel instance
 *     mixpanel.opt_out_tracking({
 *         cookie_expiration: 30,
 *         secure_cookie: true
 *     });
 *
 * @param {Object} [options] A dictionary of config options to override
 * @param {boolean} [options.delete_user=true] If true, will delete the currently identified user's profile and clear all charges after opting the user out
 * @param {boolean} [options.clear_persistence=true] If true, will delete all data stored by the sdk in persistence
 * @param {string} [options.persistence_type=localStorage] Persistence mechanism used - cookie or localStorage - falls back to cookie if localStorage is unavailable
 * @param {string} [options.cookie_prefix=__mp_opt_in_out] Custom prefix to be used in the cookie/localstorage name
 * @param {Number} [options.cookie_expiration] Number of days until the opt-in cookie expires (overrides value specified in this Mixpanel instance's config)
 * @param {string} [options.cookie_domain] Custom cookie domain (overrides value specified in this Mixpanel instance's config)
 * @param {boolean} [options.cross_site_cookie] Whether the opt-in cookie is set as cross-site-enabled (overrides value specified in this Mixpanel instance's config)
 * @param {boolean} [options.cross_subdomain_cookie] Whether the opt-in cookie is set as cross-subdomain or not (overrides value specified in this Mixpanel instance's config)
 * @param {boolean} [options.secure_cookie] Whether the opt-in cookie is set as secure or not (overrides value specified in this Mixpanel instance's config)
 */
MixpanelLib.prototype.opt_out_tracking = function(options) {
    options = _.extend({
        'clear_persistence': true,
        'delete_user': true
    }, options);

    // delete user and clear charges since these methods may be disabled by opt-out
    if (options['delete_user'] && this['people'] && this['people']._identify_called()) {
        this['people'].delete_user();
        this['people'].clear_charges();
    }

    this._gdpr_call_func(optOut, options);
    this._gdpr_update_persistence(options);
};

/**
 * Check whether the user has opted in to data tracking and cookies/localstorage for this Mixpanel instance
 *
 * ### Usage:
 *
 *     var has_opted_in = mixpanel.has_opted_in_tracking();
 *     // use has_opted_in value
 *
 * @param {Object} [options] A dictionary of config options to override
 * @param {string} [options.persistence_type=localStorage] Persistence mechanism used - cookie or localStorage - falls back to cookie if localStorage is unavailable
 * @param {string} [options.cookie_prefix=__mp_opt_in_out] Custom prefix to be used in the cookie/localstorage name
 * @returns {boolean} current opt-in status
 */
MixpanelLib.prototype.has_opted_in_tracking = function(options) {
    return this._gdpr_call_func(hasOptedIn, options);
};

/**
 * Check whether the user has opted out of data tracking and cookies/localstorage for this Mixpanel instance
 *
 * ### Usage:
 *
 *     var has_opted_out = mixpanel.has_opted_out_tracking();
 *     // use has_opted_out value
 *
 * @param {Object} [options] A dictionary of config options to override
 * @param {string} [options.persistence_type=localStorage] Persistence mechanism used - cookie or localStorage - falls back to cookie if localStorage is unavailable
 * @param {string} [options.cookie_prefix=__mp_opt_in_out] Custom prefix to be used in the cookie/localstorage name
 * @returns {boolean} current opt-out status
 */
MixpanelLib.prototype.has_opted_out_tracking = function(options) {
    return this._gdpr_call_func(hasOptedOut, options);
};

/**
 * Clear the user's opt in/out status of data tracking and cookies/localstorage for this Mixpanel instance
 *
 * ### Usage:
 *
 *     // clear user's opt-in/out status
 *     mixpanel.clear_opt_in_out_tracking();
 *
 *     // clear user's opt-in/out status with specific cookie configuration - should match
 *     // configuration used when opt_in_tracking/opt_out_tracking methods were called.
 *     mixpanel.clear_opt_in_out_tracking({
 *         cookie_expiration: 30,
 *         secure_cookie: true
 *     });
 *
 * @param {Object} [options] A dictionary of config options to override
 * @param {boolean} [options.enable_persistence=true] If true, will re-enable sdk persistence
 * @param {string} [options.persistence_type=localStorage] Persistence mechanism used - cookie or localStorage - falls back to cookie if localStorage is unavailable
 * @param {string} [options.cookie_prefix=__mp_opt_in_out] Custom prefix to be used in the cookie/localstorage name
 * @param {Number} [options.cookie_expiration] Number of days until the opt-in cookie expires (overrides value specified in this Mixpanel instance's config)
 * @param {string} [options.cookie_domain] Custom cookie domain (overrides value specified in this Mixpanel instance's config)
 * @param {boolean} [options.cross_site_cookie] Whether the opt-in cookie is set as cross-site-enabled (overrides value specified in this Mixpanel instance's config)
 * @param {boolean} [options.cross_subdomain_cookie] Whether the opt-in cookie is set as cross-subdomain or not (overrides value specified in this Mixpanel instance's config)
 * @param {boolean} [options.secure_cookie] Whether the opt-in cookie is set as secure or not (overrides value specified in this Mixpanel instance's config)
 */
MixpanelLib.prototype.clear_opt_in_out_tracking = function(options) {
    options = _.extend({
        'enable_persistence': true
    }, options);

    this._gdpr_call_func(clearOptInOut, options);
    this._gdpr_update_persistence(options);
};

MixpanelLib.prototype.report_error = function(msg, err) {
    console$1.error.apply(console$1.error, arguments);
    try {
        if (!err && !(msg instanceof Error)) {
            msg = new Error(msg);
        }
        this.get_config('error_reporter')(msg, err);
    } catch(err) {
        console$1.error(err);
    }
};

// EXPORTS (for closure compiler)

// MixpanelLib Exports
MixpanelLib.prototype['init']                               = MixpanelLib.prototype.init;
MixpanelLib.prototype['reset']                              = MixpanelLib.prototype.reset;
MixpanelLib.prototype['disable']                            = MixpanelLib.prototype.disable;
MixpanelLib.prototype['time_event']                         = MixpanelLib.prototype.time_event;
MixpanelLib.prototype['track']                              = MixpanelLib.prototype.track;
MixpanelLib.prototype['track_links']                        = MixpanelLib.prototype.track_links;
MixpanelLib.prototype['track_forms']                        = MixpanelLib.prototype.track_forms;
MixpanelLib.prototype['track_pageview']                     = MixpanelLib.prototype.track_pageview;
MixpanelLib.prototype['register']                           = MixpanelLib.prototype.register;
MixpanelLib.prototype['register_once']                      = MixpanelLib.prototype.register_once;
MixpanelLib.prototype['unregister']                         = MixpanelLib.prototype.unregister;
MixpanelLib.prototype['identify']                           = MixpanelLib.prototype.identify;
MixpanelLib.prototype['alias']                              = MixpanelLib.prototype.alias;
MixpanelLib.prototype['name_tag']                           = MixpanelLib.prototype.name_tag;
MixpanelLib.prototype['set_config']                         = MixpanelLib.prototype.set_config;
MixpanelLib.prototype['get_config']                         = MixpanelLib.prototype.get_config;
MixpanelLib.prototype['get_property']                       = MixpanelLib.prototype.get_property;
MixpanelLib.prototype['get_distinct_id']                    = MixpanelLib.prototype.get_distinct_id;
MixpanelLib.prototype['toString']                           = MixpanelLib.prototype.toString;
MixpanelLib.prototype['opt_out_tracking']                   = MixpanelLib.prototype.opt_out_tracking;
MixpanelLib.prototype['opt_in_tracking']                    = MixpanelLib.prototype.opt_in_tracking;
MixpanelLib.prototype['has_opted_out_tracking']             = MixpanelLib.prototype.has_opted_out_tracking;
MixpanelLib.prototype['has_opted_in_tracking']              = MixpanelLib.prototype.has_opted_in_tracking;
MixpanelLib.prototype['clear_opt_in_out_tracking']          = MixpanelLib.prototype.clear_opt_in_out_tracking;
MixpanelLib.prototype['get_group']                          = MixpanelLib.prototype.get_group;
MixpanelLib.prototype['set_group']                          = MixpanelLib.prototype.set_group;
MixpanelLib.prototype['add_group']                          = MixpanelLib.prototype.add_group;
MixpanelLib.prototype['remove_group']                       = MixpanelLib.prototype.remove_group;
MixpanelLib.prototype['track_with_groups']                  = MixpanelLib.prototype.track_with_groups;
MixpanelLib.prototype['start_batch_senders']                = MixpanelLib.prototype.start_batch_senders;
MixpanelLib.prototype['stop_batch_senders']                 = MixpanelLib.prototype.stop_batch_senders;
MixpanelLib.prototype['start_session_recording']            = MixpanelLib.prototype.start_session_recording;
MixpanelLib.prototype['stop_session_recording']             = MixpanelLib.prototype.stop_session_recording;
MixpanelLib.prototype['get_session_recording_properties']   = MixpanelLib.prototype.get_session_recording_properties;
MixpanelLib.prototype['get_session_replay_url']             = MixpanelLib.prototype.get_session_replay_url;
MixpanelLib.prototype['DEFAULT_API_ROUTES']                 = DEFAULT_API_ROUTES;

// MixpanelPersistence Exports
MixpanelPersistence.prototype['properties']            = MixpanelPersistence.prototype.properties;
MixpanelPersistence.prototype['update_search_keyword'] = MixpanelPersistence.prototype.update_search_keyword;
MixpanelPersistence.prototype['update_referrer_info']  = MixpanelPersistence.prototype.update_referrer_info;
MixpanelPersistence.prototype['get_cross_subdomain']   = MixpanelPersistence.prototype.get_cross_subdomain;
MixpanelPersistence.prototype['clear']                 = MixpanelPersistence.prototype.clear;


var instances = {};
var extend_mp = function() {
    // add all the sub mixpanel instances
    _.each(instances, function(instance, name) {
        if (name !== PRIMARY_INSTANCE_NAME) { mixpanel_master[name] = instance; }
    });

    // add private functions as _
    mixpanel_master['_'] = _;
};

var override_mp_init_func = function() {
    // we override the snippets init function to handle the case where a
    // user initializes the mixpanel library after the script loads & runs
    mixpanel_master['init'] = function(token, config, name) {
        if (name) {
            // initialize a sub library
            if (!mixpanel_master[name]) {
                mixpanel_master[name] = instances[name] = create_mplib(token, config, name);
                mixpanel_master[name]._loaded();
            }
            return mixpanel_master[name];
        } else {
            var instance = mixpanel_master;

            if (instances[PRIMARY_INSTANCE_NAME]) {
                // main mixpanel lib already initialized
                instance = instances[PRIMARY_INSTANCE_NAME];
            } else if (token) {
                // intialize the main mixpanel lib
                instance = create_mplib(token, config, PRIMARY_INSTANCE_NAME);
                instance._loaded();
                instances[PRIMARY_INSTANCE_NAME] = instance;
            }

            mixpanel_master = instance;
            if (init_type === INIT_SNIPPET) {
                win[PRIMARY_INSTANCE_NAME] = mixpanel_master;
            }
            extend_mp();
        }
    };
};

var add_dom_loaded_handler = function() {
    // Cross browser DOM Loaded support
    function dom_loaded_handler() {
        // function flag since we only want to execute this once
        if (dom_loaded_handler.done) { return; }
        dom_loaded_handler.done = true;

        DOM_LOADED = true;
        ENQUEUE_REQUESTS = false;

        _.each(instances, function(inst) {
            inst._dom_loaded();
        });
    }

    function do_scroll_check() {
        try {
            document$1.documentElement.doScroll('left');
        } catch(e) {
            setTimeout(do_scroll_check, 1);
            return;
        }

        dom_loaded_handler();
    }

    if (document$1.addEventListener) {
        if (document$1.readyState === 'complete') {
            // safari 4 can fire the DOMContentLoaded event before loading all
            // external JS (including this file). you will see some copypasta
            // on the internet that checks for 'complete' and 'loaded', but
            // 'loaded' is an IE thing
            dom_loaded_handler();
        } else {
            document$1.addEventListener('DOMContentLoaded', dom_loaded_handler, false);
        }
    } else if (document$1.attachEvent) {
        // IE
        document$1.attachEvent('onreadystatechange', dom_loaded_handler);

        // check to make sure we arn't in a frame
        var toplevel = false;
        try {
            toplevel = win.frameElement === null;
        } catch(e) {
            // noop
        }

        if (document$1.documentElement.doScroll && toplevel) {
            do_scroll_check();
        }
    }

    // fallback handler, always will work
    _.register_event(win, 'load', dom_loaded_handler, true);
};

function init_as_module(bundle_loader) {
    load_extra_bundle = bundle_loader;
    init_type = INIT_MODULE;
    mixpanel_master = new MixpanelLib();

    override_mp_init_func();
    mixpanel_master['init']();
    add_dom_loaded_handler();

    return mixpanel_master;
}

// For loading separate bundles asynchronously via script tag

// For builds that have everything in one bundle, no extra work.
function loadNoop (_src, onload) {
    onload();
}

/* eslint camelcase: "off" */

var mixpanel = init_as_module(loadNoop);

module.exports = mixpanel;<|MERGE_RESOLUTION|>--- conflicted
+++ resolved
@@ -1,1434 +1,1434 @@
 'use strict';
 
-var NodeType;
-(function (NodeType) {
-    NodeType[NodeType["Document"] = 0] = "Document";
-    NodeType[NodeType["DocumentType"] = 1] = "DocumentType";
-    NodeType[NodeType["Element"] = 2] = "Element";
-    NodeType[NodeType["Text"] = 3] = "Text";
-    NodeType[NodeType["CDATA"] = 4] = "CDATA";
-    NodeType[NodeType["Comment"] = 5] = "Comment";
+var NodeType;
+(function (NodeType) {
+    NodeType[NodeType["Document"] = 0] = "Document";
+    NodeType[NodeType["DocumentType"] = 1] = "DocumentType";
+    NodeType[NodeType["Element"] = 2] = "Element";
+    NodeType[NodeType["Text"] = 3] = "Text";
+    NodeType[NodeType["CDATA"] = 4] = "CDATA";
+    NodeType[NodeType["Comment"] = 5] = "Comment";
 })(NodeType || (NodeType = {}));
 
-function isElement(n) {
-    return n.nodeType === n.ELEMENT_NODE;
+function isElement(n) {
+    return n.nodeType === n.ELEMENT_NODE;
+}
+function isShadowRoot(n) {
+    const host = n === null || n === void 0 ? void 0 : n.host;
+    return Boolean((host === null || host === void 0 ? void 0 : host.shadowRoot) === n);
+}
+function isNativeShadowDom(shadowRoot) {
+    return Object.prototype.toString.call(shadowRoot) === '[object ShadowRoot]';
+}
+function fixBrowserCompatibilityIssuesInCSS(cssText) {
+    if (cssText.includes(' background-clip: text;') &&
+        !cssText.includes(' -webkit-background-clip: text;')) {
+        cssText = cssText.replace(' background-clip: text;', ' -webkit-background-clip: text; background-clip: text;');
+    }
+    return cssText;
+}
+function escapeImportStatement(rule) {
+    const { cssText } = rule;
+    if (cssText.split('"').length < 3)
+        return cssText;
+    const statement = ['@import', `url(${JSON.stringify(rule.href)})`];
+    if (rule.layerName === '') {
+        statement.push(`layer`);
+    }
+    else if (rule.layerName) {
+        statement.push(`layer(${rule.layerName})`);
+    }
+    if (rule.supportsText) {
+        statement.push(`supports(${rule.supportsText})`);
+    }
+    if (rule.media.length) {
+        statement.push(rule.media.mediaText);
+    }
+    return statement.join(' ') + ';';
+}
+function stringifyStylesheet(s) {
+    try {
+        const rules = s.rules || s.cssRules;
+        return rules
+            ? fixBrowserCompatibilityIssuesInCSS(Array.from(rules, stringifyRule).join(''))
+            : null;
+    }
+    catch (error) {
+        return null;
+    }
+}
+function stringifyRule(rule) {
+    let importStringified;
+    if (isCSSImportRule(rule)) {
+        try {
+            importStringified =
+                stringifyStylesheet(rule.styleSheet) ||
+                    escapeImportStatement(rule);
+        }
+        catch (error) {
+        }
+    }
+    else if (isCSSStyleRule(rule) && rule.selectorText.includes(':')) {
+        return fixSafariColons(rule.cssText);
+    }
+    return importStringified || rule.cssText;
+}
+function fixSafariColons(cssStringified) {
+    const regex = /(\[(?:[\w-]+)[^\\])(:(?:[\w-]+)\])/gm;
+    return cssStringified.replace(regex, '$1\\$2');
+}
+function isCSSImportRule(rule) {
+    return 'styleSheet' in rule;
+}
+function isCSSStyleRule(rule) {
+    return 'selectorText' in rule;
+}
+class Mirror {
+    constructor() {
+        this.idNodeMap = new Map();
+        this.nodeMetaMap = new WeakMap();
+    }
+    getId(n) {
+        var _a;
+        if (!n)
+            return -1;
+        const id = (_a = this.getMeta(n)) === null || _a === void 0 ? void 0 : _a.id;
+        return id !== null && id !== void 0 ? id : -1;
+    }
+    getNode(id) {
+        return this.idNodeMap.get(id) || null;
+    }
+    getIds() {
+        return Array.from(this.idNodeMap.keys());
+    }
+    getMeta(n) {
+        return this.nodeMetaMap.get(n) || null;
+    }
+    removeNodeFromMap(n) {
+        const id = this.getId(n);
+        this.idNodeMap.delete(id);
+        if (n.childNodes) {
+            n.childNodes.forEach((childNode) => this.removeNodeFromMap(childNode));
+        }
+    }
+    has(id) {
+        return this.idNodeMap.has(id);
+    }
+    hasNode(node) {
+        return this.nodeMetaMap.has(node);
+    }
+    add(n, meta) {
+        const id = meta.id;
+        this.idNodeMap.set(id, n);
+        this.nodeMetaMap.set(n, meta);
+    }
+    replace(id, n) {
+        const oldNode = this.getNode(id);
+        if (oldNode) {
+            const meta = this.nodeMetaMap.get(oldNode);
+            if (meta)
+                this.nodeMetaMap.set(n, meta);
+        }
+        this.idNodeMap.set(id, n);
+    }
+    reset() {
+        this.idNodeMap = new Map();
+        this.nodeMetaMap = new WeakMap();
+    }
+}
+function createMirror() {
+    return new Mirror();
+}
+function maskInputValue({ element, maskInputOptions, tagName, type, value, maskInputFn, }) {
+    let text = value || '';
+    const actualType = type && toLowerCase(type);
+    if (maskInputOptions[tagName.toLowerCase()] ||
+        (actualType && maskInputOptions[actualType])) {
+        if (maskInputFn) {
+            text = maskInputFn(text, element);
+        }
+        else {
+            text = '*'.repeat(text.length);
+        }
+    }
+    return text;
+}
+function toLowerCase(str) {
+    return str.toLowerCase();
+}
+const ORIGINAL_ATTRIBUTE_NAME = '__rrweb_original__';
+function is2DCanvasBlank(canvas) {
+    const ctx = canvas.getContext('2d');
+    if (!ctx)
+        return true;
+    const chunkSize = 50;
+    for (let x = 0; x < canvas.width; x += chunkSize) {
+        for (let y = 0; y < canvas.height; y += chunkSize) {
+            const getImageData = ctx.getImageData;
+            const originalGetImageData = ORIGINAL_ATTRIBUTE_NAME in getImageData
+                ? getImageData[ORIGINAL_ATTRIBUTE_NAME]
+                : getImageData;
+            const pixelBuffer = new Uint32Array(originalGetImageData.call(ctx, x, y, Math.min(chunkSize, canvas.width - x), Math.min(chunkSize, canvas.height - y)).data.buffer);
+            if (pixelBuffer.some((pixel) => pixel !== 0))
+                return false;
+        }
+    }
+    return true;
+}
+function getInputType(element) {
+    const type = element.type;
+    return element.hasAttribute('data-rr-is-password')
+        ? 'password'
+        : type
+            ?
+                toLowerCase(type)
+            : null;
+}
+function extractFileExtension(path, baseURL) {
+    var _a;
+    let url;
+    try {
+        url = new URL(path, baseURL !== null && baseURL !== void 0 ? baseURL : window.location.href);
+    }
+    catch (err) {
+        return null;
+    }
+    const regex = /\.([0-9a-z]+)(?:$)/i;
+    const match = url.pathname.match(regex);
+    return (_a = match === null || match === void 0 ? void 0 : match[1]) !== null && _a !== void 0 ? _a : null;
 }
-function isShadowRoot(n) {
-    const host = n === null || n === void 0 ? void 0 : n.host;
-    return Boolean((host === null || host === void 0 ? void 0 : host.shadowRoot) === n);
+
+let _id = 1;
+const tagNameRegex = new RegExp('[^a-z0-9-_:]');
+const IGNORED_NODE = -2;
+function genId() {
+    return _id++;
+}
+function getValidTagName(element) {
+    if (element instanceof HTMLFormElement) {
+        return 'form';
+    }
+    const processedTagName = toLowerCase(element.tagName);
+    if (tagNameRegex.test(processedTagName)) {
+        return 'div';
+    }
+    return processedTagName;
+}
+function extractOrigin(url) {
+    let origin = '';
+    if (url.indexOf('//') > -1) {
+        origin = url.split('/').slice(0, 3).join('/');
+    }
+    else {
+        origin = url.split('/')[0];
+    }
+    origin = origin.split('?')[0];
+    return origin;
+}
+let canvasService;
+let canvasCtx;
+const URL_IN_CSS_REF = /url\((?:(')([^']*)'|(")(.*?)"|([^)]*))\)/gm;
+const URL_PROTOCOL_MATCH = /^(?:[a-z+]+:)?\/\//i;
+const URL_WWW_MATCH = /^www\..*/i;
+const DATA_URI = /^(data:)([^,]*),(.*)/i;
+function absoluteToStylesheet(cssText, href) {
+    return (cssText || '').replace(URL_IN_CSS_REF, (origin, quote1, path1, quote2, path2, path3) => {
+        const filePath = path1 || path2 || path3;
+        const maybeQuote = quote1 || quote2 || '';
+        if (!filePath) {
+            return origin;
+        }
+        if (URL_PROTOCOL_MATCH.test(filePath) || URL_WWW_MATCH.test(filePath)) {
+            return `url(${maybeQuote}${filePath}${maybeQuote})`;
+        }
+        if (DATA_URI.test(filePath)) {
+            return `url(${maybeQuote}${filePath}${maybeQuote})`;
+        }
+        if (filePath[0] === '/') {
+            return `url(${maybeQuote}${extractOrigin(href) + filePath}${maybeQuote})`;
+        }
+        const stack = href.split('/');
+        const parts = filePath.split('/');
+        stack.pop();
+        for (const part of parts) {
+            if (part === '.') {
+                continue;
+            }
+            else if (part === '..') {
+                stack.pop();
+            }
+            else {
+                stack.push(part);
+            }
+        }
+        return `url(${maybeQuote}${stack.join('/')}${maybeQuote})`;
+    });
+}
+const SRCSET_NOT_SPACES = /^[^ \t\n\r\u000c]+/;
+const SRCSET_COMMAS_OR_SPACES = /^[, \t\n\r\u000c]+/;
+function getAbsoluteSrcsetString(doc, attributeValue) {
+    if (attributeValue.trim() === '') {
+        return attributeValue;
+    }
+    let pos = 0;
+    function collectCharacters(regEx) {
+        let chars;
+        const match = regEx.exec(attributeValue.substring(pos));
+        if (match) {
+            chars = match[0];
+            pos += chars.length;
+            return chars;
+        }
+        return '';
+    }
+    const output = [];
+    while (true) {
+        collectCharacters(SRCSET_COMMAS_OR_SPACES);
+        if (pos >= attributeValue.length) {
+            break;
+        }
+        let url = collectCharacters(SRCSET_NOT_SPACES);
+        if (url.slice(-1) === ',') {
+            url = absoluteToDoc(doc, url.substring(0, url.length - 1));
+            output.push(url);
+        }
+        else {
+            let descriptorsStr = '';
+            url = absoluteToDoc(doc, url);
+            let inParens = false;
+            while (true) {
+                const c = attributeValue.charAt(pos);
+                if (c === '') {
+                    output.push((url + descriptorsStr).trim());
+                    break;
+                }
+                else if (!inParens) {
+                    if (c === ',') {
+                        pos += 1;
+                        output.push((url + descriptorsStr).trim());
+                        break;
+                    }
+                    else if (c === '(') {
+                        inParens = true;
+                    }
+                }
+                else {
+                    if (c === ')') {
+                        inParens = false;
+                    }
+                }
+                descriptorsStr += c;
+                pos += 1;
+            }
+        }
+    }
+    return output.join(', ');
+}
+function absoluteToDoc(doc, attributeValue) {
+    if (!attributeValue || attributeValue.trim() === '') {
+        return attributeValue;
+    }
+    const a = doc.createElement('a');
+    a.href = attributeValue;
+    return a.href;
+}
+function isSVGElement(el) {
+    return Boolean(el.tagName === 'svg' || el.ownerSVGElement);
+}
+function getHref() {
+    const a = document.createElement('a');
+    a.href = '';
+    return a.href;
+}
+function transformAttribute(doc, tagName, name, value) {
+    if (!value) {
+        return value;
+    }
+    if (name === 'src' ||
+        (name === 'href' && !(tagName === 'use' && value[0] === '#'))) {
+        return absoluteToDoc(doc, value);
+    }
+    else if (name === 'xlink:href' && value[0] !== '#') {
+        return absoluteToDoc(doc, value);
+    }
+    else if (name === 'background' &&
+        (tagName === 'table' || tagName === 'td' || tagName === 'th')) {
+        return absoluteToDoc(doc, value);
+    }
+    else if (name === 'srcset') {
+        return getAbsoluteSrcsetString(doc, value);
+    }
+    else if (name === 'style') {
+        return absoluteToStylesheet(value, getHref());
+    }
+    else if (tagName === 'object' && name === 'data') {
+        return absoluteToDoc(doc, value);
+    }
+    return value;
+}
+function ignoreAttribute(tagName, name, _value) {
+    return (tagName === 'video' || tagName === 'audio') && name === 'autoplay';
+}
+function _isBlockedElement(element, blockClass, blockSelector) {
+    try {
+        if (typeof blockClass === 'string') {
+            if (element.classList.contains(blockClass)) {
+                return true;
+            }
+        }
+        else {
+            for (let eIndex = element.classList.length; eIndex--;) {
+                const className = element.classList[eIndex];
+                if (blockClass.test(className)) {
+                    return true;
+                }
+            }
+        }
+        if (blockSelector) {
+            return element.matches(blockSelector);
+        }
+    }
+    catch (e) {
+    }
+    return false;
+}
+function classMatchesRegex(node, regex, checkAncestors) {
+    if (!node)
+        return false;
+    if (node.nodeType !== node.ELEMENT_NODE) {
+        if (!checkAncestors)
+            return false;
+        return classMatchesRegex(node.parentNode, regex, checkAncestors);
+    }
+    for (let eIndex = node.classList.length; eIndex--;) {
+        const className = node.classList[eIndex];
+        if (regex.test(className)) {
+            return true;
+        }
+    }
+    if (!checkAncestors)
+        return false;
+    return classMatchesRegex(node.parentNode, regex, checkAncestors);
+}
+function needMaskingText(node, maskTextClass, maskTextSelector, checkAncestors) {
+    try {
+        const el = node.nodeType === node.ELEMENT_NODE
+            ? node
+            : node.parentElement;
+        if (el === null)
+            return false;
+        if (typeof maskTextClass === 'string') {
+            if (checkAncestors) {
+                if (el.closest(`.${maskTextClass}`))
+                    return true;
+            }
+            else {
+                if (el.classList.contains(maskTextClass))
+                    return true;
+            }
+        }
+        else {
+            if (classMatchesRegex(el, maskTextClass, checkAncestors))
+                return true;
+        }
+        if (maskTextSelector) {
+            if (checkAncestors) {
+                if (el.closest(maskTextSelector))
+                    return true;
+            }
+            else {
+                if (el.matches(maskTextSelector))
+                    return true;
+            }
+        }
+    }
+    catch (e) {
+    }
+    return false;
+}
+function onceIframeLoaded(iframeEl, listener, iframeLoadTimeout) {
+    const win = iframeEl.contentWindow;
+    if (!win) {
+        return;
+    }
+    let fired = false;
+    let readyState;
+    try {
+        readyState = win.document.readyState;
+    }
+    catch (error) {
+        return;
+    }
+    if (readyState !== 'complete') {
+        const timer = setTimeout(() => {
+            if (!fired) {
+                listener();
+                fired = true;
+            }
+        }, iframeLoadTimeout);
+        iframeEl.addEventListener('load', () => {
+            clearTimeout(timer);
+            fired = true;
+            listener();
+        });
+        return;
+    }
+    const blankUrl = 'about:blank';
+    if (win.location.href !== blankUrl ||
+        iframeEl.src === blankUrl ||
+        iframeEl.src === '') {
+        setTimeout(listener, 0);
+        return iframeEl.addEventListener('load', listener);
+    }
+    iframeEl.addEventListener('load', listener);
+}
+function onceStylesheetLoaded(link, listener, styleSheetLoadTimeout) {
+    let fired = false;
+    let styleSheetLoaded;
+    try {
+        styleSheetLoaded = link.sheet;
+    }
+    catch (error) {
+        return;
+    }
+    if (styleSheetLoaded)
+        return;
+    const timer = setTimeout(() => {
+        if (!fired) {
+            listener();
+            fired = true;
+        }
+    }, styleSheetLoadTimeout);
+    link.addEventListener('load', () => {
+        clearTimeout(timer);
+        fired = true;
+        listener();
+    });
+}
+function serializeNode(n, options) {
+    const { doc, mirror, blockClass, blockSelector, needsMask, inlineStylesheet, maskInputOptions = {}, maskTextFn, maskInputFn, dataURLOptions = {}, inlineImages, recordCanvas, keepIframeSrcFn, newlyAddedElement = false, } = options;
+    const rootId = getRootId(doc, mirror);
+    switch (n.nodeType) {
+        case n.DOCUMENT_NODE:
+            if (n.compatMode !== 'CSS1Compat') {
+                return {
+                    type: NodeType.Document,
+                    childNodes: [],
+                    compatMode: n.compatMode,
+                };
+            }
+            else {
+                return {
+                    type: NodeType.Document,
+                    childNodes: [],
+                };
+            }
+        case n.DOCUMENT_TYPE_NODE:
+            return {
+                type: NodeType.DocumentType,
+                name: n.name,
+                publicId: n.publicId,
+                systemId: n.systemId,
+                rootId,
+            };
+        case n.ELEMENT_NODE:
+            return serializeElementNode(n, {
+                doc,
+                blockClass,
+                blockSelector,
+                inlineStylesheet,
+                maskInputOptions,
+                maskInputFn,
+                dataURLOptions,
+                inlineImages,
+                recordCanvas,
+                keepIframeSrcFn,
+                newlyAddedElement,
+                rootId,
+            });
+        case n.TEXT_NODE:
+            return serializeTextNode(n, {
+                needsMask,
+                maskTextFn,
+                rootId,
+            });
+        case n.CDATA_SECTION_NODE:
+            return {
+                type: NodeType.CDATA,
+                textContent: '',
+                rootId,
+            };
+        case n.COMMENT_NODE:
+            return {
+                type: NodeType.Comment,
+                textContent: n.textContent || '',
+                rootId,
+            };
+        default:
+            return false;
+    }
+}
+function getRootId(doc, mirror) {
+    if (!mirror.hasNode(doc))
+        return undefined;
+    const docId = mirror.getId(doc);
+    return docId === 1 ? undefined : docId;
+}
+function serializeTextNode(n, options) {
+    var _a;
+    const { needsMask, maskTextFn, rootId } = options;
+    const parentTagName = n.parentNode && n.parentNode.tagName;
+    let textContent = n.textContent;
+    const isStyle = parentTagName === 'STYLE' ? true : undefined;
+    const isScript = parentTagName === 'SCRIPT' ? true : undefined;
+    if (isStyle && textContent) {
+        try {
+            if (n.nextSibling || n.previousSibling) {
+            }
+            else if ((_a = n.parentNode.sheet) === null || _a === void 0 ? void 0 : _a.cssRules) {
+                textContent = stringifyStylesheet(n.parentNode.sheet);
+            }
+        }
+        catch (err) {
+            console.warn(`Cannot get CSS styles from text's parentNode. Error: ${err}`, n);
+        }
+        textContent = absoluteToStylesheet(textContent, getHref());
+    }
+    if (isScript) {
+        textContent = 'SCRIPT_PLACEHOLDER';
+    }
+    if (!isStyle && !isScript && textContent && needsMask) {
+        textContent = maskTextFn
+            ? maskTextFn(textContent, n.parentElement)
+            : textContent.replace(/[\S]/g, '*');
+    }
+    return {
+        type: NodeType.Text,
+        textContent: textContent || '',
+        isStyle,
+        rootId,
+    };
+}
+function serializeElementNode(n, options) {
+    const { doc, blockClass, blockSelector, inlineStylesheet, maskInputOptions = {}, maskInputFn, dataURLOptions = {}, inlineImages, recordCanvas, keepIframeSrcFn, newlyAddedElement = false, rootId, } = options;
+    const needBlock = _isBlockedElement(n, blockClass, blockSelector);
+    const tagName = getValidTagName(n);
+    let attributes = {};
+    const len = n.attributes.length;
+    for (let i = 0; i < len; i++) {
+        const attr = n.attributes[i];
+        if (!ignoreAttribute(tagName, attr.name, attr.value)) {
+            attributes[attr.name] = transformAttribute(doc, tagName, toLowerCase(attr.name), attr.value);
+        }
+    }
+    if (tagName === 'link' && inlineStylesheet) {
+        const stylesheet = Array.from(doc.styleSheets).find((s) => {
+            return s.href === n.href;
+        });
+        let cssText = null;
+        if (stylesheet) {
+            cssText = stringifyStylesheet(stylesheet);
+        }
+        if (cssText) {
+            delete attributes.rel;
+            delete attributes.href;
+            attributes._cssText = absoluteToStylesheet(cssText, stylesheet.href);
+        }
+    }
+    if (tagName === 'style' &&
+        n.sheet &&
+        !(n.innerText || n.textContent || '').trim().length) {
+        const cssText = stringifyStylesheet(n.sheet);
+        if (cssText) {
+            attributes._cssText = absoluteToStylesheet(cssText, getHref());
+        }
+    }
+    if (tagName === 'input' || tagName === 'textarea' || tagName === 'select') {
+        const value = n.value;
+        const checked = n.checked;
+        if (attributes.type !== 'radio' &&
+            attributes.type !== 'checkbox' &&
+            attributes.type !== 'submit' &&
+            attributes.type !== 'button' &&
+            value) {
+            attributes.value = maskInputValue({
+                element: n,
+                type: getInputType(n),
+                tagName,
+                value,
+                maskInputOptions,
+                maskInputFn,
+            });
+        }
+        else if (checked) {
+            attributes.checked = checked;
+        }
+    }
+    if (tagName === 'option') {
+        if (n.selected && !maskInputOptions['select']) {
+            attributes.selected = true;
+        }
+        else {
+            delete attributes.selected;
+        }
+    }
+    if (tagName === 'canvas' && recordCanvas) {
+        if (n.__context === '2d') {
+            if (!is2DCanvasBlank(n)) {
+                attributes.rr_dataURL = n.toDataURL(dataURLOptions.type, dataURLOptions.quality);
+            }
+        }
+        else if (!('__context' in n)) {
+            const canvasDataURL = n.toDataURL(dataURLOptions.type, dataURLOptions.quality);
+            const blankCanvas = document.createElement('canvas');
+            blankCanvas.width = n.width;
+            blankCanvas.height = n.height;
+            const blankCanvasDataURL = blankCanvas.toDataURL(dataURLOptions.type, dataURLOptions.quality);
+            if (canvasDataURL !== blankCanvasDataURL) {
+                attributes.rr_dataURL = canvasDataURL;
+            }
+        }
+    }
+    if (tagName === 'img' && inlineImages) {
+        if (!canvasService) {
+            canvasService = doc.createElement('canvas');
+            canvasCtx = canvasService.getContext('2d');
+        }
+        const image = n;
+        const oldValue = image.crossOrigin;
+        image.crossOrigin = 'anonymous';
+        const recordInlineImage = () => {
+            image.removeEventListener('load', recordInlineImage);
+            try {
+                canvasService.width = image.naturalWidth;
+                canvasService.height = image.naturalHeight;
+                canvasCtx.drawImage(image, 0, 0);
+                attributes.rr_dataURL = canvasService.toDataURL(dataURLOptions.type, dataURLOptions.quality);
+            }
+            catch (err) {
+                console.warn(`Cannot inline img src=${image.currentSrc}! Error: ${err}`);
+            }
+            oldValue
+                ? (attributes.crossOrigin = oldValue)
+                : image.removeAttribute('crossorigin');
+        };
+        if (image.complete && image.naturalWidth !== 0)
+            recordInlineImage();
+        else
+            image.addEventListener('load', recordInlineImage);
+    }
+    if (tagName === 'audio' || tagName === 'video') {
+        const mediaAttributes = attributes;
+        mediaAttributes.rr_mediaState = n.paused
+            ? 'paused'
+            : 'played';
+        mediaAttributes.rr_mediaCurrentTime = n.currentTime;
+        mediaAttributes.rr_mediaPlaybackRate = n.playbackRate;
+        mediaAttributes.rr_mediaMuted = n.muted;
+        mediaAttributes.rr_mediaLoop = n.loop;
+        mediaAttributes.rr_mediaVolume = n.volume;
+    }
+    if (!newlyAddedElement) {
+        if (n.scrollLeft) {
+            attributes.rr_scrollLeft = n.scrollLeft;
+        }
+        if (n.scrollTop) {
+            attributes.rr_scrollTop = n.scrollTop;
+        }
+    }
+    if (needBlock) {
+        const { width, height } = n.getBoundingClientRect();
+        attributes = {
+            class: attributes.class,
+            rr_width: `${width}px`,
+            rr_height: `${height}px`,
+        };
+    }
+    if (tagName === 'iframe' && !keepIframeSrcFn(attributes.src)) {
+        if (!n.contentDocument) {
+            attributes.rr_src = attributes.src;
+        }
+        delete attributes.src;
+    }
+    let isCustomElement;
+    try {
+        if (customElements.get(tagName))
+            isCustomElement = true;
+    }
+    catch (e) {
+    }
+    return {
+        type: NodeType.Element,
+        tagName,
+        attributes,
+        childNodes: [],
+        isSVG: isSVGElement(n) || undefined,
+        needBlock,
+        rootId,
+        isCustom: isCustomElement,
+    };
+}
+function lowerIfExists(maybeAttr) {
+    if (maybeAttr === undefined || maybeAttr === null) {
+        return '';
+    }
+    else {
+        return maybeAttr.toLowerCase();
+    }
+}
+function slimDOMExcluded(sn, slimDOMOptions) {
+    if (slimDOMOptions.comment && sn.type === NodeType.Comment) {
+        return true;
+    }
+    else if (sn.type === NodeType.Element) {
+        if (slimDOMOptions.script &&
+            (sn.tagName === 'script' ||
+                (sn.tagName === 'link' &&
+                    (sn.attributes.rel === 'preload' ||
+                        sn.attributes.rel === 'modulepreload') &&
+                    sn.attributes.as === 'script') ||
+                (sn.tagName === 'link' &&
+                    sn.attributes.rel === 'prefetch' &&
+                    typeof sn.attributes.href === 'string' &&
+                    extractFileExtension(sn.attributes.href) === 'js'))) {
+            return true;
+        }
+        else if (slimDOMOptions.headFavicon &&
+            ((sn.tagName === 'link' && sn.attributes.rel === 'shortcut icon') ||
+                (sn.tagName === 'meta' &&
+                    (lowerIfExists(sn.attributes.name).match(/^msapplication-tile(image|color)$/) ||
+                        lowerIfExists(sn.attributes.name) === 'application-name' ||
+                        lowerIfExists(sn.attributes.rel) === 'icon' ||
+                        lowerIfExists(sn.attributes.rel) === 'apple-touch-icon' ||
+                        lowerIfExists(sn.attributes.rel) === 'shortcut icon')))) {
+            return true;
+        }
+        else if (sn.tagName === 'meta') {
+            if (slimDOMOptions.headMetaDescKeywords &&
+                lowerIfExists(sn.attributes.name).match(/^description|keywords$/)) {
+                return true;
+            }
+            else if (slimDOMOptions.headMetaSocial &&
+                (lowerIfExists(sn.attributes.property).match(/^(og|twitter|fb):/) ||
+                    lowerIfExists(sn.attributes.name).match(/^(og|twitter):/) ||
+                    lowerIfExists(sn.attributes.name) === 'pinterest')) {
+                return true;
+            }
+            else if (slimDOMOptions.headMetaRobots &&
+                (lowerIfExists(sn.attributes.name) === 'robots' ||
+                    lowerIfExists(sn.attributes.name) === 'googlebot' ||
+                    lowerIfExists(sn.attributes.name) === 'bingbot')) {
+                return true;
+            }
+            else if (slimDOMOptions.headMetaHttpEquiv &&
+                sn.attributes['http-equiv'] !== undefined) {
+                return true;
+            }
+            else if (slimDOMOptions.headMetaAuthorship &&
+                (lowerIfExists(sn.attributes.name) === 'author' ||
+                    lowerIfExists(sn.attributes.name) === 'generator' ||
+                    lowerIfExists(sn.attributes.name) === 'framework' ||
+                    lowerIfExists(sn.attributes.name) === 'publisher' ||
+                    lowerIfExists(sn.attributes.name) === 'progid' ||
+                    lowerIfExists(sn.attributes.property).match(/^article:/) ||
+                    lowerIfExists(sn.attributes.property).match(/^product:/))) {
+                return true;
+            }
+            else if (slimDOMOptions.headMetaVerification &&
+                (lowerIfExists(sn.attributes.name) === 'google-site-verification' ||
+                    lowerIfExists(sn.attributes.name) === 'yandex-verification' ||
+                    lowerIfExists(sn.attributes.name) === 'csrf-token' ||
+                    lowerIfExists(sn.attributes.name) === 'p:domain_verify' ||
+                    lowerIfExists(sn.attributes.name) === 'verify-v1' ||
+                    lowerIfExists(sn.attributes.name) === 'verification' ||
+                    lowerIfExists(sn.attributes.name) === 'shopify-checkout-api-token')) {
+                return true;
+            }
+        }
+    }
+    return false;
+}
+function serializeNodeWithId(n, options) {
+    const { doc, mirror, blockClass, blockSelector, maskTextClass, maskTextSelector, skipChild = false, inlineStylesheet = true, maskInputOptions = {}, maskTextFn, maskInputFn, slimDOMOptions, dataURLOptions = {}, inlineImages = false, recordCanvas = false, onSerialize, onIframeLoad, iframeLoadTimeout = 5000, onStylesheetLoad, stylesheetLoadTimeout = 5000, keepIframeSrcFn = () => false, newlyAddedElement = false, } = options;
+    let { needsMask } = options;
+    let { preserveWhiteSpace = true } = options;
+    if (!needsMask &&
+        n.childNodes) {
+        const checkAncestors = needsMask === undefined;
+        needsMask = needMaskingText(n, maskTextClass, maskTextSelector, checkAncestors);
+    }
+    const _serializedNode = serializeNode(n, {
+        doc,
+        mirror,
+        blockClass,
+        blockSelector,
+        needsMask,
+        inlineStylesheet,
+        maskInputOptions,
+        maskTextFn,
+        maskInputFn,
+        dataURLOptions,
+        inlineImages,
+        recordCanvas,
+        keepIframeSrcFn,
+        newlyAddedElement,
+    });
+    if (!_serializedNode) {
+        console.warn(n, 'not serialized');
+        return null;
+    }
+    let id;
+    if (mirror.hasNode(n)) {
+        id = mirror.getId(n);
+    }
+    else if (slimDOMExcluded(_serializedNode, slimDOMOptions) ||
+        (!preserveWhiteSpace &&
+            _serializedNode.type === NodeType.Text &&
+            !_serializedNode.isStyle &&
+            !_serializedNode.textContent.replace(/^\s+|\s+$/gm, '').length)) {
+        id = IGNORED_NODE;
+    }
+    else {
+        id = genId();
+    }
+    const serializedNode = Object.assign(_serializedNode, { id });
+    mirror.add(n, serializedNode);
+    if (id === IGNORED_NODE) {
+        return null;
+    }
+    if (onSerialize) {
+        onSerialize(n);
+    }
+    let recordChild = !skipChild;
+    if (serializedNode.type === NodeType.Element) {
+        recordChild = recordChild && !serializedNode.needBlock;
+        delete serializedNode.needBlock;
+        const shadowRoot = n.shadowRoot;
+        if (shadowRoot && isNativeShadowDom(shadowRoot))
+            serializedNode.isShadowHost = true;
+    }
+    if ((serializedNode.type === NodeType.Document ||
+        serializedNode.type === NodeType.Element) &&
+        recordChild) {
+        if (slimDOMOptions.headWhitespace &&
+            serializedNode.type === NodeType.Element &&
+            serializedNode.tagName === 'head') {
+            preserveWhiteSpace = false;
+        }
+        const bypassOptions = {
+            doc,
+            mirror,
+            blockClass,
+            blockSelector,
+            needsMask,
+            maskTextClass,
+            maskTextSelector,
+            skipChild,
+            inlineStylesheet,
+            maskInputOptions,
+            maskTextFn,
+            maskInputFn,
+            slimDOMOptions,
+            dataURLOptions,
+            inlineImages,
+            recordCanvas,
+            preserveWhiteSpace,
+            onSerialize,
+            onIframeLoad,
+            iframeLoadTimeout,
+            onStylesheetLoad,
+            stylesheetLoadTimeout,
+            keepIframeSrcFn,
+        };
+        if (serializedNode.type === NodeType.Element &&
+            serializedNode.tagName === 'textarea' &&
+            serializedNode.attributes.value !== undefined) ;
+        else {
+            for (const childN of Array.from(n.childNodes)) {
+                const serializedChildNode = serializeNodeWithId(childN, bypassOptions);
+                if (serializedChildNode) {
+                    serializedNode.childNodes.push(serializedChildNode);
+                }
+            }
+        }
+        if (isElement(n) && n.shadowRoot) {
+            for (const childN of Array.from(n.shadowRoot.childNodes)) {
+                const serializedChildNode = serializeNodeWithId(childN, bypassOptions);
+                if (serializedChildNode) {
+                    isNativeShadowDom(n.shadowRoot) &&
+                        (serializedChildNode.isShadow = true);
+                    serializedNode.childNodes.push(serializedChildNode);
+                }
+            }
+        }
+    }
+    if (n.parentNode &&
+        isShadowRoot(n.parentNode) &&
+        isNativeShadowDom(n.parentNode)) {
+        serializedNode.isShadow = true;
+    }
+    if (serializedNode.type === NodeType.Element &&
+        serializedNode.tagName === 'iframe') {
+        onceIframeLoaded(n, () => {
+            const iframeDoc = n.contentDocument;
+            if (iframeDoc && onIframeLoad) {
+                const serializedIframeNode = serializeNodeWithId(iframeDoc, {
+                    doc: iframeDoc,
+                    mirror,
+                    blockClass,
+                    blockSelector,
+                    needsMask,
+                    maskTextClass,
+                    maskTextSelector,
+                    skipChild: false,
+                    inlineStylesheet,
+                    maskInputOptions,
+                    maskTextFn,
+                    maskInputFn,
+                    slimDOMOptions,
+                    dataURLOptions,
+                    inlineImages,
+                    recordCanvas,
+                    preserveWhiteSpace,
+                    onSerialize,
+                    onIframeLoad,
+                    iframeLoadTimeout,
+                    onStylesheetLoad,
+                    stylesheetLoadTimeout,
+                    keepIframeSrcFn,
+                });
+                if (serializedIframeNode) {
+                    onIframeLoad(n, serializedIframeNode);
+                }
+            }
+        }, iframeLoadTimeout);
+    }
+    if (serializedNode.type === NodeType.Element &&
+        serializedNode.tagName === 'link' &&
+        typeof serializedNode.attributes.rel === 'string' &&
+        (serializedNode.attributes.rel === 'stylesheet' ||
+            (serializedNode.attributes.rel === 'preload' &&
+                typeof serializedNode.attributes.href === 'string' &&
+                extractFileExtension(serializedNode.attributes.href) === 'css'))) {
+        onceStylesheetLoaded(n, () => {
+            if (onStylesheetLoad) {
+                const serializedLinkNode = serializeNodeWithId(n, {
+                    doc,
+                    mirror,
+                    blockClass,
+                    blockSelector,
+                    needsMask,
+                    maskTextClass,
+                    maskTextSelector,
+                    skipChild: false,
+                    inlineStylesheet,
+                    maskInputOptions,
+                    maskTextFn,
+                    maskInputFn,
+                    slimDOMOptions,
+                    dataURLOptions,
+                    inlineImages,
+                    recordCanvas,
+                    preserveWhiteSpace,
+                    onSerialize,
+                    onIframeLoad,
+                    iframeLoadTimeout,
+                    onStylesheetLoad,
+                    stylesheetLoadTimeout,
+                    keepIframeSrcFn,
+                });
+                if (serializedLinkNode) {
+                    onStylesheetLoad(n, serializedLinkNode);
+                }
+            }
+        }, stylesheetLoadTimeout);
+    }
+    return serializedNode;
+}
+function snapshot(n, options) {
+    const { mirror = new Mirror(), blockClass = 'rr-block', blockSelector = null, maskTextClass = 'rr-mask', maskTextSelector = null, inlineStylesheet = true, inlineImages = false, recordCanvas = false, maskAllInputs = false, maskTextFn, maskInputFn, slimDOM = false, dataURLOptions, preserveWhiteSpace, onSerialize, onIframeLoad, iframeLoadTimeout, onStylesheetLoad, stylesheetLoadTimeout, keepIframeSrcFn = () => false, } = options || {};
+    const maskInputOptions = maskAllInputs === true
+        ? {
+            color: true,
+            date: true,
+            'datetime-local': true,
+            email: true,
+            month: true,
+            number: true,
+            range: true,
+            search: true,
+            tel: true,
+            text: true,
+            time: true,
+            url: true,
+            week: true,
+            textarea: true,
+            select: true,
+            password: true,
+        }
+        : maskAllInputs === false
+            ? {
+                password: true,
+            }
+            : maskAllInputs;
+    const slimDOMOptions = slimDOM === true || slimDOM === 'all'
+        ?
+            {
+                script: true,
+                comment: true,
+                headFavicon: true,
+                headWhitespace: true,
+                headMetaDescKeywords: slimDOM === 'all',
+                headMetaSocial: true,
+                headMetaRobots: true,
+                headMetaHttpEquiv: true,
+                headMetaAuthorship: true,
+                headMetaVerification: true,
+            }
+        : slimDOM === false
+            ? {}
+            : slimDOM;
+    return serializeNodeWithId(n, {
+        doc: n,
+        mirror,
+        blockClass,
+        blockSelector,
+        maskTextClass,
+        maskTextSelector,
+        skipChild: false,
+        inlineStylesheet,
+        maskInputOptions,
+        maskTextFn,
+        maskInputFn,
+        slimDOMOptions,
+        dataURLOptions,
+        inlineImages,
+        recordCanvas,
+        preserveWhiteSpace,
+        onSerialize,
+        onIframeLoad,
+        iframeLoadTimeout,
+        onStylesheetLoad,
+        stylesheetLoadTimeout,
+        keepIframeSrcFn,
+        newlyAddedElement: false,
+    });
 }
-function isNativeShadowDom(shadowRoot) {
-    return Object.prototype.toString.call(shadowRoot) === '[object ShadowRoot]';
-}
-function fixBrowserCompatibilityIssuesInCSS(cssText) {
-    if (cssText.includes(' background-clip: text;') &&
-        !cssText.includes(' -webkit-background-clip: text;')) {
-        cssText = cssText.replace(' background-clip: text;', ' -webkit-background-clip: text; background-clip: text;');
-    }
-    return cssText;
-}
-function escapeImportStatement(rule) {
-    const { cssText } = rule;
-    if (cssText.split('"').length < 3)
-        return cssText;
-    const statement = ['@import', `url(${JSON.stringify(rule.href)})`];
-    if (rule.layerName === '') {
-        statement.push(`layer`);
-    }
-    else if (rule.layerName) {
-        statement.push(`layer(${rule.layerName})`);
-    }
-    if (rule.supportsText) {
-        statement.push(`supports(${rule.supportsText})`);
-    }
-    if (rule.media.length) {
-        statement.push(rule.media.mediaText);
-    }
-    return statement.join(' ') + ';';
-}
-function stringifyStylesheet(s) {
-    try {
-        const rules = s.rules || s.cssRules;
-        return rules
-            ? fixBrowserCompatibilityIssuesInCSS(Array.from(rules, stringifyRule).join(''))
-            : null;
-    }
-    catch (error) {
-        return null;
-    }
-}
-function stringifyRule(rule) {
-    let importStringified;
-    if (isCSSImportRule(rule)) {
-        try {
-            importStringified =
-                stringifyStylesheet(rule.styleSheet) ||
-                    escapeImportStatement(rule);
-        }
-        catch (error) {
-        }
-    }
-    else if (isCSSStyleRule(rule) && rule.selectorText.includes(':')) {
-        return fixSafariColons(rule.cssText);
-    }
-    return importStringified || rule.cssText;
-}
-function fixSafariColons(cssStringified) {
-    const regex = /(\[(?:[\w-]+)[^\\])(:(?:[\w-]+)\])/gm;
-    return cssStringified.replace(regex, '$1\\$2');
-}
-function isCSSImportRule(rule) {
-    return 'styleSheet' in rule;
-}
-function isCSSStyleRule(rule) {
-    return 'selectorText' in rule;
-}
-class Mirror {
-    constructor() {
-        this.idNodeMap = new Map();
-        this.nodeMetaMap = new WeakMap();
-    }
-    getId(n) {
-        var _a;
-        if (!n)
-            return -1;
-        const id = (_a = this.getMeta(n)) === null || _a === void 0 ? void 0 : _a.id;
-        return id !== null && id !== void 0 ? id : -1;
-    }
-    getNode(id) {
-        return this.idNodeMap.get(id) || null;
-    }
-    getIds() {
-        return Array.from(this.idNodeMap.keys());
-    }
-    getMeta(n) {
-        return this.nodeMetaMap.get(n) || null;
-    }
-    removeNodeFromMap(n) {
-        const id = this.getId(n);
-        this.idNodeMap.delete(id);
-        if (n.childNodes) {
-            n.childNodes.forEach((childNode) => this.removeNodeFromMap(childNode));
-        }
-    }
-    has(id) {
-        return this.idNodeMap.has(id);
-    }
-    hasNode(node) {
-        return this.nodeMetaMap.has(node);
-    }
-    add(n, meta) {
-        const id = meta.id;
-        this.idNodeMap.set(id, n);
-        this.nodeMetaMap.set(n, meta);
-    }
-    replace(id, n) {
-        const oldNode = this.getNode(id);
-        if (oldNode) {
-            const meta = this.nodeMetaMap.get(oldNode);
-            if (meta)
-                this.nodeMetaMap.set(n, meta);
-        }
-        this.idNodeMap.set(id, n);
-    }
-    reset() {
-        this.idNodeMap = new Map();
-        this.nodeMetaMap = new WeakMap();
-    }
-}
-function createMirror() {
-    return new Mirror();
-}
-function maskInputValue({ element, maskInputOptions, tagName, type, value, maskInputFn, }) {
-    let text = value || '';
-    const actualType = type && toLowerCase(type);
-    if (maskInputOptions[tagName.toLowerCase()] ||
-        (actualType && maskInputOptions[actualType])) {
-        if (maskInputFn) {
-            text = maskInputFn(text, element);
-        }
-        else {
-            text = '*'.repeat(text.length);
-        }
-    }
-    return text;
-}
-function toLowerCase(str) {
-    return str.toLowerCase();
-}
-const ORIGINAL_ATTRIBUTE_NAME = '__rrweb_original__';
-function is2DCanvasBlank(canvas) {
-    const ctx = canvas.getContext('2d');
-    if (!ctx)
-        return true;
-    const chunkSize = 50;
-    for (let x = 0; x < canvas.width; x += chunkSize) {
-        for (let y = 0; y < canvas.height; y += chunkSize) {
-            const getImageData = ctx.getImageData;
-            const originalGetImageData = ORIGINAL_ATTRIBUTE_NAME in getImageData
-                ? getImageData[ORIGINAL_ATTRIBUTE_NAME]
-                : getImageData;
-            const pixelBuffer = new Uint32Array(originalGetImageData.call(ctx, x, y, Math.min(chunkSize, canvas.width - x), Math.min(chunkSize, canvas.height - y)).data.buffer);
-            if (pixelBuffer.some((pixel) => pixel !== 0))
-                return false;
-        }
-    }
-    return true;
-}
-function getInputType(element) {
-    const type = element.type;
-    return element.hasAttribute('data-rr-is-password')
-        ? 'password'
-        : type
-            ?
-                toLowerCase(type)
-            : null;
-}
-function extractFileExtension(path, baseURL) {
-    var _a;
-    let url;
-    try {
-        url = new URL(path, baseURL !== null && baseURL !== void 0 ? baseURL : window.location.href);
-    }
-    catch (err) {
-        return null;
-    }
-    const regex = /\.([0-9a-z]+)(?:$)/i;
-    const match = url.pathname.match(regex);
-    return (_a = match === null || match === void 0 ? void 0 : match[1]) !== null && _a !== void 0 ? _a : null;
-}
-
-let _id = 1;
-const tagNameRegex = new RegExp('[^a-z0-9-_:]');
-const IGNORED_NODE = -2;
-function genId() {
-    return _id++;
-}
-function getValidTagName(element) {
-    if (element instanceof HTMLFormElement) {
-        return 'form';
-    }
-    const processedTagName = toLowerCase(element.tagName);
-    if (tagNameRegex.test(processedTagName)) {
-        return 'div';
-    }
-    return processedTagName;
-}
-function extractOrigin(url) {
-    let origin = '';
-    if (url.indexOf('//') > -1) {
-        origin = url.split('/').slice(0, 3).join('/');
-    }
-    else {
-        origin = url.split('/')[0];
-    }
-    origin = origin.split('?')[0];
-    return origin;
-}
-let canvasService;
-let canvasCtx;
-const URL_IN_CSS_REF = /url\((?:(')([^']*)'|(")(.*?)"|([^)]*))\)/gm;
-const URL_PROTOCOL_MATCH = /^(?:[a-z+]+:)?\/\//i;
-const URL_WWW_MATCH = /^www\..*/i;
-const DATA_URI = /^(data:)([^,]*),(.*)/i;
-function absoluteToStylesheet(cssText, href) {
-    return (cssText || '').replace(URL_IN_CSS_REF, (origin, quote1, path1, quote2, path2, path3) => {
-        const filePath = path1 || path2 || path3;
-        const maybeQuote = quote1 || quote2 || '';
-        if (!filePath) {
-            return origin;
-        }
-        if (URL_PROTOCOL_MATCH.test(filePath) || URL_WWW_MATCH.test(filePath)) {
-            return `url(${maybeQuote}${filePath}${maybeQuote})`;
-        }
-        if (DATA_URI.test(filePath)) {
-            return `url(${maybeQuote}${filePath}${maybeQuote})`;
-        }
-        if (filePath[0] === '/') {
-            return `url(${maybeQuote}${extractOrigin(href) + filePath}${maybeQuote})`;
-        }
-        const stack = href.split('/');
-        const parts = filePath.split('/');
-        stack.pop();
-        for (const part of parts) {
-            if (part === '.') {
-                continue;
-            }
-            else if (part === '..') {
-                stack.pop();
-            }
-            else {
-                stack.push(part);
-            }
-        }
-        return `url(${maybeQuote}${stack.join('/')}${maybeQuote})`;
-    });
-}
-const SRCSET_NOT_SPACES = /^[^ \t\n\r\u000c]+/;
-const SRCSET_COMMAS_OR_SPACES = /^[, \t\n\r\u000c]+/;
-function getAbsoluteSrcsetString(doc, attributeValue) {
-    if (attributeValue.trim() === '') {
-        return attributeValue;
-    }
-    let pos = 0;
-    function collectCharacters(regEx) {
-        let chars;
-        const match = regEx.exec(attributeValue.substring(pos));
-        if (match) {
-            chars = match[0];
-            pos += chars.length;
-            return chars;
-        }
-        return '';
-    }
-    const output = [];
-    while (true) {
-        collectCharacters(SRCSET_COMMAS_OR_SPACES);
-        if (pos >= attributeValue.length) {
-            break;
-        }
-        let url = collectCharacters(SRCSET_NOT_SPACES);
-        if (url.slice(-1) === ',') {
-            url = absoluteToDoc(doc, url.substring(0, url.length - 1));
-            output.push(url);
-        }
-        else {
-            let descriptorsStr = '';
-            url = absoluteToDoc(doc, url);
-            let inParens = false;
-            while (true) {
-                const c = attributeValue.charAt(pos);
-                if (c === '') {
-                    output.push((url + descriptorsStr).trim());
-                    break;
-                }
-                else if (!inParens) {
-                    if (c === ',') {
-                        pos += 1;
-                        output.push((url + descriptorsStr).trim());
-                        break;
-                    }
-                    else if (c === '(') {
-                        inParens = true;
-                    }
-                }
-                else {
-                    if (c === ')') {
-                        inParens = false;
-                    }
-                }
-                descriptorsStr += c;
-                pos += 1;
-            }
-        }
-    }
-    return output.join(', ');
-}
-function absoluteToDoc(doc, attributeValue) {
-    if (!attributeValue || attributeValue.trim() === '') {
-        return attributeValue;
-    }
-    const a = doc.createElement('a');
-    a.href = attributeValue;
-    return a.href;
-}
-function isSVGElement(el) {
-    return Boolean(el.tagName === 'svg' || el.ownerSVGElement);
-}
-function getHref() {
-    const a = document.createElement('a');
-    a.href = '';
-    return a.href;
-}
-function transformAttribute(doc, tagName, name, value) {
-    if (!value) {
-        return value;
-    }
-    if (name === 'src' ||
-        (name === 'href' && !(tagName === 'use' && value[0] === '#'))) {
-        return absoluteToDoc(doc, value);
-    }
-    else if (name === 'xlink:href' && value[0] !== '#') {
-        return absoluteToDoc(doc, value);
-    }
-    else if (name === 'background' &&
-        (tagName === 'table' || tagName === 'td' || tagName === 'th')) {
-        return absoluteToDoc(doc, value);
-    }
-    else if (name === 'srcset') {
-        return getAbsoluteSrcsetString(doc, value);
-    }
-    else if (name === 'style') {
-        return absoluteToStylesheet(value, getHref());
-    }
-    else if (tagName === 'object' && name === 'data') {
-        return absoluteToDoc(doc, value);
-    }
-    return value;
-}
-function ignoreAttribute(tagName, name, _value) {
-    return (tagName === 'video' || tagName === 'audio') && name === 'autoplay';
-}
-function _isBlockedElement(element, blockClass, blockSelector) {
-    try {
-        if (typeof blockClass === 'string') {
-            if (element.classList.contains(blockClass)) {
-                return true;
-            }
-        }
-        else {
-            for (let eIndex = element.classList.length; eIndex--;) {
-                const className = element.classList[eIndex];
-                if (blockClass.test(className)) {
-                    return true;
-                }
-            }
-        }
-        if (blockSelector) {
-            return element.matches(blockSelector);
-        }
-    }
-    catch (e) {
-    }
-    return false;
-}
-function classMatchesRegex(node, regex, checkAncestors) {
-    if (!node)
-        return false;
-    if (node.nodeType !== node.ELEMENT_NODE) {
-        if (!checkAncestors)
-            return false;
-        return classMatchesRegex(node.parentNode, regex, checkAncestors);
-    }
-    for (let eIndex = node.classList.length; eIndex--;) {
-        const className = node.classList[eIndex];
-        if (regex.test(className)) {
-            return true;
-        }
-    }
-    if (!checkAncestors)
-        return false;
-    return classMatchesRegex(node.parentNode, regex, checkAncestors);
-}
-function needMaskingText(node, maskTextClass, maskTextSelector, checkAncestors) {
-    try {
-        const el = node.nodeType === node.ELEMENT_NODE
-            ? node
-            : node.parentElement;
-        if (el === null)
-            return false;
-        if (typeof maskTextClass === 'string') {
-            if (checkAncestors) {
-                if (el.closest(`.${maskTextClass}`))
-                    return true;
-            }
-            else {
-                if (el.classList.contains(maskTextClass))
-                    return true;
-            }
-        }
-        else {
-            if (classMatchesRegex(el, maskTextClass, checkAncestors))
-                return true;
-        }
-        if (maskTextSelector) {
-            if (checkAncestors) {
-                if (el.closest(maskTextSelector))
-                    return true;
-            }
-            else {
-                if (el.matches(maskTextSelector))
-                    return true;
-            }
-        }
-    }
-    catch (e) {
-    }
-    return false;
-}
-function onceIframeLoaded(iframeEl, listener, iframeLoadTimeout) {
-    const win = iframeEl.contentWindow;
-    if (!win) {
-        return;
-    }
-    let fired = false;
-    let readyState;
-    try {
-        readyState = win.document.readyState;
-    }
-    catch (error) {
-        return;
-    }
-    if (readyState !== 'complete') {
-        const timer = setTimeout(() => {
-            if (!fired) {
-                listener();
-                fired = true;
-            }
-        }, iframeLoadTimeout);
-        iframeEl.addEventListener('load', () => {
-            clearTimeout(timer);
-            fired = true;
-            listener();
-        });
-        return;
-    }
-    const blankUrl = 'about:blank';
-    if (win.location.href !== blankUrl ||
-        iframeEl.src === blankUrl ||
-        iframeEl.src === '') {
-        setTimeout(listener, 0);
-        return iframeEl.addEventListener('load', listener);
-    }
-    iframeEl.addEventListener('load', listener);
-}
-function onceStylesheetLoaded(link, listener, styleSheetLoadTimeout) {
-    let fired = false;
-    let styleSheetLoaded;
-    try {
-        styleSheetLoaded = link.sheet;
-    }
-    catch (error) {
-        return;
-    }
-    if (styleSheetLoaded)
-        return;
-    const timer = setTimeout(() => {
-        if (!fired) {
-            listener();
-            fired = true;
-        }
-    }, styleSheetLoadTimeout);
-    link.addEventListener('load', () => {
-        clearTimeout(timer);
-        fired = true;
-        listener();
-    });
-}
-function serializeNode(n, options) {
-    const { doc, mirror, blockClass, blockSelector, needsMask, inlineStylesheet, maskInputOptions = {}, maskTextFn, maskInputFn, dataURLOptions = {}, inlineImages, recordCanvas, keepIframeSrcFn, newlyAddedElement = false, } = options;
-    const rootId = getRootId(doc, mirror);
-    switch (n.nodeType) {
-        case n.DOCUMENT_NODE:
-            if (n.compatMode !== 'CSS1Compat') {
-                return {
-                    type: NodeType.Document,
-                    childNodes: [],
-                    compatMode: n.compatMode,
-                };
-            }
-            else {
-                return {
-                    type: NodeType.Document,
-                    childNodes: [],
-                };
-            }
-        case n.DOCUMENT_TYPE_NODE:
-            return {
-                type: NodeType.DocumentType,
-                name: n.name,
-                publicId: n.publicId,
-                systemId: n.systemId,
-                rootId,
-            };
-        case n.ELEMENT_NODE:
-            return serializeElementNode(n, {
-                doc,
-                blockClass,
-                blockSelector,
-                inlineStylesheet,
-                maskInputOptions,
-                maskInputFn,
-                dataURLOptions,
-                inlineImages,
-                recordCanvas,
-                keepIframeSrcFn,
-                newlyAddedElement,
-                rootId,
-            });
-        case n.TEXT_NODE:
-            return serializeTextNode(n, {
-                needsMask,
-                maskTextFn,
-                rootId,
-            });
-        case n.CDATA_SECTION_NODE:
-            return {
-                type: NodeType.CDATA,
-                textContent: '',
-                rootId,
-            };
-        case n.COMMENT_NODE:
-            return {
-                type: NodeType.Comment,
-                textContent: n.textContent || '',
-                rootId,
-            };
-        default:
-            return false;
-    }
-}
-function getRootId(doc, mirror) {
-    if (!mirror.hasNode(doc))
-        return undefined;
-    const docId = mirror.getId(doc);
-    return docId === 1 ? undefined : docId;
-}
-function serializeTextNode(n, options) {
-    var _a;
-    const { needsMask, maskTextFn, rootId } = options;
-    const parentTagName = n.parentNode && n.parentNode.tagName;
-    let textContent = n.textContent;
-    const isStyle = parentTagName === 'STYLE' ? true : undefined;
-    const isScript = parentTagName === 'SCRIPT' ? true : undefined;
-    if (isStyle && textContent) {
-        try {
-            if (n.nextSibling || n.previousSibling) {
-            }
-            else if ((_a = n.parentNode.sheet) === null || _a === void 0 ? void 0 : _a.cssRules) {
-                textContent = stringifyStylesheet(n.parentNode.sheet);
-            }
-        }
-        catch (err) {
-            console.warn(`Cannot get CSS styles from text's parentNode. Error: ${err}`, n);
-        }
-        textContent = absoluteToStylesheet(textContent, getHref());
-    }
-    if (isScript) {
-        textContent = 'SCRIPT_PLACEHOLDER';
-    }
-    if (!isStyle && !isScript && textContent && needsMask) {
-        textContent = maskTextFn
-            ? maskTextFn(textContent, n.parentElement)
-            : textContent.replace(/[\S]/g, '*');
-    }
-    return {
-        type: NodeType.Text,
-        textContent: textContent || '',
-        isStyle,
-        rootId,
-    };
-}
-function serializeElementNode(n, options) {
-    const { doc, blockClass, blockSelector, inlineStylesheet, maskInputOptions = {}, maskInputFn, dataURLOptions = {}, inlineImages, recordCanvas, keepIframeSrcFn, newlyAddedElement = false, rootId, } = options;
-    const needBlock = _isBlockedElement(n, blockClass, blockSelector);
-    const tagName = getValidTagName(n);
-    let attributes = {};
-    const len = n.attributes.length;
-    for (let i = 0; i < len; i++) {
-        const attr = n.attributes[i];
-        if (!ignoreAttribute(tagName, attr.name, attr.value)) {
-            attributes[attr.name] = transformAttribute(doc, tagName, toLowerCase(attr.name), attr.value);
-        }
-    }
-    if (tagName === 'link' && inlineStylesheet) {
-        const stylesheet = Array.from(doc.styleSheets).find((s) => {
-            return s.href === n.href;
-        });
-        let cssText = null;
-        if (stylesheet) {
-            cssText = stringifyStylesheet(stylesheet);
-        }
-        if (cssText) {
-            delete attributes.rel;
-            delete attributes.href;
-            attributes._cssText = absoluteToStylesheet(cssText, stylesheet.href);
-        }
-    }
-    if (tagName === 'style' &&
-        n.sheet &&
-        !(n.innerText || n.textContent || '').trim().length) {
-        const cssText = stringifyStylesheet(n.sheet);
-        if (cssText) {
-            attributes._cssText = absoluteToStylesheet(cssText, getHref());
-        }
-    }
-    if (tagName === 'input' || tagName === 'textarea' || tagName === 'select') {
-        const value = n.value;
-        const checked = n.checked;
-        if (attributes.type !== 'radio' &&
-            attributes.type !== 'checkbox' &&
-            attributes.type !== 'submit' &&
-            attributes.type !== 'button' &&
-            value) {
-            attributes.value = maskInputValue({
-                element: n,
-                type: getInputType(n),
-                tagName,
-                value,
-                maskInputOptions,
-                maskInputFn,
-            });
-        }
-        else if (checked) {
-            attributes.checked = checked;
-        }
-    }
-    if (tagName === 'option') {
-        if (n.selected && !maskInputOptions['select']) {
-            attributes.selected = true;
-        }
-        else {
-            delete attributes.selected;
-        }
-    }
-    if (tagName === 'canvas' && recordCanvas) {
-        if (n.__context === '2d') {
-            if (!is2DCanvasBlank(n)) {
-                attributes.rr_dataURL = n.toDataURL(dataURLOptions.type, dataURLOptions.quality);
-            }
-        }
-        else if (!('__context' in n)) {
-            const canvasDataURL = n.toDataURL(dataURLOptions.type, dataURLOptions.quality);
-            const blankCanvas = document.createElement('canvas');
-            blankCanvas.width = n.width;
-            blankCanvas.height = n.height;
-            const blankCanvasDataURL = blankCanvas.toDataURL(dataURLOptions.type, dataURLOptions.quality);
-            if (canvasDataURL !== blankCanvasDataURL) {
-                attributes.rr_dataURL = canvasDataURL;
-            }
-        }
-    }
-    if (tagName === 'img' && inlineImages) {
-        if (!canvasService) {
-            canvasService = doc.createElement('canvas');
-            canvasCtx = canvasService.getContext('2d');
-        }
-        const image = n;
-        const oldValue = image.crossOrigin;
-        image.crossOrigin = 'anonymous';
-        const recordInlineImage = () => {
-            image.removeEventListener('load', recordInlineImage);
-            try {
-                canvasService.width = image.naturalWidth;
-                canvasService.height = image.naturalHeight;
-                canvasCtx.drawImage(image, 0, 0);
-                attributes.rr_dataURL = canvasService.toDataURL(dataURLOptions.type, dataURLOptions.quality);
-            }
-            catch (err) {
-                console.warn(`Cannot inline img src=${image.currentSrc}! Error: ${err}`);
-            }
-            oldValue
-                ? (attributes.crossOrigin = oldValue)
-                : image.removeAttribute('crossorigin');
-        };
-        if (image.complete && image.naturalWidth !== 0)
-            recordInlineImage();
-        else
-            image.addEventListener('load', recordInlineImage);
-    }
-    if (tagName === 'audio' || tagName === 'video') {
-        const mediaAttributes = attributes;
-        mediaAttributes.rr_mediaState = n.paused
-            ? 'paused'
-            : 'played';
-        mediaAttributes.rr_mediaCurrentTime = n.currentTime;
-        mediaAttributes.rr_mediaPlaybackRate = n.playbackRate;
-        mediaAttributes.rr_mediaMuted = n.muted;
-        mediaAttributes.rr_mediaLoop = n.loop;
-        mediaAttributes.rr_mediaVolume = n.volume;
-    }
-    if (!newlyAddedElement) {
-        if (n.scrollLeft) {
-            attributes.rr_scrollLeft = n.scrollLeft;
-        }
-        if (n.scrollTop) {
-            attributes.rr_scrollTop = n.scrollTop;
-        }
-    }
-    if (needBlock) {
-        const { width, height } = n.getBoundingClientRect();
-        attributes = {
-            class: attributes.class,
-            rr_width: `${width}px`,
-            rr_height: `${height}px`,
-        };
-    }
-    if (tagName === 'iframe' && !keepIframeSrcFn(attributes.src)) {
-        if (!n.contentDocument) {
-            attributes.rr_src = attributes.src;
-        }
-        delete attributes.src;
-    }
-    let isCustomElement;
-    try {
-        if (customElements.get(tagName))
-            isCustomElement = true;
-    }
-    catch (e) {
-    }
-    return {
-        type: NodeType.Element,
-        tagName,
-        attributes,
-        childNodes: [],
-        isSVG: isSVGElement(n) || undefined,
-        needBlock,
-        rootId,
-        isCustom: isCustomElement,
-    };
-}
-function lowerIfExists(maybeAttr) {
-    if (maybeAttr === undefined || maybeAttr === null) {
-        return '';
-    }
-    else {
-        return maybeAttr.toLowerCase();
-    }
-}
-function slimDOMExcluded(sn, slimDOMOptions) {
-    if (slimDOMOptions.comment && sn.type === NodeType.Comment) {
-        return true;
-    }
-    else if (sn.type === NodeType.Element) {
-        if (slimDOMOptions.script &&
-            (sn.tagName === 'script' ||
-                (sn.tagName === 'link' &&
-                    (sn.attributes.rel === 'preload' ||
-                        sn.attributes.rel === 'modulepreload') &&
-                    sn.attributes.as === 'script') ||
-                (sn.tagName === 'link' &&
-                    sn.attributes.rel === 'prefetch' &&
-                    typeof sn.attributes.href === 'string' &&
-                    extractFileExtension(sn.attributes.href) === 'js'))) {
-            return true;
-        }
-        else if (slimDOMOptions.headFavicon &&
-            ((sn.tagName === 'link' && sn.attributes.rel === 'shortcut icon') ||
-                (sn.tagName === 'meta' &&
-                    (lowerIfExists(sn.attributes.name).match(/^msapplication-tile(image|color)$/) ||
-                        lowerIfExists(sn.attributes.name) === 'application-name' ||
-                        lowerIfExists(sn.attributes.rel) === 'icon' ||
-                        lowerIfExists(sn.attributes.rel) === 'apple-touch-icon' ||
-                        lowerIfExists(sn.attributes.rel) === 'shortcut icon')))) {
-            return true;
-        }
-        else if (sn.tagName === 'meta') {
-            if (slimDOMOptions.headMetaDescKeywords &&
-                lowerIfExists(sn.attributes.name).match(/^description|keywords$/)) {
-                return true;
-            }
-            else if (slimDOMOptions.headMetaSocial &&
-                (lowerIfExists(sn.attributes.property).match(/^(og|twitter|fb):/) ||
-                    lowerIfExists(sn.attributes.name).match(/^(og|twitter):/) ||
-                    lowerIfExists(sn.attributes.name) === 'pinterest')) {
-                return true;
-            }
-            else if (slimDOMOptions.headMetaRobots &&
-                (lowerIfExists(sn.attributes.name) === 'robots' ||
-                    lowerIfExists(sn.attributes.name) === 'googlebot' ||
-                    lowerIfExists(sn.attributes.name) === 'bingbot')) {
-                return true;
-            }
-            else if (slimDOMOptions.headMetaHttpEquiv &&
-                sn.attributes['http-equiv'] !== undefined) {
-                return true;
-            }
-            else if (slimDOMOptions.headMetaAuthorship &&
-                (lowerIfExists(sn.attributes.name) === 'author' ||
-                    lowerIfExists(sn.attributes.name) === 'generator' ||
-                    lowerIfExists(sn.attributes.name) === 'framework' ||
-                    lowerIfExists(sn.attributes.name) === 'publisher' ||
-                    lowerIfExists(sn.attributes.name) === 'progid' ||
-                    lowerIfExists(sn.attributes.property).match(/^article:/) ||
-                    lowerIfExists(sn.attributes.property).match(/^product:/))) {
-                return true;
-            }
-            else if (slimDOMOptions.headMetaVerification &&
-                (lowerIfExists(sn.attributes.name) === 'google-site-verification' ||
-                    lowerIfExists(sn.attributes.name) === 'yandex-verification' ||
-                    lowerIfExists(sn.attributes.name) === 'csrf-token' ||
-                    lowerIfExists(sn.attributes.name) === 'p:domain_verify' ||
-                    lowerIfExists(sn.attributes.name) === 'verify-v1' ||
-                    lowerIfExists(sn.attributes.name) === 'verification' ||
-                    lowerIfExists(sn.attributes.name) === 'shopify-checkout-api-token')) {
-                return true;
-            }
-        }
-    }
-    return false;
-}
-function serializeNodeWithId(n, options) {
-    const { doc, mirror, blockClass, blockSelector, maskTextClass, maskTextSelector, skipChild = false, inlineStylesheet = true, maskInputOptions = {}, maskTextFn, maskInputFn, slimDOMOptions, dataURLOptions = {}, inlineImages = false, recordCanvas = false, onSerialize, onIframeLoad, iframeLoadTimeout = 5000, onStylesheetLoad, stylesheetLoadTimeout = 5000, keepIframeSrcFn = () => false, newlyAddedElement = false, } = options;
-    let { needsMask } = options;
-    let { preserveWhiteSpace = true } = options;
-    if (!needsMask &&
-        n.childNodes) {
-        const checkAncestors = needsMask === undefined;
-        needsMask = needMaskingText(n, maskTextClass, maskTextSelector, checkAncestors);
-    }
-    const _serializedNode = serializeNode(n, {
-        doc,
-        mirror,
-        blockClass,
-        blockSelector,
-        needsMask,
-        inlineStylesheet,
-        maskInputOptions,
-        maskTextFn,
-        maskInputFn,
-        dataURLOptions,
-        inlineImages,
-        recordCanvas,
-        keepIframeSrcFn,
-        newlyAddedElement,
-    });
-    if (!_serializedNode) {
-        console.warn(n, 'not serialized');
-        return null;
-    }
-    let id;
-    if (mirror.hasNode(n)) {
-        id = mirror.getId(n);
-    }
-    else if (slimDOMExcluded(_serializedNode, slimDOMOptions) ||
-        (!preserveWhiteSpace &&
-            _serializedNode.type === NodeType.Text &&
-            !_serializedNode.isStyle &&
-            !_serializedNode.textContent.replace(/^\s+|\s+$/gm, '').length)) {
-        id = IGNORED_NODE;
-    }
-    else {
-        id = genId();
-    }
-    const serializedNode = Object.assign(_serializedNode, { id });
-    mirror.add(n, serializedNode);
-    if (id === IGNORED_NODE) {
-        return null;
-    }
-    if (onSerialize) {
-        onSerialize(n);
-    }
-    let recordChild = !skipChild;
-    if (serializedNode.type === NodeType.Element) {
-        recordChild = recordChild && !serializedNode.needBlock;
-        delete serializedNode.needBlock;
-        const shadowRoot = n.shadowRoot;
-        if (shadowRoot && isNativeShadowDom(shadowRoot))
-            serializedNode.isShadowHost = true;
-    }
-    if ((serializedNode.type === NodeType.Document ||
-        serializedNode.type === NodeType.Element) &&
-        recordChild) {
-        if (slimDOMOptions.headWhitespace &&
-            serializedNode.type === NodeType.Element &&
-            serializedNode.tagName === 'head') {
-            preserveWhiteSpace = false;
-        }
-        const bypassOptions = {
-            doc,
-            mirror,
-            blockClass,
-            blockSelector,
-            needsMask,
-            maskTextClass,
-            maskTextSelector,
-            skipChild,
-            inlineStylesheet,
-            maskInputOptions,
-            maskTextFn,
-            maskInputFn,
-            slimDOMOptions,
-            dataURLOptions,
-            inlineImages,
-            recordCanvas,
-            preserveWhiteSpace,
-            onSerialize,
-            onIframeLoad,
-            iframeLoadTimeout,
-            onStylesheetLoad,
-            stylesheetLoadTimeout,
-            keepIframeSrcFn,
-        };
-        if (serializedNode.type === NodeType.Element &&
-            serializedNode.tagName === 'textarea' &&
-            serializedNode.attributes.value !== undefined) ;
-        else {
-            for (const childN of Array.from(n.childNodes)) {
-                const serializedChildNode = serializeNodeWithId(childN, bypassOptions);
-                if (serializedChildNode) {
-                    serializedNode.childNodes.push(serializedChildNode);
-                }
-            }
-        }
-        if (isElement(n) && n.shadowRoot) {
-            for (const childN of Array.from(n.shadowRoot.childNodes)) {
-                const serializedChildNode = serializeNodeWithId(childN, bypassOptions);
-                if (serializedChildNode) {
-                    isNativeShadowDom(n.shadowRoot) &&
-                        (serializedChildNode.isShadow = true);
-                    serializedNode.childNodes.push(serializedChildNode);
-                }
-            }
-        }
-    }
-    if (n.parentNode &&
-        isShadowRoot(n.parentNode) &&
-        isNativeShadowDom(n.parentNode)) {
-        serializedNode.isShadow = true;
-    }
-    if (serializedNode.type === NodeType.Element &&
-        serializedNode.tagName === 'iframe') {
-        onceIframeLoaded(n, () => {
-            const iframeDoc = n.contentDocument;
-            if (iframeDoc && onIframeLoad) {
-                const serializedIframeNode = serializeNodeWithId(iframeDoc, {
-                    doc: iframeDoc,
-                    mirror,
-                    blockClass,
-                    blockSelector,
-                    needsMask,
-                    maskTextClass,
-                    maskTextSelector,
-                    skipChild: false,
-                    inlineStylesheet,
-                    maskInputOptions,
-                    maskTextFn,
-                    maskInputFn,
-                    slimDOMOptions,
-                    dataURLOptions,
-                    inlineImages,
-                    recordCanvas,
-                    preserveWhiteSpace,
-                    onSerialize,
-                    onIframeLoad,
-                    iframeLoadTimeout,
-                    onStylesheetLoad,
-                    stylesheetLoadTimeout,
-                    keepIframeSrcFn,
-                });
-                if (serializedIframeNode) {
-                    onIframeLoad(n, serializedIframeNode);
-                }
-            }
-        }, iframeLoadTimeout);
-    }
-    if (serializedNode.type === NodeType.Element &&
-        serializedNode.tagName === 'link' &&
-        typeof serializedNode.attributes.rel === 'string' &&
-        (serializedNode.attributes.rel === 'stylesheet' ||
-            (serializedNode.attributes.rel === 'preload' &&
-                typeof serializedNode.attributes.href === 'string' &&
-                extractFileExtension(serializedNode.attributes.href) === 'css'))) {
-        onceStylesheetLoaded(n, () => {
-            if (onStylesheetLoad) {
-                const serializedLinkNode = serializeNodeWithId(n, {
-                    doc,
-                    mirror,
-                    blockClass,
-                    blockSelector,
-                    needsMask,
-                    maskTextClass,
-                    maskTextSelector,
-                    skipChild: false,
-                    inlineStylesheet,
-                    maskInputOptions,
-                    maskTextFn,
-                    maskInputFn,
-                    slimDOMOptions,
-                    dataURLOptions,
-                    inlineImages,
-                    recordCanvas,
-                    preserveWhiteSpace,
-                    onSerialize,
-                    onIframeLoad,
-                    iframeLoadTimeout,
-                    onStylesheetLoad,
-                    stylesheetLoadTimeout,
-                    keepIframeSrcFn,
-                });
-                if (serializedLinkNode) {
-                    onStylesheetLoad(n, serializedLinkNode);
-                }
-            }
-        }, stylesheetLoadTimeout);
-    }
-    return serializedNode;
-}
-function snapshot(n, options) {
-    const { mirror = new Mirror(), blockClass = 'rr-block', blockSelector = null, maskTextClass = 'rr-mask', maskTextSelector = null, inlineStylesheet = true, inlineImages = false, recordCanvas = false, maskAllInputs = false, maskTextFn, maskInputFn, slimDOM = false, dataURLOptions, preserveWhiteSpace, onSerialize, onIframeLoad, iframeLoadTimeout, onStylesheetLoad, stylesheetLoadTimeout, keepIframeSrcFn = () => false, } = options || {};
-    const maskInputOptions = maskAllInputs === true
-        ? {
-            color: true,
-            date: true,
-            'datetime-local': true,
-            email: true,
-            month: true,
-            number: true,
-            range: true,
-            search: true,
-            tel: true,
-            text: true,
-            time: true,
-            url: true,
-            week: true,
-            textarea: true,
-            select: true,
-            password: true,
-        }
-        : maskAllInputs === false
-            ? {
-                password: true,
-            }
-            : maskAllInputs;
-    const slimDOMOptions = slimDOM === true || slimDOM === 'all'
-        ?
-            {
-                script: true,
-                comment: true,
-                headFavicon: true,
-                headWhitespace: true,
-                headMetaDescKeywords: slimDOM === 'all',
-                headMetaSocial: true,
-                headMetaRobots: true,
-                headMetaHttpEquiv: true,
-                headMetaAuthorship: true,
-                headMetaVerification: true,
-            }
-        : slimDOM === false
-            ? {}
-            : slimDOM;
-    return serializeNodeWithId(n, {
-        doc: n,
-        mirror,
-        blockClass,
-        blockSelector,
-        maskTextClass,
-        maskTextSelector,
-        skipChild: false,
-        inlineStylesheet,
-        maskInputOptions,
-        maskTextFn,
-        maskInputFn,
-        slimDOMOptions,
-        dataURLOptions,
-        inlineImages,
-        recordCanvas,
-        preserveWhiteSpace,
-        onSerialize,
-        onIframeLoad,
-        iframeLoadTimeout,
-        onStylesheetLoad,
-        stylesheetLoadTimeout,
-        keepIframeSrcFn,
-        newlyAddedElement: false,
-    });
-}
-
-function on(type, fn, target = document) {
-    const options = { capture: true, passive: true };
-    target.addEventListener(type, fn, options);
-    return () => target.removeEventListener(type, fn, options);
-}
-const DEPARTED_MIRROR_ACCESS_WARNING = 'Please stop import mirror directly. Instead of that,' +
-    '\r\n' +
-    'now you can use replayer.getMirror() to access the mirror instance of a replayer,' +
-    '\r\n' +
-    'or you can use record.mirror to access the mirror instance during recording.';
-let _mirror = {
-    map: {},
-    getId() {
-        console.error(DEPARTED_MIRROR_ACCESS_WARNING);
-        return -1;
-    },
-    getNode() {
-        console.error(DEPARTED_MIRROR_ACCESS_WARNING);
-        return null;
-    },
-    removeNodeFromMap() {
-        console.error(DEPARTED_MIRROR_ACCESS_WARNING);
-    },
-    has() {
-        console.error(DEPARTED_MIRROR_ACCESS_WARNING);
-        return false;
-    },
-    reset() {
-        console.error(DEPARTED_MIRROR_ACCESS_WARNING);
-    },
-};
-if (typeof window !== 'undefined' && window.Proxy && window.Reflect) {
-    _mirror = new Proxy(_mirror, {
-        get(target, prop, receiver) {
-            if (prop === 'map') {
-                console.error(DEPARTED_MIRROR_ACCESS_WARNING);
-            }
-            return Reflect.get(target, prop, receiver);
-        },
-    });
-}
-function throttle(func, wait, options = {}) {
-    let timeout = null;
-    let previous = 0;
-    return function (...args) {
-        const now = Date.now();
-        if (!previous && options.leading === false) {
-            previous = now;
-        }
-        const remaining = wait - (now - previous);
-        const context = this;
-        if (remaining <= 0 || remaining > wait) {
-            if (timeout) {
-                clearTimeout(timeout);
-                timeout = null;
-            }
-            previous = now;
-            func.apply(context, args);
-        }
-        else if (!timeout && options.trailing !== false) {
-            timeout = setTimeout(() => {
-                previous = options.leading === false ? 0 : Date.now();
-                timeout = null;
-                func.apply(context, args);
-            }, remaining);
-        }
-    };
-}
-function hookSetter(target, key, d, isRevoked, win = window) {
-    const original = win.Object.getOwnPropertyDescriptor(target, key);
-    win.Object.defineProperty(target, key, isRevoked
-        ? d
-        : {
-            set(value) {
-                setTimeout(() => {
-                    d.set.call(this, value);
-                }, 0);
-                if (original && original.set) {
-                    original.set.call(this, value);
-                }
-            },
-        });
-    return () => hookSetter(target, key, original || {}, true);
-}
-function patch(source, name, replacement) {
-    try {
-        if (!(name in source)) {
-            return () => {
-            };
-        }
-        const original = source[name];
-        const wrapped = replacement(original);
-        if (typeof wrapped === 'function') {
-            wrapped.prototype = wrapped.prototype || {};
-            Object.defineProperties(wrapped, {
-                __rrweb_original__: {
-                    enumerable: false,
-                    value: original,
-                },
-            });
-        }
-        source[name] = wrapped;
-        return () => {
-            source[name] = original;
-        };
-    }
-    catch (_a) {
-        return () => {
-        };
-    }
-}
-let nowTimestamp = Date.now;
-if (!(/[1-9][0-9]{12}/.test(Date.now().toString()))) {
-    nowTimestamp = () => new Date().getTime();
-}
-function getWindowScroll(win) {
-    var _a, _b, _c, _d, _e, _f;
-    const doc = win.document;
-    return {
-        left: doc.scrollingElement
-            ? doc.scrollingElement.scrollLeft
-            : win.pageXOffset !== undefined
-                ? win.pageXOffset
-                : (doc === null || doc === void 0 ? void 0 : doc.documentElement.scrollLeft) ||
-                    ((_b = (_a = doc === null || doc === void 0 ? void 0 : doc.body) === null || _a === void 0 ? void 0 : _a.parentElement) === null || _b === void 0 ? void 0 : _b.scrollLeft) ||
-                    ((_c = doc === null || doc === void 0 ? void 0 : doc.body) === null || _c === void 0 ? void 0 : _c.scrollLeft) ||
-                    0,
-        top: doc.scrollingElement
-            ? doc.scrollingElement.scrollTop
-            : win.pageYOffset !== undefined
-                ? win.pageYOffset
-                : (doc === null || doc === void 0 ? void 0 : doc.documentElement.scrollTop) ||
-                    ((_e = (_d = doc === null || doc === void 0 ? void 0 : doc.body) === null || _d === void 0 ? void 0 : _d.parentElement) === null || _e === void 0 ? void 0 : _e.scrollTop) ||
-                    ((_f = doc === null || doc === void 0 ? void 0 : doc.body) === null || _f === void 0 ? void 0 : _f.scrollTop) ||
-                    0,
-    };
-}
-function getWindowHeight() {
-    return (window.innerHeight ||
-        (document.documentElement && document.documentElement.clientHeight) ||
-        (document.body && document.body.clientHeight));
-}
-function getWindowWidth() {
-    return (window.innerWidth ||
-        (document.documentElement && document.documentElement.clientWidth) ||
-        (document.body && document.body.clientWidth));
-}
-function closestElementOfNode(node) {
-    if (!node) {
-        return null;
-    }
-    const el = node.nodeType === node.ELEMENT_NODE
-        ? node
-        : node.parentElement;
-    return el;
-}
-function isBlocked(node, blockClass, blockSelector, checkAncestors) {
-    if (!node) {
-        return false;
-    }
-    const el = closestElementOfNode(node);
-    if (!el) {
-        return false;
-    }
-    try {
-        if (typeof blockClass === 'string') {
-            if (el.classList.contains(blockClass))
-                return true;
-            if (checkAncestors && el.closest('.' + blockClass) !== null)
-                return true;
-        }
-        else {
-            if (classMatchesRegex(el, blockClass, checkAncestors))
-                return true;
-        }
-    }
-    catch (e) {
-    }
-    if (blockSelector) {
-        if (el.matches(blockSelector))
-            return true;
-        if (checkAncestors && el.closest(blockSelector) !== null)
-            return true;
-    }
-    return false;
-}
-function isSerialized(n, mirror) {
-    return mirror.getId(n) !== -1;
-}
-function isIgnored(n, mirror) {
-    return mirror.getId(n) === IGNORED_NODE;
-}
-function isAncestorRemoved(target, mirror) {
-    if (isShadowRoot(target)) {
-        return false;
-    }
-    const id = mirror.getId(target);
-    if (!mirror.has(id)) {
-        return true;
-    }
-    if (target.parentNode &&
-        target.parentNode.nodeType === target.DOCUMENT_NODE) {
-        return false;
-    }
-    if (!target.parentNode) {
-        return true;
-    }
-    return isAncestorRemoved(target.parentNode, mirror);
-}
-function legacy_isTouchEvent(event) {
-    return Boolean(event.changedTouches);
-}
-function polyfill(win = window) {
-    if ('NodeList' in win && !win.NodeList.prototype.forEach) {
-        win.NodeList.prototype.forEach = Array.prototype
-            .forEach;
-    }
-    if ('DOMTokenList' in win && !win.DOMTokenList.prototype.forEach) {
-        win.DOMTokenList.prototype.forEach = Array.prototype
-            .forEach;
-    }
-    if (!Node.prototype.contains) {
-        Node.prototype.contains = (...args) => {
-            let node = args[0];
-            if (!(0 in args)) {
-                throw new TypeError('1 argument is required');
-            }
-            do {
-                if (this === node) {
-                    return true;
-                }
-            } while ((node = node && node.parentNode));
-            return false;
-        };
-    }
-}
-function isSerializedIframe(n, mirror) {
-    return Boolean(n.nodeName === 'IFRAME' && mirror.getMeta(n));
-}
-function isSerializedStylesheet(n, mirror) {
-    return Boolean(n.nodeName === 'LINK' &&
-        n.nodeType === n.ELEMENT_NODE &&
-        n.getAttribute &&
-        n.getAttribute('rel') === 'stylesheet' &&
-        mirror.getMeta(n));
-}
-function hasShadowRoot(n) {
-    return Boolean(n === null || n === void 0 ? void 0 : n.shadowRoot);
-}
-class StyleSheetMirror {
-    constructor() {
-        this.id = 1;
-        this.styleIDMap = new WeakMap();
-        this.idStyleMap = new Map();
-    }
-    getId(stylesheet) {
-        var _a;
-        return (_a = this.styleIDMap.get(stylesheet)) !== null && _a !== void 0 ? _a : -1;
-    }
-    has(stylesheet) {
-        return this.styleIDMap.has(stylesheet);
-    }
-    add(stylesheet, id) {
-        if (this.has(stylesheet))
-            return this.getId(stylesheet);
-        let newId;
-        if (id === undefined) {
-            newId = this.id++;
-        }
-        else
-            newId = id;
-        this.styleIDMap.set(stylesheet, newId);
-        this.idStyleMap.set(newId, stylesheet);
-        return newId;
-    }
-    getStyle(id) {
-        return this.idStyleMap.get(id) || null;
-    }
-    reset() {
-        this.styleIDMap = new WeakMap();
-        this.idStyleMap = new Map();
-        this.id = 1;
-    }
-    generateId() {
-        return this.id++;
-    }
-}
-function getShadowHost(n) {
-    var _a, _b;
-    let shadowHost = null;
-    if (((_b = (_a = n.getRootNode) === null || _a === void 0 ? void 0 : _a.call(n)) === null || _b === void 0 ? void 0 : _b.nodeType) === Node.DOCUMENT_FRAGMENT_NODE &&
-        n.getRootNode().host)
-        shadowHost = n.getRootNode().host;
-    return shadowHost;
-}
-function getRootShadowHost(n) {
-    let rootShadowHost = n;
-    let shadowHost;
-    while ((shadowHost = getShadowHost(rootShadowHost)))
-        rootShadowHost = shadowHost;
-    return rootShadowHost;
-}
-function shadowHostInDom(n) {
-    const doc = n.ownerDocument;
-    if (!doc)
-        return false;
-    const shadowHost = getRootShadowHost(n);
-    return doc.contains(shadowHost);
-}
-function inDom(n) {
-    const doc = n.ownerDocument;
-    if (!doc)
-        return false;
-    return doc.contains(n) || shadowHostInDom(n);
+
+function on(type, fn, target = document) {
+    const options = { capture: true, passive: true };
+    target.addEventListener(type, fn, options);
+    return () => target.removeEventListener(type, fn, options);
+}
+const DEPARTED_MIRROR_ACCESS_WARNING = 'Please stop import mirror directly. Instead of that,' +
+    '\r\n' +
+    'now you can use replayer.getMirror() to access the mirror instance of a replayer,' +
+    '\r\n' +
+    'or you can use record.mirror to access the mirror instance during recording.';
+let _mirror = {
+    map: {},
+    getId() {
+        console.error(DEPARTED_MIRROR_ACCESS_WARNING);
+        return -1;
+    },
+    getNode() {
+        console.error(DEPARTED_MIRROR_ACCESS_WARNING);
+        return null;
+    },
+    removeNodeFromMap() {
+        console.error(DEPARTED_MIRROR_ACCESS_WARNING);
+    },
+    has() {
+        console.error(DEPARTED_MIRROR_ACCESS_WARNING);
+        return false;
+    },
+    reset() {
+        console.error(DEPARTED_MIRROR_ACCESS_WARNING);
+    },
+};
+if (typeof window !== 'undefined' && window.Proxy && window.Reflect) {
+    _mirror = new Proxy(_mirror, {
+        get(target, prop, receiver) {
+            if (prop === 'map') {
+                console.error(DEPARTED_MIRROR_ACCESS_WARNING);
+            }
+            return Reflect.get(target, prop, receiver);
+        },
+    });
+}
+function throttle(func, wait, options = {}) {
+    let timeout = null;
+    let previous = 0;
+    return function (...args) {
+        const now = Date.now();
+        if (!previous && options.leading === false) {
+            previous = now;
+        }
+        const remaining = wait - (now - previous);
+        const context = this;
+        if (remaining <= 0 || remaining > wait) {
+            if (timeout) {
+                clearTimeout(timeout);
+                timeout = null;
+            }
+            previous = now;
+            func.apply(context, args);
+        }
+        else if (!timeout && options.trailing !== false) {
+            timeout = setTimeout(() => {
+                previous = options.leading === false ? 0 : Date.now();
+                timeout = null;
+                func.apply(context, args);
+            }, remaining);
+        }
+    };
+}
+function hookSetter(target, key, d, isRevoked, win = window) {
+    const original = win.Object.getOwnPropertyDescriptor(target, key);
+    win.Object.defineProperty(target, key, isRevoked
+        ? d
+        : {
+            set(value) {
+                setTimeout(() => {
+                    d.set.call(this, value);
+                }, 0);
+                if (original && original.set) {
+                    original.set.call(this, value);
+                }
+            },
+        });
+    return () => hookSetter(target, key, original || {}, true);
+}
+function patch(source, name, replacement) {
+    try {
+        if (!(name in source)) {
+            return () => {
+            };
+        }
+        const original = source[name];
+        const wrapped = replacement(original);
+        if (typeof wrapped === 'function') {
+            wrapped.prototype = wrapped.prototype || {};
+            Object.defineProperties(wrapped, {
+                __rrweb_original__: {
+                    enumerable: false,
+                    value: original,
+                },
+            });
+        }
+        source[name] = wrapped;
+        return () => {
+            source[name] = original;
+        };
+    }
+    catch (_a) {
+        return () => {
+        };
+    }
+}
+let nowTimestamp = Date.now;
+if (!(/[1-9][0-9]{12}/.test(Date.now().toString()))) {
+    nowTimestamp = () => new Date().getTime();
+}
+function getWindowScroll(win) {
+    var _a, _b, _c, _d, _e, _f;
+    const doc = win.document;
+    return {
+        left: doc.scrollingElement
+            ? doc.scrollingElement.scrollLeft
+            : win.pageXOffset !== undefined
+                ? win.pageXOffset
+                : (doc === null || doc === void 0 ? void 0 : doc.documentElement.scrollLeft) ||
+                    ((_b = (_a = doc === null || doc === void 0 ? void 0 : doc.body) === null || _a === void 0 ? void 0 : _a.parentElement) === null || _b === void 0 ? void 0 : _b.scrollLeft) ||
+                    ((_c = doc === null || doc === void 0 ? void 0 : doc.body) === null || _c === void 0 ? void 0 : _c.scrollLeft) ||
+                    0,
+        top: doc.scrollingElement
+            ? doc.scrollingElement.scrollTop
+            : win.pageYOffset !== undefined
+                ? win.pageYOffset
+                : (doc === null || doc === void 0 ? void 0 : doc.documentElement.scrollTop) ||
+                    ((_e = (_d = doc === null || doc === void 0 ? void 0 : doc.body) === null || _d === void 0 ? void 0 : _d.parentElement) === null || _e === void 0 ? void 0 : _e.scrollTop) ||
+                    ((_f = doc === null || doc === void 0 ? void 0 : doc.body) === null || _f === void 0 ? void 0 : _f.scrollTop) ||
+                    0,
+    };
+}
+function getWindowHeight() {
+    return (window.innerHeight ||
+        (document.documentElement && document.documentElement.clientHeight) ||
+        (document.body && document.body.clientHeight));
+}
+function getWindowWidth() {
+    return (window.innerWidth ||
+        (document.documentElement && document.documentElement.clientWidth) ||
+        (document.body && document.body.clientWidth));
+}
+function closestElementOfNode(node) {
+    if (!node) {
+        return null;
+    }
+    const el = node.nodeType === node.ELEMENT_NODE
+        ? node
+        : node.parentElement;
+    return el;
+}
+function isBlocked(node, blockClass, blockSelector, checkAncestors) {
+    if (!node) {
+        return false;
+    }
+    const el = closestElementOfNode(node);
+    if (!el) {
+        return false;
+    }
+    try {
+        if (typeof blockClass === 'string') {
+            if (el.classList.contains(blockClass))
+                return true;
+            if (checkAncestors && el.closest('.' + blockClass) !== null)
+                return true;
+        }
+        else {
+            if (classMatchesRegex(el, blockClass, checkAncestors))
+                return true;
+        }
+    }
+    catch (e) {
+    }
+    if (blockSelector) {
+        if (el.matches(blockSelector))
+            return true;
+        if (checkAncestors && el.closest(blockSelector) !== null)
+            return true;
+    }
+    return false;
+}
+function isSerialized(n, mirror) {
+    return mirror.getId(n) !== -1;
+}
+function isIgnored(n, mirror) {
+    return mirror.getId(n) === IGNORED_NODE;
+}
+function isAncestorRemoved(target, mirror) {
+    if (isShadowRoot(target)) {
+        return false;
+    }
+    const id = mirror.getId(target);
+    if (!mirror.has(id)) {
+        return true;
+    }
+    if (target.parentNode &&
+        target.parentNode.nodeType === target.DOCUMENT_NODE) {
+        return false;
+    }
+    if (!target.parentNode) {
+        return true;
+    }
+    return isAncestorRemoved(target.parentNode, mirror);
+}
+function legacy_isTouchEvent(event) {
+    return Boolean(event.changedTouches);
+}
+function polyfill(win = window) {
+    if ('NodeList' in win && !win.NodeList.prototype.forEach) {
+        win.NodeList.prototype.forEach = Array.prototype
+            .forEach;
+    }
+    if ('DOMTokenList' in win && !win.DOMTokenList.prototype.forEach) {
+        win.DOMTokenList.prototype.forEach = Array.prototype
+            .forEach;
+    }
+    if (!Node.prototype.contains) {
+        Node.prototype.contains = (...args) => {
+            let node = args[0];
+            if (!(0 in args)) {
+                throw new TypeError('1 argument is required');
+            }
+            do {
+                if (this === node) {
+                    return true;
+                }
+            } while ((node = node && node.parentNode));
+            return false;
+        };
+    }
+}
+function isSerializedIframe(n, mirror) {
+    return Boolean(n.nodeName === 'IFRAME' && mirror.getMeta(n));
+}
+function isSerializedStylesheet(n, mirror) {
+    return Boolean(n.nodeName === 'LINK' &&
+        n.nodeType === n.ELEMENT_NODE &&
+        n.getAttribute &&
+        n.getAttribute('rel') === 'stylesheet' &&
+        mirror.getMeta(n));
+}
+function hasShadowRoot(n) {
+    return Boolean(n === null || n === void 0 ? void 0 : n.shadowRoot);
+}
+class StyleSheetMirror {
+    constructor() {
+        this.id = 1;
+        this.styleIDMap = new WeakMap();
+        this.idStyleMap = new Map();
+    }
+    getId(stylesheet) {
+        var _a;
+        return (_a = this.styleIDMap.get(stylesheet)) !== null && _a !== void 0 ? _a : -1;
+    }
+    has(stylesheet) {
+        return this.styleIDMap.has(stylesheet);
+    }
+    add(stylesheet, id) {
+        if (this.has(stylesheet))
+            return this.getId(stylesheet);
+        let newId;
+        if (id === undefined) {
+            newId = this.id++;
+        }
+        else
+            newId = id;
+        this.styleIDMap.set(stylesheet, newId);
+        this.idStyleMap.set(newId, stylesheet);
+        return newId;
+    }
+    getStyle(id) {
+        return this.idStyleMap.get(id) || null;
+    }
+    reset() {
+        this.styleIDMap = new WeakMap();
+        this.idStyleMap = new Map();
+        this.id = 1;
+    }
+    generateId() {
+        return this.id++;
+    }
+}
+function getShadowHost(n) {
+    var _a, _b;
+    let shadowHost = null;
+    if (((_b = (_a = n.getRootNode) === null || _a === void 0 ? void 0 : _a.call(n)) === null || _b === void 0 ? void 0 : _b.nodeType) === Node.DOCUMENT_FRAGMENT_NODE &&
+        n.getRootNode().host)
+        shadowHost = n.getRootNode().host;
+    return shadowHost;
+}
+function getRootShadowHost(n) {
+    let rootShadowHost = n;
+    let shadowHost;
+    while ((shadowHost = getShadowHost(rootShadowHost)))
+        rootShadowHost = shadowHost;
+    return rootShadowHost;
+}
+function shadowHostInDom(n) {
+    const doc = n.ownerDocument;
+    if (!doc)
+        return false;
+    const shadowHost = getRootShadowHost(n);
+    return doc.contains(shadowHost);
+}
+function inDom(n) {
+    const doc = n.ownerDocument;
+    if (!doc)
+        return false;
+    return doc.contains(n) || shadowHostInDom(n);
 }
 
 var EventType$1 = /* @__PURE__ */ ((EventType2) => {
@@ -1488,1857 +1488,1857 @@
   return CanvasContext2;
 })(CanvasContext || {});
 
-function isNodeInLinkedList(n) {
-    return '__ln' in n;
+function isNodeInLinkedList(n) {
+    return '__ln' in n;
+}
+class DoubleLinkedList {
+    constructor() {
+        this.length = 0;
+        this.head = null;
+        this.tail = null;
+    }
+    get(position) {
+        if (position >= this.length) {
+            throw new Error('Position outside of list range');
+        }
+        let current = this.head;
+        for (let index = 0; index < position; index++) {
+            current = (current === null || current === void 0 ? void 0 : current.next) || null;
+        }
+        return current;
+    }
+    addNode(n) {
+        const node = {
+            value: n,
+            previous: null,
+            next: null,
+        };
+        n.__ln = node;
+        if (n.previousSibling && isNodeInLinkedList(n.previousSibling)) {
+            const current = n.previousSibling.__ln.next;
+            node.next = current;
+            node.previous = n.previousSibling.__ln;
+            n.previousSibling.__ln.next = node;
+            if (current) {
+                current.previous = node;
+            }
+        }
+        else if (n.nextSibling &&
+            isNodeInLinkedList(n.nextSibling) &&
+            n.nextSibling.__ln.previous) {
+            const current = n.nextSibling.__ln.previous;
+            node.previous = current;
+            node.next = n.nextSibling.__ln;
+            n.nextSibling.__ln.previous = node;
+            if (current) {
+                current.next = node;
+            }
+        }
+        else {
+            if (this.head) {
+                this.head.previous = node;
+            }
+            node.next = this.head;
+            this.head = node;
+        }
+        if (node.next === null) {
+            this.tail = node;
+        }
+        this.length++;
+    }
+    removeNode(n) {
+        const current = n.__ln;
+        if (!this.head) {
+            return;
+        }
+        if (!current.previous) {
+            this.head = current.next;
+            if (this.head) {
+                this.head.previous = null;
+            }
+            else {
+                this.tail = null;
+            }
+        }
+        else {
+            current.previous.next = current.next;
+            if (current.next) {
+                current.next.previous = current.previous;
+            }
+            else {
+                this.tail = current.previous;
+            }
+        }
+        if (n.__ln) {
+            delete n.__ln;
+        }
+        this.length--;
+    }
+}
+const moveKey = (id, parentId) => `${id}@${parentId}`;
+class MutationBuffer {
+    constructor() {
+        this.frozen = false;
+        this.locked = false;
+        this.texts = [];
+        this.attributes = [];
+        this.attributeMap = new WeakMap();
+        this.removes = [];
+        this.mapRemoves = [];
+        this.movedMap = {};
+        this.addedSet = new Set();
+        this.movedSet = new Set();
+        this.droppedSet = new Set();
+        this.processMutations = (mutations) => {
+            mutations.forEach(this.processMutation);
+            this.emit();
+        };
+        this.emit = () => {
+            if (this.frozen || this.locked) {
+                return;
+            }
+            const adds = [];
+            const addedIds = new Set();
+            const addList = new DoubleLinkedList();
+            const getNextId = (n) => {
+                let ns = n;
+                let nextId = IGNORED_NODE;
+                while (nextId === IGNORED_NODE) {
+                    ns = ns && ns.nextSibling;
+                    nextId = ns && this.mirror.getId(ns);
+                }
+                return nextId;
+            };
+            const pushAdd = (n) => {
+                if (!n.parentNode ||
+                    !inDom(n) ||
+                    n.parentNode.tagName === 'TEXTAREA') {
+                    return;
+                }
+                const parentId = isShadowRoot(n.parentNode)
+                    ? this.mirror.getId(getShadowHost(n))
+                    : this.mirror.getId(n.parentNode);
+                const nextId = getNextId(n);
+                if (parentId === -1 || nextId === -1) {
+                    return addList.addNode(n);
+                }
+                const sn = serializeNodeWithId(n, {
+                    doc: this.doc,
+                    mirror: this.mirror,
+                    blockClass: this.blockClass,
+                    blockSelector: this.blockSelector,
+                    maskTextClass: this.maskTextClass,
+                    maskTextSelector: this.maskTextSelector,
+                    skipChild: true,
+                    newlyAddedElement: true,
+                    inlineStylesheet: this.inlineStylesheet,
+                    maskInputOptions: this.maskInputOptions,
+                    maskTextFn: this.maskTextFn,
+                    maskInputFn: this.maskInputFn,
+                    slimDOMOptions: this.slimDOMOptions,
+                    dataURLOptions: this.dataURLOptions,
+                    recordCanvas: this.recordCanvas,
+                    inlineImages: this.inlineImages,
+                    onSerialize: (currentN) => {
+                        if (isSerializedIframe(currentN, this.mirror)) {
+                            this.iframeManager.addIframe(currentN);
+                        }
+                        if (isSerializedStylesheet(currentN, this.mirror)) {
+                            this.stylesheetManager.trackLinkElement(currentN);
+                        }
+                        if (hasShadowRoot(n)) {
+                            this.shadowDomManager.addShadowRoot(n.shadowRoot, this.doc);
+                        }
+                    },
+                    onIframeLoad: (iframe, childSn) => {
+                        this.iframeManager.attachIframe(iframe, childSn);
+                        this.shadowDomManager.observeAttachShadow(iframe);
+                    },
+                    onStylesheetLoad: (link, childSn) => {
+                        this.stylesheetManager.attachLinkElement(link, childSn);
+                    },
+                });
+                if (sn) {
+                    adds.push({
+                        parentId,
+                        nextId,
+                        node: sn,
+                    });
+                    addedIds.add(sn.id);
+                }
+            };
+            while (this.mapRemoves.length) {
+                this.mirror.removeNodeFromMap(this.mapRemoves.shift());
+            }
+            for (const n of this.movedSet) {
+                if (isParentRemoved(this.removes, n, this.mirror) &&
+                    !this.movedSet.has(n.parentNode)) {
+                    continue;
+                }
+                pushAdd(n);
+            }
+            for (const n of this.addedSet) {
+                if (!isAncestorInSet(this.droppedSet, n) &&
+                    !isParentRemoved(this.removes, n, this.mirror)) {
+                    pushAdd(n);
+                }
+                else if (isAncestorInSet(this.movedSet, n)) {
+                    pushAdd(n);
+                }
+                else {
+                    this.droppedSet.add(n);
+                }
+            }
+            let candidate = null;
+            while (addList.length) {
+                let node = null;
+                if (candidate) {
+                    const parentId = this.mirror.getId(candidate.value.parentNode);
+                    const nextId = getNextId(candidate.value);
+                    if (parentId !== -1 && nextId !== -1) {
+                        node = candidate;
+                    }
+                }
+                if (!node) {
+                    let tailNode = addList.tail;
+                    while (tailNode) {
+                        const _node = tailNode;
+                        tailNode = tailNode.previous;
+                        if (_node) {
+                            const parentId = this.mirror.getId(_node.value.parentNode);
+                            const nextId = getNextId(_node.value);
+                            if (nextId === -1)
+                                continue;
+                            else if (parentId !== -1) {
+                                node = _node;
+                                break;
+                            }
+                            else {
+                                const unhandledNode = _node.value;
+                                if (unhandledNode.parentNode &&
+                                    unhandledNode.parentNode.nodeType ===
+                                        Node.DOCUMENT_FRAGMENT_NODE) {
+                                    const shadowHost = unhandledNode.parentNode
+                                        .host;
+                                    const parentId = this.mirror.getId(shadowHost);
+                                    if (parentId !== -1) {
+                                        node = _node;
+                                        break;
+                                    }
+                                }
+                            }
+                        }
+                    }
+                }
+                if (!node) {
+                    while (addList.head) {
+                        addList.removeNode(addList.head.value);
+                    }
+                    break;
+                }
+                candidate = node.previous;
+                addList.removeNode(node.value);
+                pushAdd(node.value);
+            }
+            const payload = {
+                texts: this.texts
+                    .map((text) => {
+                    const n = text.node;
+                    if (n.parentNode &&
+                        n.parentNode.tagName === 'TEXTAREA') {
+                        this.genTextAreaValueMutation(n.parentNode);
+                    }
+                    return {
+                        id: this.mirror.getId(n),
+                        value: text.value,
+                    };
+                })
+                    .filter((text) => !addedIds.has(text.id))
+                    .filter((text) => this.mirror.has(text.id)),
+                attributes: this.attributes
+                    .map((attribute) => {
+                    const { attributes } = attribute;
+                    if (typeof attributes.style === 'string') {
+                        const diffAsStr = JSON.stringify(attribute.styleDiff);
+                        const unchangedAsStr = JSON.stringify(attribute._unchangedStyles);
+                        if (diffAsStr.length < attributes.style.length) {
+                            if ((diffAsStr + unchangedAsStr).split('var(').length ===
+                                attributes.style.split('var(').length) {
+                                attributes.style = attribute.styleDiff;
+                            }
+                        }
+                    }
+                    return {
+                        id: this.mirror.getId(attribute.node),
+                        attributes: attributes,
+                    };
+                })
+                    .filter((attribute) => !addedIds.has(attribute.id))
+                    .filter((attribute) => this.mirror.has(attribute.id)),
+                removes: this.removes,
+                adds,
+            };
+            if (!payload.texts.length &&
+                !payload.attributes.length &&
+                !payload.removes.length &&
+                !payload.adds.length) {
+                return;
+            }
+            this.texts = [];
+            this.attributes = [];
+            this.attributeMap = new WeakMap();
+            this.removes = [];
+            this.addedSet = new Set();
+            this.movedSet = new Set();
+            this.droppedSet = new Set();
+            this.movedMap = {};
+            this.mutationCb(payload);
+        };
+        this.genTextAreaValueMutation = (textarea) => {
+            let item = this.attributeMap.get(textarea);
+            if (!item) {
+                item = {
+                    node: textarea,
+                    attributes: {},
+                    styleDiff: {},
+                    _unchangedStyles: {},
+                };
+                this.attributes.push(item);
+                this.attributeMap.set(textarea, item);
+            }
+            item.attributes.value = Array.from(textarea.childNodes, (cn) => cn.textContent || '').join('');
+        };
+        this.processMutation = (m) => {
+            if (isIgnored(m.target, this.mirror)) {
+                return;
+            }
+            switch (m.type) {
+                case 'characterData': {
+                    const value = m.target.textContent;
+                    if (!isBlocked(m.target, this.blockClass, this.blockSelector, false) &&
+                        value !== m.oldValue) {
+                        this.texts.push({
+                            value: needMaskingText(m.target, this.maskTextClass, this.maskTextSelector, true) && value
+                                ? this.maskTextFn
+                                    ? this.maskTextFn(value, closestElementOfNode(m.target))
+                                    : value.replace(/[\S]/g, '*')
+                                : value,
+                            node: m.target,
+                        });
+                    }
+                    break;
+                }
+                case 'attributes': {
+                    const target = m.target;
+                    let attributeName = m.attributeName;
+                    let value = m.target.getAttribute(attributeName);
+                    if (attributeName === 'value') {
+                        const type = getInputType(target);
+                        value = maskInputValue({
+                            element: target,
+                            maskInputOptions: this.maskInputOptions,
+                            tagName: target.tagName,
+                            type,
+                            value,
+                            maskInputFn: this.maskInputFn,
+                        });
+                    }
+                    if (isBlocked(m.target, this.blockClass, this.blockSelector, false) ||
+                        value === m.oldValue) {
+                        return;
+                    }
+                    let item = this.attributeMap.get(m.target);
+                    if (target.tagName === 'IFRAME' &&
+                        attributeName === 'src' &&
+                        !this.keepIframeSrcFn(value)) {
+                        if (!target.contentDocument) {
+                            attributeName = 'rr_src';
+                        }
+                        else {
+                            return;
+                        }
+                    }
+                    if (!item) {
+                        item = {
+                            node: m.target,
+                            attributes: {},
+                            styleDiff: {},
+                            _unchangedStyles: {},
+                        };
+                        this.attributes.push(item);
+                        this.attributeMap.set(m.target, item);
+                    }
+                    if (attributeName === 'type' &&
+                        target.tagName === 'INPUT' &&
+                        (m.oldValue || '').toLowerCase() === 'password') {
+                        target.setAttribute('data-rr-is-password', 'true');
+                    }
+                    if (!ignoreAttribute(target.tagName, attributeName)) {
+                        item.attributes[attributeName] = transformAttribute(this.doc, toLowerCase(target.tagName), toLowerCase(attributeName), value);
+                        if (attributeName === 'style') {
+                            if (!this.unattachedDoc) {
+                                try {
+                                    this.unattachedDoc =
+                                        document.implementation.createHTMLDocument();
+                                }
+                                catch (e) {
+                                    this.unattachedDoc = this.doc;
+                                }
+                            }
+                            const old = this.unattachedDoc.createElement('span');
+                            if (m.oldValue) {
+                                old.setAttribute('style', m.oldValue);
+                            }
+                            for (const pname of Array.from(target.style)) {
+                                const newValue = target.style.getPropertyValue(pname);
+                                const newPriority = target.style.getPropertyPriority(pname);
+                                if (newValue !== old.style.getPropertyValue(pname) ||
+                                    newPriority !== old.style.getPropertyPriority(pname)) {
+                                    if (newPriority === '') {
+                                        item.styleDiff[pname] = newValue;
+                                    }
+                                    else {
+                                        item.styleDiff[pname] = [newValue, newPriority];
+                                    }
+                                }
+                                else {
+                                    item._unchangedStyles[pname] = [newValue, newPriority];
+                                }
+                            }
+                            for (const pname of Array.from(old.style)) {
+                                if (target.style.getPropertyValue(pname) === '') {
+                                    item.styleDiff[pname] = false;
+                                }
+                            }
+                        }
+                    }
+                    break;
+                }
+                case 'childList': {
+                    if (isBlocked(m.target, this.blockClass, this.blockSelector, true))
+                        return;
+                    if (m.target.tagName === 'TEXTAREA') {
+                        this.genTextAreaValueMutation(m.target);
+                        return;
+                    }
+                    m.addedNodes.forEach((n) => this.genAdds(n, m.target));
+                    m.removedNodes.forEach((n) => {
+                        const nodeId = this.mirror.getId(n);
+                        const parentId = isShadowRoot(m.target)
+                            ? this.mirror.getId(m.target.host)
+                            : this.mirror.getId(m.target);
+                        if (isBlocked(m.target, this.blockClass, this.blockSelector, false) ||
+                            isIgnored(n, this.mirror) ||
+                            !isSerialized(n, this.mirror)) {
+                            return;
+                        }
+                        if (this.addedSet.has(n)) {
+                            deepDelete(this.addedSet, n);
+                            this.droppedSet.add(n);
+                        }
+                        else if (this.addedSet.has(m.target) && nodeId === -1) ;
+                        else if (isAncestorRemoved(m.target, this.mirror)) ;
+                        else if (this.movedSet.has(n) &&
+                            this.movedMap[moveKey(nodeId, parentId)]) {
+                            deepDelete(this.movedSet, n);
+                        }
+                        else {
+                            this.removes.push({
+                                parentId,
+                                id: nodeId,
+                                isShadow: isShadowRoot(m.target) && isNativeShadowDom(m.target)
+                                    ? true
+                                    : undefined,
+                            });
+                        }
+                        this.mapRemoves.push(n);
+                    });
+                    break;
+                }
+            }
+        };
+        this.genAdds = (n, target) => {
+            if (this.processedNodeManager.inOtherBuffer(n, this))
+                return;
+            if (this.addedSet.has(n) || this.movedSet.has(n))
+                return;
+            if (this.mirror.hasNode(n)) {
+                if (isIgnored(n, this.mirror)) {
+                    return;
+                }
+                this.movedSet.add(n);
+                let targetId = null;
+                if (target && this.mirror.hasNode(target)) {
+                    targetId = this.mirror.getId(target);
+                }
+                if (targetId && targetId !== -1) {
+                    this.movedMap[moveKey(this.mirror.getId(n), targetId)] = true;
+                }
+            }
+            else {
+                this.addedSet.add(n);
+                this.droppedSet.delete(n);
+            }
+            if (!isBlocked(n, this.blockClass, this.blockSelector, false)) {
+                n.childNodes.forEach((childN) => this.genAdds(childN));
+                if (hasShadowRoot(n)) {
+                    n.shadowRoot.childNodes.forEach((childN) => {
+                        this.processedNodeManager.add(childN, this);
+                        this.genAdds(childN, n);
+                    });
+                }
+            }
+        };
+    }
+    init(options) {
+        [
+            'mutationCb',
+            'blockClass',
+            'blockSelector',
+            'maskTextClass',
+            'maskTextSelector',
+            'inlineStylesheet',
+            'maskInputOptions',
+            'maskTextFn',
+            'maskInputFn',
+            'keepIframeSrcFn',
+            'recordCanvas',
+            'inlineImages',
+            'slimDOMOptions',
+            'dataURLOptions',
+            'doc',
+            'mirror',
+            'iframeManager',
+            'stylesheetManager',
+            'shadowDomManager',
+            'canvasManager',
+            'processedNodeManager',
+        ].forEach((key) => {
+            this[key] = options[key];
+        });
+    }
+    freeze() {
+        this.frozen = true;
+        this.canvasManager.freeze();
+    }
+    unfreeze() {
+        this.frozen = false;
+        this.canvasManager.unfreeze();
+        this.emit();
+    }
+    isFrozen() {
+        return this.frozen;
+    }
+    lock() {
+        this.locked = true;
+        this.canvasManager.lock();
+    }
+    unlock() {
+        this.locked = false;
+        this.canvasManager.unlock();
+        this.emit();
+    }
+    reset() {
+        this.shadowDomManager.reset();
+        this.canvasManager.reset();
+    }
+}
+function deepDelete(addsSet, n) {
+    addsSet.delete(n);
+    n.childNodes.forEach((childN) => deepDelete(addsSet, childN));
+}
+function isParentRemoved(removes, n, mirror) {
+    if (removes.length === 0)
+        return false;
+    return _isParentRemoved(removes, n, mirror);
+}
+function _isParentRemoved(removes, n, mirror) {
+    const { parentNode } = n;
+    if (!parentNode) {
+        return false;
+    }
+    const parentId = mirror.getId(parentNode);
+    if (removes.some((r) => r.id === parentId)) {
+        return true;
+    }
+    return _isParentRemoved(removes, parentNode, mirror);
+}
+function isAncestorInSet(set, n) {
+    if (set.size === 0)
+        return false;
+    return _isAncestorInSet(set, n);
+}
+function _isAncestorInSet(set, n) {
+    const { parentNode } = n;
+    if (!parentNode) {
+        return false;
+    }
+    if (set.has(parentNode)) {
+        return true;
+    }
+    return _isAncestorInSet(set, parentNode);
 }
-class DoubleLinkedList {
-    constructor() {
-        this.length = 0;
-        this.head = null;
-        this.tail = null;
-    }
-    get(position) {
-        if (position >= this.length) {
-            throw new Error('Position outside of list range');
-        }
-        let current = this.head;
-        for (let index = 0; index < position; index++) {
-            current = (current === null || current === void 0 ? void 0 : current.next) || null;
-        }
-        return current;
-    }
-    addNode(n) {
-        const node = {
-            value: n,
-            previous: null,
-            next: null,
-        };
-        n.__ln = node;
-        if (n.previousSibling && isNodeInLinkedList(n.previousSibling)) {
-            const current = n.previousSibling.__ln.next;
-            node.next = current;
-            node.previous = n.previousSibling.__ln;
-            n.previousSibling.__ln.next = node;
-            if (current) {
-                current.previous = node;
-            }
-        }
-        else if (n.nextSibling &&
-            isNodeInLinkedList(n.nextSibling) &&
-            n.nextSibling.__ln.previous) {
-            const current = n.nextSibling.__ln.previous;
-            node.previous = current;
-            node.next = n.nextSibling.__ln;
-            n.nextSibling.__ln.previous = node;
-            if (current) {
-                current.next = node;
-            }
-        }
-        else {
-            if (this.head) {
-                this.head.previous = node;
-            }
-            node.next = this.head;
-            this.head = node;
-        }
-        if (node.next === null) {
-            this.tail = node;
-        }
-        this.length++;
-    }
-    removeNode(n) {
-        const current = n.__ln;
-        if (!this.head) {
-            return;
-        }
-        if (!current.previous) {
-            this.head = current.next;
-            if (this.head) {
-                this.head.previous = null;
-            }
-            else {
-                this.tail = null;
-            }
-        }
-        else {
-            current.previous.next = current.next;
-            if (current.next) {
-                current.next.previous = current.previous;
-            }
-            else {
-                this.tail = current.previous;
-            }
-        }
-        if (n.__ln) {
-            delete n.__ln;
-        }
-        this.length--;
-    }
+
+let errorHandler;
+function registerErrorHandler(handler) {
+    errorHandler = handler;
+}
+function unregisterErrorHandler() {
+    errorHandler = undefined;
+}
+const callbackWrapper = (cb) => {
+    if (!errorHandler) {
+        return cb;
+    }
+    const rrwebWrapped = ((...rest) => {
+        try {
+            return cb(...rest);
+        }
+        catch (error) {
+            if (errorHandler && errorHandler(error) === true) {
+                return;
+            }
+            throw error;
+        }
+    });
+    return rrwebWrapped;
+};
+
+const mutationBuffers = [];
+function getEventTarget(event) {
+    try {
+        if ('composedPath' in event) {
+            const path = event.composedPath();
+            if (path.length) {
+                return path[0];
+            }
+        }
+        else if ('path' in event && event.path.length) {
+            return event.path[0];
+        }
+    }
+    catch (_a) {
+    }
+    return event && event.target;
+}
+function initMutationObserver(options, rootEl) {
+    var _a, _b;
+    const mutationBuffer = new MutationBuffer();
+    mutationBuffers.push(mutationBuffer);
+    mutationBuffer.init(options);
+    let mutationObserverCtor = window.MutationObserver ||
+        window.__rrMutationObserver;
+    const angularZoneSymbol = (_b = (_a = window === null || window === void 0 ? void 0 : window.Zone) === null || _a === void 0 ? void 0 : _a.__symbol__) === null || _b === void 0 ? void 0 : _b.call(_a, 'MutationObserver');
+    if (angularZoneSymbol &&
+        window[angularZoneSymbol]) {
+        mutationObserverCtor = window[angularZoneSymbol];
+    }
+    const observer = new mutationObserverCtor(callbackWrapper(mutationBuffer.processMutations.bind(mutationBuffer)));
+    observer.observe(rootEl, {
+        attributes: true,
+        attributeOldValue: true,
+        characterData: true,
+        characterDataOldValue: true,
+        childList: true,
+        subtree: true,
+    });
+    return observer;
+}
+function initMoveObserver({ mousemoveCb, sampling, doc, mirror, }) {
+    if (sampling.mousemove === false) {
+        return () => {
+        };
+    }
+    const threshold = typeof sampling.mousemove === 'number' ? sampling.mousemove : 50;
+    const callbackThreshold = typeof sampling.mousemoveCallback === 'number'
+        ? sampling.mousemoveCallback
+        : 500;
+    let positions = [];
+    let timeBaseline;
+    const wrappedCb = throttle(callbackWrapper((source) => {
+        const totalOffset = Date.now() - timeBaseline;
+        mousemoveCb(positions.map((p) => {
+            p.timeOffset -= totalOffset;
+            return p;
+        }), source);
+        positions = [];
+        timeBaseline = null;
+    }), callbackThreshold);
+    const updatePosition = callbackWrapper(throttle(callbackWrapper((evt) => {
+        const target = getEventTarget(evt);
+        const { clientX, clientY } = legacy_isTouchEvent(evt)
+            ? evt.changedTouches[0]
+            : evt;
+        if (!timeBaseline) {
+            timeBaseline = nowTimestamp();
+        }
+        positions.push({
+            x: clientX,
+            y: clientY,
+            id: mirror.getId(target),
+            timeOffset: nowTimestamp() - timeBaseline,
+        });
+        wrappedCb(typeof DragEvent !== 'undefined' && evt instanceof DragEvent
+            ? IncrementalSource$1.Drag
+            : evt instanceof MouseEvent
+                ? IncrementalSource$1.MouseMove
+                : IncrementalSource$1.TouchMove);
+    }), threshold, {
+        trailing: false,
+    }));
+    const handlers = [
+        on('mousemove', updatePosition, doc),
+        on('touchmove', updatePosition, doc),
+        on('drag', updatePosition, doc),
+    ];
+    return callbackWrapper(() => {
+        handlers.forEach((h) => h());
+    });
+}
+function initMouseInteractionObserver({ mouseInteractionCb, doc, mirror, blockClass, blockSelector, sampling, }) {
+    if (sampling.mouseInteraction === false) {
+        return () => {
+        };
+    }
+    const disableMap = sampling.mouseInteraction === true ||
+        sampling.mouseInteraction === undefined
+        ? {}
+        : sampling.mouseInteraction;
+    const handlers = [];
+    let currentPointerType = null;
+    const getHandler = (eventKey) => {
+        return (event) => {
+            const target = getEventTarget(event);
+            if (isBlocked(target, blockClass, blockSelector, true)) {
+                return;
+            }
+            let pointerType = null;
+            let thisEventKey = eventKey;
+            if ('pointerType' in event) {
+                switch (event.pointerType) {
+                    case 'mouse':
+                        pointerType = PointerTypes.Mouse;
+                        break;
+                    case 'touch':
+                        pointerType = PointerTypes.Touch;
+                        break;
+                    case 'pen':
+                        pointerType = PointerTypes.Pen;
+                        break;
+                }
+                if (pointerType === PointerTypes.Touch) {
+                    if (MouseInteractions[eventKey] === MouseInteractions.MouseDown) {
+                        thisEventKey = 'TouchStart';
+                    }
+                    else if (MouseInteractions[eventKey] === MouseInteractions.MouseUp) {
+                        thisEventKey = 'TouchEnd';
+                    }
+                }
+                else if (pointerType === PointerTypes.Pen) ;
+            }
+            else if (legacy_isTouchEvent(event)) {
+                pointerType = PointerTypes.Touch;
+            }
+            if (pointerType !== null) {
+                currentPointerType = pointerType;
+                if ((thisEventKey.startsWith('Touch') &&
+                    pointerType === PointerTypes.Touch) ||
+                    (thisEventKey.startsWith('Mouse') &&
+                        pointerType === PointerTypes.Mouse)) {
+                    pointerType = null;
+                }
+            }
+            else if (MouseInteractions[eventKey] === MouseInteractions.Click) {
+                pointerType = currentPointerType;
+                currentPointerType = null;
+            }
+            const e = legacy_isTouchEvent(event) ? event.changedTouches[0] : event;
+            if (!e) {
+                return;
+            }
+            const id = mirror.getId(target);
+            const { clientX, clientY } = e;
+            callbackWrapper(mouseInteractionCb)(Object.assign({ type: MouseInteractions[thisEventKey], id, x: clientX, y: clientY }, (pointerType !== null && { pointerType })));
+        };
+    };
+    Object.keys(MouseInteractions)
+        .filter((key) => Number.isNaN(Number(key)) &&
+        !key.endsWith('_Departed') &&
+        disableMap[key] !== false)
+        .forEach((eventKey) => {
+        let eventName = toLowerCase(eventKey);
+        const handler = getHandler(eventKey);
+        if (window.PointerEvent) {
+            switch (MouseInteractions[eventKey]) {
+                case MouseInteractions.MouseDown:
+                case MouseInteractions.MouseUp:
+                    eventName = eventName.replace('mouse', 'pointer');
+                    break;
+                case MouseInteractions.TouchStart:
+                case MouseInteractions.TouchEnd:
+                    return;
+            }
+        }
+        handlers.push(on(eventName, handler, doc));
+    });
+    return callbackWrapper(() => {
+        handlers.forEach((h) => h());
+    });
+}
+function initScrollObserver({ scrollCb, doc, mirror, blockClass, blockSelector, sampling, }) {
+    const updatePosition = callbackWrapper(throttle(callbackWrapper((evt) => {
+        const target = getEventTarget(evt);
+        if (!target ||
+            isBlocked(target, blockClass, blockSelector, true)) {
+            return;
+        }
+        const id = mirror.getId(target);
+        if (target === doc && doc.defaultView) {
+            const scrollLeftTop = getWindowScroll(doc.defaultView);
+            scrollCb({
+                id,
+                x: scrollLeftTop.left,
+                y: scrollLeftTop.top,
+            });
+        }
+        else {
+            scrollCb({
+                id,
+                x: target.scrollLeft,
+                y: target.scrollTop,
+            });
+        }
+    }), sampling.scroll || 100));
+    return on('scroll', updatePosition, doc);
+}
+function initViewportResizeObserver({ viewportResizeCb }, { win }) {
+    let lastH = -1;
+    let lastW = -1;
+    const updateDimension = callbackWrapper(throttle(callbackWrapper(() => {
+        const height = getWindowHeight();
+        const width = getWindowWidth();
+        if (lastH !== height || lastW !== width) {
+            viewportResizeCb({
+                width: Number(width),
+                height: Number(height),
+            });
+            lastH = height;
+            lastW = width;
+        }
+    }), 200));
+    return on('resize', updateDimension, win);
+}
+const INPUT_TAGS = ['INPUT', 'TEXTAREA', 'SELECT'];
+const lastInputValueMap = new WeakMap();
+function initInputObserver({ inputCb, doc, mirror, blockClass, blockSelector, ignoreClass, ignoreSelector, maskInputOptions, maskInputFn, sampling, userTriggeredOnInput, }) {
+    function eventHandler(event) {
+        let target = getEventTarget(event);
+        const userTriggered = event.isTrusted;
+        const tagName = target && target.tagName;
+        if (target && tagName === 'OPTION') {
+            target = target.parentElement;
+        }
+        if (!target ||
+            !tagName ||
+            INPUT_TAGS.indexOf(tagName) < 0 ||
+            isBlocked(target, blockClass, blockSelector, true)) {
+            return;
+        }
+        if (target.classList.contains(ignoreClass) ||
+            (ignoreSelector && target.matches(ignoreSelector))) {
+            return;
+        }
+        let text = target.value;
+        let isChecked = false;
+        const type = getInputType(target) || '';
+        if (type === 'radio' || type === 'checkbox') {
+            isChecked = target.checked;
+        }
+        else if (maskInputOptions[tagName.toLowerCase()] ||
+            maskInputOptions[type]) {
+            text = maskInputValue({
+                element: target,
+                maskInputOptions,
+                tagName,
+                type,
+                value: text,
+                maskInputFn,
+            });
+        }
+        cbWithDedup(target, userTriggeredOnInput
+            ? { text, isChecked, userTriggered }
+            : { text, isChecked });
+        const name = target.name;
+        if (type === 'radio' && name && isChecked) {
+            doc
+                .querySelectorAll(`input[type="radio"][name="${name}"]`)
+                .forEach((el) => {
+                if (el !== target) {
+                    const text = el.value;
+                    cbWithDedup(el, userTriggeredOnInput
+                        ? { text, isChecked: !isChecked, userTriggered: false }
+                        : { text, isChecked: !isChecked });
+                }
+            });
+        }
+    }
+    function cbWithDedup(target, v) {
+        const lastInputValue = lastInputValueMap.get(target);
+        if (!lastInputValue ||
+            lastInputValue.text !== v.text ||
+            lastInputValue.isChecked !== v.isChecked) {
+            lastInputValueMap.set(target, v);
+            const id = mirror.getId(target);
+            callbackWrapper(inputCb)(Object.assign(Object.assign({}, v), { id }));
+        }
+    }
+    const events = sampling.input === 'last' ? ['change'] : ['input', 'change'];
+    const handlers = events.map((eventName) => on(eventName, callbackWrapper(eventHandler), doc));
+    const currentWindow = doc.defaultView;
+    if (!currentWindow) {
+        return () => {
+            handlers.forEach((h) => h());
+        };
+    }
+    const propertyDescriptor = currentWindow.Object.getOwnPropertyDescriptor(currentWindow.HTMLInputElement.prototype, 'value');
+    const hookProperties = [
+        [currentWindow.HTMLInputElement.prototype, 'value'],
+        [currentWindow.HTMLInputElement.prototype, 'checked'],
+        [currentWindow.HTMLSelectElement.prototype, 'value'],
+        [currentWindow.HTMLTextAreaElement.prototype, 'value'],
+        [currentWindow.HTMLSelectElement.prototype, 'selectedIndex'],
+        [currentWindow.HTMLOptionElement.prototype, 'selected'],
+    ];
+    if (propertyDescriptor && propertyDescriptor.set) {
+        handlers.push(...hookProperties.map((p) => hookSetter(p[0], p[1], {
+            set() {
+                callbackWrapper(eventHandler)({
+                    target: this,
+                    isTrusted: false,
+                });
+            },
+        }, false, currentWindow)));
+    }
+    return callbackWrapper(() => {
+        handlers.forEach((h) => h());
+    });
+}
+function getNestedCSSRulePositions(rule) {
+    const positions = [];
+    function recurse(childRule, pos) {
+        if ((hasNestedCSSRule('CSSGroupingRule') &&
+            childRule.parentRule instanceof CSSGroupingRule) ||
+            (hasNestedCSSRule('CSSMediaRule') &&
+                childRule.parentRule instanceof CSSMediaRule) ||
+            (hasNestedCSSRule('CSSSupportsRule') &&
+                childRule.parentRule instanceof CSSSupportsRule) ||
+            (hasNestedCSSRule('CSSConditionRule') &&
+                childRule.parentRule instanceof CSSConditionRule)) {
+            const rules = Array.from(childRule.parentRule.cssRules);
+            const index = rules.indexOf(childRule);
+            pos.unshift(index);
+        }
+        else if (childRule.parentStyleSheet) {
+            const rules = Array.from(childRule.parentStyleSheet.cssRules);
+            const index = rules.indexOf(childRule);
+            pos.unshift(index);
+        }
+        return pos;
+    }
+    return recurse(rule, positions);
+}
+function getIdAndStyleId(sheet, mirror, styleMirror) {
+    let id, styleId;
+    if (!sheet)
+        return {};
+    if (sheet.ownerNode)
+        id = mirror.getId(sheet.ownerNode);
+    else
+        styleId = styleMirror.getId(sheet);
+    return {
+        styleId,
+        id,
+    };
+}
+function initStyleSheetObserver({ styleSheetRuleCb, mirror, stylesheetManager }, { win }) {
+    if (!win.CSSStyleSheet || !win.CSSStyleSheet.prototype) {
+        return () => {
+        };
+    }
+    const insertRule = win.CSSStyleSheet.prototype.insertRule;
+    win.CSSStyleSheet.prototype.insertRule = new Proxy(insertRule, {
+        apply: callbackWrapper((target, thisArg, argumentsList) => {
+            const [rule, index] = argumentsList;
+            const { id, styleId } = getIdAndStyleId(thisArg, mirror, stylesheetManager.styleMirror);
+            if ((id && id !== -1) || (styleId && styleId !== -1)) {
+                styleSheetRuleCb({
+                    id,
+                    styleId,
+                    adds: [{ rule, index }],
+                });
+            }
+            return target.apply(thisArg, argumentsList);
+        }),
+    });
+    const deleteRule = win.CSSStyleSheet.prototype.deleteRule;
+    win.CSSStyleSheet.prototype.deleteRule = new Proxy(deleteRule, {
+        apply: callbackWrapper((target, thisArg, argumentsList) => {
+            const [index] = argumentsList;
+            const { id, styleId } = getIdAndStyleId(thisArg, mirror, stylesheetManager.styleMirror);
+            if ((id && id !== -1) || (styleId && styleId !== -1)) {
+                styleSheetRuleCb({
+                    id,
+                    styleId,
+                    removes: [{ index }],
+                });
+            }
+            return target.apply(thisArg, argumentsList);
+        }),
+    });
+    let replace;
+    if (win.CSSStyleSheet.prototype.replace) {
+        replace = win.CSSStyleSheet.prototype.replace;
+        win.CSSStyleSheet.prototype.replace = new Proxy(replace, {
+            apply: callbackWrapper((target, thisArg, argumentsList) => {
+                const [text] = argumentsList;
+                const { id, styleId } = getIdAndStyleId(thisArg, mirror, stylesheetManager.styleMirror);
+                if ((id && id !== -1) || (styleId && styleId !== -1)) {
+                    styleSheetRuleCb({
+                        id,
+                        styleId,
+                        replace: text,
+                    });
+                }
+                return target.apply(thisArg, argumentsList);
+            }),
+        });
+    }
+    let replaceSync;
+    if (win.CSSStyleSheet.prototype.replaceSync) {
+        replaceSync = win.CSSStyleSheet.prototype.replaceSync;
+        win.CSSStyleSheet.prototype.replaceSync = new Proxy(replaceSync, {
+            apply: callbackWrapper((target, thisArg, argumentsList) => {
+                const [text] = argumentsList;
+                const { id, styleId } = getIdAndStyleId(thisArg, mirror, stylesheetManager.styleMirror);
+                if ((id && id !== -1) || (styleId && styleId !== -1)) {
+                    styleSheetRuleCb({
+                        id,
+                        styleId,
+                        replaceSync: text,
+                    });
+                }
+                return target.apply(thisArg, argumentsList);
+            }),
+        });
+    }
+    const supportedNestedCSSRuleTypes = {};
+    if (canMonkeyPatchNestedCSSRule('CSSGroupingRule')) {
+        supportedNestedCSSRuleTypes.CSSGroupingRule = win.CSSGroupingRule;
+    }
+    else {
+        if (canMonkeyPatchNestedCSSRule('CSSMediaRule')) {
+            supportedNestedCSSRuleTypes.CSSMediaRule = win.CSSMediaRule;
+        }
+        if (canMonkeyPatchNestedCSSRule('CSSConditionRule')) {
+            supportedNestedCSSRuleTypes.CSSConditionRule = win.CSSConditionRule;
+        }
+        if (canMonkeyPatchNestedCSSRule('CSSSupportsRule')) {
+            supportedNestedCSSRuleTypes.CSSSupportsRule = win.CSSSupportsRule;
+        }
+    }
+    const unmodifiedFunctions = {};
+    Object.entries(supportedNestedCSSRuleTypes).forEach(([typeKey, type]) => {
+        unmodifiedFunctions[typeKey] = {
+            insertRule: type.prototype.insertRule,
+            deleteRule: type.prototype.deleteRule,
+        };
+        type.prototype.insertRule = new Proxy(unmodifiedFunctions[typeKey].insertRule, {
+            apply: callbackWrapper((target, thisArg, argumentsList) => {
+                const [rule, index] = argumentsList;
+                const { id, styleId } = getIdAndStyleId(thisArg.parentStyleSheet, mirror, stylesheetManager.styleMirror);
+                if ((id && id !== -1) || (styleId && styleId !== -1)) {
+                    styleSheetRuleCb({
+                        id,
+                        styleId,
+                        adds: [
+                            {
+                                rule,
+                                index: [
+                                    ...getNestedCSSRulePositions(thisArg),
+                                    index || 0,
+                                ],
+                            },
+                        ],
+                    });
+                }
+                return target.apply(thisArg, argumentsList);
+            }),
+        });
+        type.prototype.deleteRule = new Proxy(unmodifiedFunctions[typeKey].deleteRule, {
+            apply: callbackWrapper((target, thisArg, argumentsList) => {
+                const [index] = argumentsList;
+                const { id, styleId } = getIdAndStyleId(thisArg.parentStyleSheet, mirror, stylesheetManager.styleMirror);
+                if ((id && id !== -1) || (styleId && styleId !== -1)) {
+                    styleSheetRuleCb({
+                        id,
+                        styleId,
+                        removes: [
+                            { index: [...getNestedCSSRulePositions(thisArg), index] },
+                        ],
+                    });
+                }
+                return target.apply(thisArg, argumentsList);
+            }),
+        });
+    });
+    return callbackWrapper(() => {
+        win.CSSStyleSheet.prototype.insertRule = insertRule;
+        win.CSSStyleSheet.prototype.deleteRule = deleteRule;
+        replace && (win.CSSStyleSheet.prototype.replace = replace);
+        replaceSync && (win.CSSStyleSheet.prototype.replaceSync = replaceSync);
+        Object.entries(supportedNestedCSSRuleTypes).forEach(([typeKey, type]) => {
+            type.prototype.insertRule = unmodifiedFunctions[typeKey].insertRule;
+            type.prototype.deleteRule = unmodifiedFunctions[typeKey].deleteRule;
+        });
+    });
+}
+function initAdoptedStyleSheetObserver({ mirror, stylesheetManager, }, host) {
+    var _a, _b, _c;
+    let hostId = null;
+    if (host.nodeName === '#document')
+        hostId = mirror.getId(host);
+    else
+        hostId = mirror.getId(host.host);
+    const patchTarget = host.nodeName === '#document'
+        ? (_a = host.defaultView) === null || _a === void 0 ? void 0 : _a.Document
+        : (_c = (_b = host.ownerDocument) === null || _b === void 0 ? void 0 : _b.defaultView) === null || _c === void 0 ? void 0 : _c.ShadowRoot;
+    const originalPropertyDescriptor = (patchTarget === null || patchTarget === void 0 ? void 0 : patchTarget.prototype)
+        ? Object.getOwnPropertyDescriptor(patchTarget === null || patchTarget === void 0 ? void 0 : patchTarget.prototype, 'adoptedStyleSheets')
+        : undefined;
+    if (hostId === null ||
+        hostId === -1 ||
+        !patchTarget ||
+        !originalPropertyDescriptor)
+        return () => {
+        };
+    Object.defineProperty(host, 'adoptedStyleSheets', {
+        configurable: originalPropertyDescriptor.configurable,
+        enumerable: originalPropertyDescriptor.enumerable,
+        get() {
+            var _a;
+            return (_a = originalPropertyDescriptor.get) === null || _a === void 0 ? void 0 : _a.call(this);
+        },
+        set(sheets) {
+            var _a;
+            const result = (_a = originalPropertyDescriptor.set) === null || _a === void 0 ? void 0 : _a.call(this, sheets);
+            if (hostId !== null && hostId !== -1) {
+                try {
+                    stylesheetManager.adoptStyleSheets(sheets, hostId);
+                }
+                catch (e) {
+                }
+            }
+            return result;
+        },
+    });
+    return callbackWrapper(() => {
+        Object.defineProperty(host, 'adoptedStyleSheets', {
+            configurable: originalPropertyDescriptor.configurable,
+            enumerable: originalPropertyDescriptor.enumerable,
+            get: originalPropertyDescriptor.get,
+            set: originalPropertyDescriptor.set,
+        });
+    });
+}
+function initStyleDeclarationObserver({ styleDeclarationCb, mirror, ignoreCSSAttributes, stylesheetManager, }, { win }) {
+    const setProperty = win.CSSStyleDeclaration.prototype.setProperty;
+    win.CSSStyleDeclaration.prototype.setProperty = new Proxy(setProperty, {
+        apply: callbackWrapper((target, thisArg, argumentsList) => {
+            var _a;
+            const [property, value, priority] = argumentsList;
+            if (ignoreCSSAttributes.has(property)) {
+                return setProperty.apply(thisArg, [property, value, priority]);
+            }
+            const { id, styleId } = getIdAndStyleId((_a = thisArg.parentRule) === null || _a === void 0 ? void 0 : _a.parentStyleSheet, mirror, stylesheetManager.styleMirror);
+            if ((id && id !== -1) || (styleId && styleId !== -1)) {
+                styleDeclarationCb({
+                    id,
+                    styleId,
+                    set: {
+                        property,
+                        value,
+                        priority,
+                    },
+                    index: getNestedCSSRulePositions(thisArg.parentRule),
+                });
+            }
+            return target.apply(thisArg, argumentsList);
+        }),
+    });
+    const removeProperty = win.CSSStyleDeclaration.prototype.removeProperty;
+    win.CSSStyleDeclaration.prototype.removeProperty = new Proxy(removeProperty, {
+        apply: callbackWrapper((target, thisArg, argumentsList) => {
+            var _a;
+            const [property] = argumentsList;
+            if (ignoreCSSAttributes.has(property)) {
+                return removeProperty.apply(thisArg, [property]);
+            }
+            const { id, styleId } = getIdAndStyleId((_a = thisArg.parentRule) === null || _a === void 0 ? void 0 : _a.parentStyleSheet, mirror, stylesheetManager.styleMirror);
+            if ((id && id !== -1) || (styleId && styleId !== -1)) {
+                styleDeclarationCb({
+                    id,
+                    styleId,
+                    remove: {
+                        property,
+                    },
+                    index: getNestedCSSRulePositions(thisArg.parentRule),
+                });
+            }
+            return target.apply(thisArg, argumentsList);
+        }),
+    });
+    return callbackWrapper(() => {
+        win.CSSStyleDeclaration.prototype.setProperty = setProperty;
+        win.CSSStyleDeclaration.prototype.removeProperty = removeProperty;
+    });
+}
+function initMediaInteractionObserver({ mediaInteractionCb, blockClass, blockSelector, mirror, sampling, doc, }) {
+    const handler = callbackWrapper((type) => throttle(callbackWrapper((event) => {
+        const target = getEventTarget(event);
+        if (!target ||
+            isBlocked(target, blockClass, blockSelector, true)) {
+            return;
+        }
+        const { currentTime, volume, muted, playbackRate, loop } = target;
+        mediaInteractionCb({
+            type,
+            id: mirror.getId(target),
+            currentTime,
+            volume,
+            muted,
+            playbackRate,
+            loop,
+        });
+    }), sampling.media || 500));
+    const handlers = [
+        on('play', handler(0), doc),
+        on('pause', handler(1), doc),
+        on('seeked', handler(2), doc),
+        on('volumechange', handler(3), doc),
+        on('ratechange', handler(4), doc),
+    ];
+    return callbackWrapper(() => {
+        handlers.forEach((h) => h());
+    });
+}
+function initFontObserver({ fontCb, doc }) {
+    const win = doc.defaultView;
+    if (!win) {
+        return () => {
+        };
+    }
+    const handlers = [];
+    const fontMap = new WeakMap();
+    const originalFontFace = win.FontFace;
+    win.FontFace = function FontFace(family, source, descriptors) {
+        const fontFace = new originalFontFace(family, source, descriptors);
+        fontMap.set(fontFace, {
+            family,
+            buffer: typeof source !== 'string',
+            descriptors,
+            fontSource: typeof source === 'string'
+                ? source
+                : JSON.stringify(Array.from(new Uint8Array(source))),
+        });
+        return fontFace;
+    };
+    const restoreHandler = patch(doc.fonts, 'add', function (original) {
+        return function (fontFace) {
+            setTimeout(callbackWrapper(() => {
+                const p = fontMap.get(fontFace);
+                if (p) {
+                    fontCb(p);
+                    fontMap.delete(fontFace);
+                }
+            }), 0);
+            return original.apply(this, [fontFace]);
+        };
+    });
+    handlers.push(() => {
+        win.FontFace = originalFontFace;
+    });
+    handlers.push(restoreHandler);
+    return callbackWrapper(() => {
+        handlers.forEach((h) => h());
+    });
+}
+function initSelectionObserver(param) {
+    const { doc, mirror, blockClass, blockSelector, selectionCb } = param;
+    let collapsed = true;
+    const updateSelection = callbackWrapper(() => {
+        const selection = doc.getSelection();
+        if (!selection || (collapsed && (selection === null || selection === void 0 ? void 0 : selection.isCollapsed)))
+            return;
+        collapsed = selection.isCollapsed || false;
+        const ranges = [];
+        const count = selection.rangeCount || 0;
+        for (let i = 0; i < count; i++) {
+            const range = selection.getRangeAt(i);
+            const { startContainer, startOffset, endContainer, endOffset } = range;
+            const blocked = isBlocked(startContainer, blockClass, blockSelector, true) ||
+                isBlocked(endContainer, blockClass, blockSelector, true);
+            if (blocked)
+                continue;
+            ranges.push({
+                start: mirror.getId(startContainer),
+                startOffset,
+                end: mirror.getId(endContainer),
+                endOffset,
+            });
+        }
+        selectionCb({ ranges });
+    });
+    updateSelection();
+    return on('selectionchange', updateSelection);
+}
+function initCustomElementObserver({ doc, customElementCb, }) {
+    const win = doc.defaultView;
+    if (!win || !win.customElements)
+        return () => { };
+    const restoreHandler = patch(win.customElements, 'define', function (original) {
+        return function (name, constructor, options) {
+            try {
+                customElementCb({
+                    define: {
+                        name,
+                    },
+                });
+            }
+            catch (e) {
+                console.warn(`Custom element callback failed for ${name}`);
+            }
+            return original.apply(this, [name, constructor, options]);
+        };
+    });
+    return restoreHandler;
+}
+function mergeHooks(o, hooks) {
+    const { mutationCb, mousemoveCb, mouseInteractionCb, scrollCb, viewportResizeCb, inputCb, mediaInteractionCb, styleSheetRuleCb, styleDeclarationCb, canvasMutationCb, fontCb, selectionCb, customElementCb, } = o;
+    o.mutationCb = (...p) => {
+        if (hooks.mutation) {
+            hooks.mutation(...p);
+        }
+        mutationCb(...p);
+    };
+    o.mousemoveCb = (...p) => {
+        if (hooks.mousemove) {
+            hooks.mousemove(...p);
+        }
+        mousemoveCb(...p);
+    };
+    o.mouseInteractionCb = (...p) => {
+        if (hooks.mouseInteraction) {
+            hooks.mouseInteraction(...p);
+        }
+        mouseInteractionCb(...p);
+    };
+    o.scrollCb = (...p) => {
+        if (hooks.scroll) {
+            hooks.scroll(...p);
+        }
+        scrollCb(...p);
+    };
+    o.viewportResizeCb = (...p) => {
+        if (hooks.viewportResize) {
+            hooks.viewportResize(...p);
+        }
+        viewportResizeCb(...p);
+    };
+    o.inputCb = (...p) => {
+        if (hooks.input) {
+            hooks.input(...p);
+        }
+        inputCb(...p);
+    };
+    o.mediaInteractionCb = (...p) => {
+        if (hooks.mediaInteaction) {
+            hooks.mediaInteaction(...p);
+        }
+        mediaInteractionCb(...p);
+    };
+    o.styleSheetRuleCb = (...p) => {
+        if (hooks.styleSheetRule) {
+            hooks.styleSheetRule(...p);
+        }
+        styleSheetRuleCb(...p);
+    };
+    o.styleDeclarationCb = (...p) => {
+        if (hooks.styleDeclaration) {
+            hooks.styleDeclaration(...p);
+        }
+        styleDeclarationCb(...p);
+    };
+    o.canvasMutationCb = (...p) => {
+        if (hooks.canvasMutation) {
+            hooks.canvasMutation(...p);
+        }
+        canvasMutationCb(...p);
+    };
+    o.fontCb = (...p) => {
+        if (hooks.font) {
+            hooks.font(...p);
+        }
+        fontCb(...p);
+    };
+    o.selectionCb = (...p) => {
+        if (hooks.selection) {
+            hooks.selection(...p);
+        }
+        selectionCb(...p);
+    };
+    o.customElementCb = (...c) => {
+        if (hooks.customElement) {
+            hooks.customElement(...c);
+        }
+        customElementCb(...c);
+    };
+}
+function initObservers(o, hooks = {}) {
+    const currentWindow = o.doc.defaultView;
+    if (!currentWindow) {
+        return () => {
+        };
+    }
+    mergeHooks(o, hooks);
+    let mutationObserver;
+    if (o.recordDOM) {
+        mutationObserver = initMutationObserver(o, o.doc);
+    }
+    const mousemoveHandler = initMoveObserver(o);
+    const mouseInteractionHandler = initMouseInteractionObserver(o);
+    const scrollHandler = initScrollObserver(o);
+    const viewportResizeHandler = initViewportResizeObserver(o, {
+        win: currentWindow,
+    });
+    const inputHandler = initInputObserver(o);
+    const mediaInteractionHandler = initMediaInteractionObserver(o);
+    let styleSheetObserver = () => { };
+    let adoptedStyleSheetObserver = () => { };
+    let styleDeclarationObserver = () => { };
+    let fontObserver = () => { };
+    if (o.recordDOM) {
+        styleSheetObserver = initStyleSheetObserver(o, { win: currentWindow });
+        adoptedStyleSheetObserver = initAdoptedStyleSheetObserver(o, o.doc);
+        styleDeclarationObserver = initStyleDeclarationObserver(o, {
+            win: currentWindow,
+        });
+        if (o.collectFonts) {
+            fontObserver = initFontObserver(o);
+        }
+    }
+    const selectionObserver = initSelectionObserver(o);
+    const customElementObserver = initCustomElementObserver(o);
+    const pluginHandlers = [];
+    for (const plugin of o.plugins) {
+        pluginHandlers.push(plugin.observer(plugin.callback, currentWindow, plugin.options));
+    }
+    return callbackWrapper(() => {
+        mutationBuffers.forEach((b) => b.reset());
+        mutationObserver === null || mutationObserver === void 0 ? void 0 : mutationObserver.disconnect();
+        mousemoveHandler();
+        mouseInteractionHandler();
+        scrollHandler();
+        viewportResizeHandler();
+        inputHandler();
+        mediaInteractionHandler();
+        styleSheetObserver();
+        adoptedStyleSheetObserver();
+        styleDeclarationObserver();
+        fontObserver();
+        selectionObserver();
+        customElementObserver();
+        pluginHandlers.forEach((h) => h());
+    });
+}
+function hasNestedCSSRule(prop) {
+    return typeof window[prop] !== 'undefined';
+}
+function canMonkeyPatchNestedCSSRule(prop) {
+    return Boolean(typeof window[prop] !== 'undefined' &&
+        window[prop].prototype &&
+        'insertRule' in window[prop].prototype &&
+        'deleteRule' in window[prop].prototype);
 }
-const moveKey = (id, parentId) => `${id}@${parentId}`;
-class MutationBuffer {
-    constructor() {
-        this.frozen = false;
-        this.locked = false;
-        this.texts = [];
-        this.attributes = [];
-        this.attributeMap = new WeakMap();
-        this.removes = [];
-        this.mapRemoves = [];
-        this.movedMap = {};
-        this.addedSet = new Set();
-        this.movedSet = new Set();
-        this.droppedSet = new Set();
-        this.processMutations = (mutations) => {
-            mutations.forEach(this.processMutation);
-            this.emit();
-        };
-        this.emit = () => {
-            if (this.frozen || this.locked) {
-                return;
-            }
-            const adds = [];
-            const addedIds = new Set();
-            const addList = new DoubleLinkedList();
-            const getNextId = (n) => {
-                let ns = n;
-                let nextId = IGNORED_NODE;
-                while (nextId === IGNORED_NODE) {
-                    ns = ns && ns.nextSibling;
-                    nextId = ns && this.mirror.getId(ns);
-                }
-                return nextId;
-            };
-            const pushAdd = (n) => {
-                if (!n.parentNode ||
-                    !inDom(n) ||
-                    n.parentNode.tagName === 'TEXTAREA') {
-                    return;
-                }
-                const parentId = isShadowRoot(n.parentNode)
-                    ? this.mirror.getId(getShadowHost(n))
-                    : this.mirror.getId(n.parentNode);
-                const nextId = getNextId(n);
-                if (parentId === -1 || nextId === -1) {
-                    return addList.addNode(n);
-                }
-                const sn = serializeNodeWithId(n, {
-                    doc: this.doc,
-                    mirror: this.mirror,
-                    blockClass: this.blockClass,
-                    blockSelector: this.blockSelector,
-                    maskTextClass: this.maskTextClass,
-                    maskTextSelector: this.maskTextSelector,
-                    skipChild: true,
-                    newlyAddedElement: true,
-                    inlineStylesheet: this.inlineStylesheet,
-                    maskInputOptions: this.maskInputOptions,
-                    maskTextFn: this.maskTextFn,
-                    maskInputFn: this.maskInputFn,
-                    slimDOMOptions: this.slimDOMOptions,
-                    dataURLOptions: this.dataURLOptions,
-                    recordCanvas: this.recordCanvas,
-                    inlineImages: this.inlineImages,
-                    onSerialize: (currentN) => {
-                        if (isSerializedIframe(currentN, this.mirror)) {
-                            this.iframeManager.addIframe(currentN);
-                        }
-                        if (isSerializedStylesheet(currentN, this.mirror)) {
-                            this.stylesheetManager.trackLinkElement(currentN);
-                        }
-                        if (hasShadowRoot(n)) {
-                            this.shadowDomManager.addShadowRoot(n.shadowRoot, this.doc);
-                        }
-                    },
-                    onIframeLoad: (iframe, childSn) => {
-                        this.iframeManager.attachIframe(iframe, childSn);
-                        this.shadowDomManager.observeAttachShadow(iframe);
-                    },
-                    onStylesheetLoad: (link, childSn) => {
-                        this.stylesheetManager.attachLinkElement(link, childSn);
-                    },
-                });
-                if (sn) {
-                    adds.push({
-                        parentId,
-                        nextId,
-                        node: sn,
-                    });
-                    addedIds.add(sn.id);
-                }
-            };
-            while (this.mapRemoves.length) {
-                this.mirror.removeNodeFromMap(this.mapRemoves.shift());
-            }
-            for (const n of this.movedSet) {
-                if (isParentRemoved(this.removes, n, this.mirror) &&
-                    !this.movedSet.has(n.parentNode)) {
-                    continue;
-                }
-                pushAdd(n);
-            }
-            for (const n of this.addedSet) {
-                if (!isAncestorInSet(this.droppedSet, n) &&
-                    !isParentRemoved(this.removes, n, this.mirror)) {
-                    pushAdd(n);
-                }
-                else if (isAncestorInSet(this.movedSet, n)) {
-                    pushAdd(n);
-                }
-                else {
-                    this.droppedSet.add(n);
-                }
-            }
-            let candidate = null;
-            while (addList.length) {
-                let node = null;
-                if (candidate) {
-                    const parentId = this.mirror.getId(candidate.value.parentNode);
-                    const nextId = getNextId(candidate.value);
-                    if (parentId !== -1 && nextId !== -1) {
-                        node = candidate;
-                    }
-                }
-                if (!node) {
-                    let tailNode = addList.tail;
-                    while (tailNode) {
-                        const _node = tailNode;
-                        tailNode = tailNode.previous;
-                        if (_node) {
-                            const parentId = this.mirror.getId(_node.value.parentNode);
-                            const nextId = getNextId(_node.value);
-                            if (nextId === -1)
-                                continue;
-                            else if (parentId !== -1) {
-                                node = _node;
-                                break;
-                            }
-                            else {
-                                const unhandledNode = _node.value;
-                                if (unhandledNode.parentNode &&
-                                    unhandledNode.parentNode.nodeType ===
-                                        Node.DOCUMENT_FRAGMENT_NODE) {
-                                    const shadowHost = unhandledNode.parentNode
-                                        .host;
-                                    const parentId = this.mirror.getId(shadowHost);
-                                    if (parentId !== -1) {
-                                        node = _node;
-                                        break;
-                                    }
-                                }
-                            }
-                        }
-                    }
-                }
-                if (!node) {
-                    while (addList.head) {
-                        addList.removeNode(addList.head.value);
-                    }
-                    break;
-                }
-                candidate = node.previous;
-                addList.removeNode(node.value);
-                pushAdd(node.value);
-            }
-            const payload = {
-                texts: this.texts
-                    .map((text) => {
-                    const n = text.node;
-                    if (n.parentNode &&
-                        n.parentNode.tagName === 'TEXTAREA') {
-                        this.genTextAreaValueMutation(n.parentNode);
-                    }
-                    return {
-                        id: this.mirror.getId(n),
-                        value: text.value,
-                    };
-                })
-                    .filter((text) => !addedIds.has(text.id))
-                    .filter((text) => this.mirror.has(text.id)),
-                attributes: this.attributes
-                    .map((attribute) => {
-                    const { attributes } = attribute;
-                    if (typeof attributes.style === 'string') {
-                        const diffAsStr = JSON.stringify(attribute.styleDiff);
-                        const unchangedAsStr = JSON.stringify(attribute._unchangedStyles);
-                        if (diffAsStr.length < attributes.style.length) {
-                            if ((diffAsStr + unchangedAsStr).split('var(').length ===
-                                attributes.style.split('var(').length) {
-                                attributes.style = attribute.styleDiff;
-                            }
-                        }
-                    }
-                    return {
-                        id: this.mirror.getId(attribute.node),
-                        attributes: attributes,
-                    };
-                })
-                    .filter((attribute) => !addedIds.has(attribute.id))
-                    .filter((attribute) => this.mirror.has(attribute.id)),
-                removes: this.removes,
-                adds,
-            };
-            if (!payload.texts.length &&
-                !payload.attributes.length &&
-                !payload.removes.length &&
-                !payload.adds.length) {
-                return;
-            }
-            this.texts = [];
-            this.attributes = [];
-            this.attributeMap = new WeakMap();
-            this.removes = [];
-            this.addedSet = new Set();
-            this.movedSet = new Set();
-            this.droppedSet = new Set();
-            this.movedMap = {};
-            this.mutationCb(payload);
-        };
-        this.genTextAreaValueMutation = (textarea) => {
-            let item = this.attributeMap.get(textarea);
-            if (!item) {
-                item = {
-                    node: textarea,
-                    attributes: {},
-                    styleDiff: {},
-                    _unchangedStyles: {},
-                };
-                this.attributes.push(item);
-                this.attributeMap.set(textarea, item);
-            }
-            item.attributes.value = Array.from(textarea.childNodes, (cn) => cn.textContent || '').join('');
-        };
-        this.processMutation = (m) => {
-            if (isIgnored(m.target, this.mirror)) {
-                return;
-            }
-            switch (m.type) {
-                case 'characterData': {
-                    const value = m.target.textContent;
-                    if (!isBlocked(m.target, this.blockClass, this.blockSelector, false) &&
-                        value !== m.oldValue) {
-                        this.texts.push({
-                            value: needMaskingText(m.target, this.maskTextClass, this.maskTextSelector, true) && value
-                                ? this.maskTextFn
-                                    ? this.maskTextFn(value, closestElementOfNode(m.target))
-                                    : value.replace(/[\S]/g, '*')
-                                : value,
-                            node: m.target,
-                        });
-                    }
-                    break;
-                }
-                case 'attributes': {
-                    const target = m.target;
-                    let attributeName = m.attributeName;
-                    let value = m.target.getAttribute(attributeName);
-                    if (attributeName === 'value') {
-                        const type = getInputType(target);
-                        value = maskInputValue({
-                            element: target,
-                            maskInputOptions: this.maskInputOptions,
-                            tagName: target.tagName,
-                            type,
-                            value,
-                            maskInputFn: this.maskInputFn,
-                        });
-                    }
-                    if (isBlocked(m.target, this.blockClass, this.blockSelector, false) ||
-                        value === m.oldValue) {
-                        return;
-                    }
-                    let item = this.attributeMap.get(m.target);
-                    if (target.tagName === 'IFRAME' &&
-                        attributeName === 'src' &&
-                        !this.keepIframeSrcFn(value)) {
-                        if (!target.contentDocument) {
-                            attributeName = 'rr_src';
-                        }
-                        else {
-                            return;
-                        }
-                    }
-                    if (!item) {
-                        item = {
-                            node: m.target,
-                            attributes: {},
-                            styleDiff: {},
-                            _unchangedStyles: {},
-                        };
-                        this.attributes.push(item);
-                        this.attributeMap.set(m.target, item);
-                    }
-                    if (attributeName === 'type' &&
-                        target.tagName === 'INPUT' &&
-                        (m.oldValue || '').toLowerCase() === 'password') {
-                        target.setAttribute('data-rr-is-password', 'true');
-                    }
-                    if (!ignoreAttribute(target.tagName, attributeName)) {
-                        item.attributes[attributeName] = transformAttribute(this.doc, toLowerCase(target.tagName), toLowerCase(attributeName), value);
-                        if (attributeName === 'style') {
-                            if (!this.unattachedDoc) {
-                                try {
-                                    this.unattachedDoc =
-                                        document.implementation.createHTMLDocument();
-                                }
-                                catch (e) {
-                                    this.unattachedDoc = this.doc;
-                                }
-                            }
-                            const old = this.unattachedDoc.createElement('span');
-                            if (m.oldValue) {
-                                old.setAttribute('style', m.oldValue);
-                            }
-                            for (const pname of Array.from(target.style)) {
-                                const newValue = target.style.getPropertyValue(pname);
-                                const newPriority = target.style.getPropertyPriority(pname);
-                                if (newValue !== old.style.getPropertyValue(pname) ||
-                                    newPriority !== old.style.getPropertyPriority(pname)) {
-                                    if (newPriority === '') {
-                                        item.styleDiff[pname] = newValue;
-                                    }
-                                    else {
-                                        item.styleDiff[pname] = [newValue, newPriority];
-                                    }
-                                }
-                                else {
-                                    item._unchangedStyles[pname] = [newValue, newPriority];
-                                }
-                            }
-                            for (const pname of Array.from(old.style)) {
-                                if (target.style.getPropertyValue(pname) === '') {
-                                    item.styleDiff[pname] = false;
-                                }
-                            }
-                        }
-                    }
-                    break;
-                }
-                case 'childList': {
-                    if (isBlocked(m.target, this.blockClass, this.blockSelector, true))
-                        return;
-                    if (m.target.tagName === 'TEXTAREA') {
-                        this.genTextAreaValueMutation(m.target);
-                        return;
-                    }
-                    m.addedNodes.forEach((n) => this.genAdds(n, m.target));
-                    m.removedNodes.forEach((n) => {
-                        const nodeId = this.mirror.getId(n);
-                        const parentId = isShadowRoot(m.target)
-                            ? this.mirror.getId(m.target.host)
-                            : this.mirror.getId(m.target);
-                        if (isBlocked(m.target, this.blockClass, this.blockSelector, false) ||
-                            isIgnored(n, this.mirror) ||
-                            !isSerialized(n, this.mirror)) {
-                            return;
-                        }
-                        if (this.addedSet.has(n)) {
-                            deepDelete(this.addedSet, n);
-                            this.droppedSet.add(n);
-                        }
-                        else if (this.addedSet.has(m.target) && nodeId === -1) ;
-                        else if (isAncestorRemoved(m.target, this.mirror)) ;
-                        else if (this.movedSet.has(n) &&
-                            this.movedMap[moveKey(nodeId, parentId)]) {
-                            deepDelete(this.movedSet, n);
-                        }
-                        else {
-                            this.removes.push({
-                                parentId,
-                                id: nodeId,
-                                isShadow: isShadowRoot(m.target) && isNativeShadowDom(m.target)
-                                    ? true
-                                    : undefined,
-                            });
-                        }
-                        this.mapRemoves.push(n);
-                    });
-                    break;
-                }
-            }
-        };
-        this.genAdds = (n, target) => {
-            if (this.processedNodeManager.inOtherBuffer(n, this))
-                return;
-            if (this.addedSet.has(n) || this.movedSet.has(n))
-                return;
-            if (this.mirror.hasNode(n)) {
-                if (isIgnored(n, this.mirror)) {
-                    return;
-                }
-                this.movedSet.add(n);
-                let targetId = null;
-                if (target && this.mirror.hasNode(target)) {
-                    targetId = this.mirror.getId(target);
-                }
-                if (targetId && targetId !== -1) {
-                    this.movedMap[moveKey(this.mirror.getId(n), targetId)] = true;
-                }
-            }
-            else {
-                this.addedSet.add(n);
-                this.droppedSet.delete(n);
-            }
-            if (!isBlocked(n, this.blockClass, this.blockSelector, false)) {
-                n.childNodes.forEach((childN) => this.genAdds(childN));
-                if (hasShadowRoot(n)) {
-                    n.shadowRoot.childNodes.forEach((childN) => {
-                        this.processedNodeManager.add(childN, this);
-                        this.genAdds(childN, n);
-                    });
-                }
-            }
-        };
-    }
-    init(options) {
-        [
-            'mutationCb',
-            'blockClass',
-            'blockSelector',
-            'maskTextClass',
-            'maskTextSelector',
-            'inlineStylesheet',
-            'maskInputOptions',
-            'maskTextFn',
-            'maskInputFn',
-            'keepIframeSrcFn',
-            'recordCanvas',
-            'inlineImages',
-            'slimDOMOptions',
-            'dataURLOptions',
-            'doc',
-            'mirror',
-            'iframeManager',
-            'stylesheetManager',
-            'shadowDomManager',
-            'canvasManager',
-            'processedNodeManager',
-        ].forEach((key) => {
-            this[key] = options[key];
-        });
-    }
-    freeze() {
-        this.frozen = true;
-        this.canvasManager.freeze();
-    }
-    unfreeze() {
-        this.frozen = false;
-        this.canvasManager.unfreeze();
-        this.emit();
-    }
-    isFrozen() {
-        return this.frozen;
-    }
-    lock() {
-        this.locked = true;
-        this.canvasManager.lock();
-    }
-    unlock() {
-        this.locked = false;
-        this.canvasManager.unlock();
-        this.emit();
-    }
-    reset() {
-        this.shadowDomManager.reset();
-        this.canvasManager.reset();
-    }
+
+class CrossOriginIframeMirror {
+    constructor(generateIdFn) {
+        this.generateIdFn = generateIdFn;
+        this.iframeIdToRemoteIdMap = new WeakMap();
+        this.iframeRemoteIdToIdMap = new WeakMap();
+    }
+    getId(iframe, remoteId, idToRemoteMap, remoteToIdMap) {
+        const idToRemoteIdMap = idToRemoteMap || this.getIdToRemoteIdMap(iframe);
+        const remoteIdToIdMap = remoteToIdMap || this.getRemoteIdToIdMap(iframe);
+        let id = idToRemoteIdMap.get(remoteId);
+        if (!id) {
+            id = this.generateIdFn();
+            idToRemoteIdMap.set(remoteId, id);
+            remoteIdToIdMap.set(id, remoteId);
+        }
+        return id;
+    }
+    getIds(iframe, remoteId) {
+        const idToRemoteIdMap = this.getIdToRemoteIdMap(iframe);
+        const remoteIdToIdMap = this.getRemoteIdToIdMap(iframe);
+        return remoteId.map((id) => this.getId(iframe, id, idToRemoteIdMap, remoteIdToIdMap));
+    }
+    getRemoteId(iframe, id, map) {
+        const remoteIdToIdMap = map || this.getRemoteIdToIdMap(iframe);
+        if (typeof id !== 'number')
+            return id;
+        const remoteId = remoteIdToIdMap.get(id);
+        if (!remoteId)
+            return -1;
+        return remoteId;
+    }
+    getRemoteIds(iframe, ids) {
+        const remoteIdToIdMap = this.getRemoteIdToIdMap(iframe);
+        return ids.map((id) => this.getRemoteId(iframe, id, remoteIdToIdMap));
+    }
+    reset(iframe) {
+        if (!iframe) {
+            this.iframeIdToRemoteIdMap = new WeakMap();
+            this.iframeRemoteIdToIdMap = new WeakMap();
+            return;
+        }
+        this.iframeIdToRemoteIdMap.delete(iframe);
+        this.iframeRemoteIdToIdMap.delete(iframe);
+    }
+    getIdToRemoteIdMap(iframe) {
+        let idToRemoteIdMap = this.iframeIdToRemoteIdMap.get(iframe);
+        if (!idToRemoteIdMap) {
+            idToRemoteIdMap = new Map();
+            this.iframeIdToRemoteIdMap.set(iframe, idToRemoteIdMap);
+        }
+        return idToRemoteIdMap;
+    }
+    getRemoteIdToIdMap(iframe) {
+        let remoteIdToIdMap = this.iframeRemoteIdToIdMap.get(iframe);
+        if (!remoteIdToIdMap) {
+            remoteIdToIdMap = new Map();
+            this.iframeRemoteIdToIdMap.set(iframe, remoteIdToIdMap);
+        }
+        return remoteIdToIdMap;
+    }
 }
-function deepDelete(addsSet, n) {
-    addsSet.delete(n);
-    n.childNodes.forEach((childN) => deepDelete(addsSet, childN));
+
+class IframeManager {
+    constructor(options) {
+        this.iframes = new WeakMap();
+        this.crossOriginIframeMap = new WeakMap();
+        this.crossOriginIframeMirror = new CrossOriginIframeMirror(genId);
+        this.crossOriginIframeRootIdMap = new WeakMap();
+        this.mutationCb = options.mutationCb;
+        this.wrappedEmit = options.wrappedEmit;
+        this.stylesheetManager = options.stylesheetManager;
+        this.recordCrossOriginIframes = options.recordCrossOriginIframes;
+        this.crossOriginIframeStyleMirror = new CrossOriginIframeMirror(this.stylesheetManager.styleMirror.generateId.bind(this.stylesheetManager.styleMirror));
+        this.mirror = options.mirror;
+        if (this.recordCrossOriginIframes) {
+            window.addEventListener('message', this.handleMessage.bind(this));
+        }
+    }
+    addIframe(iframeEl) {
+        this.iframes.set(iframeEl, true);
+        if (iframeEl.contentWindow)
+            this.crossOriginIframeMap.set(iframeEl.contentWindow, iframeEl);
+    }
+    addLoadListener(cb) {
+        this.loadListener = cb;
+    }
+    attachIframe(iframeEl, childSn) {
+        var _a;
+        this.mutationCb({
+            adds: [
+                {
+                    parentId: this.mirror.getId(iframeEl),
+                    nextId: null,
+                    node: childSn,
+                },
+            ],
+            removes: [],
+            texts: [],
+            attributes: [],
+            isAttachIframe: true,
+        });
+        (_a = this.loadListener) === null || _a === void 0 ? void 0 : _a.call(this, iframeEl);
+        if (iframeEl.contentDocument &&
+            iframeEl.contentDocument.adoptedStyleSheets &&
+            iframeEl.contentDocument.adoptedStyleSheets.length > 0)
+            this.stylesheetManager.adoptStyleSheets(iframeEl.contentDocument.adoptedStyleSheets, this.mirror.getId(iframeEl.contentDocument));
+    }
+    handleMessage(message) {
+        const crossOriginMessageEvent = message;
+        if (crossOriginMessageEvent.data.type !== 'rrweb' ||
+            crossOriginMessageEvent.origin !== crossOriginMessageEvent.data.origin)
+            return;
+        const iframeSourceWindow = message.source;
+        if (!iframeSourceWindow)
+            return;
+        const iframeEl = this.crossOriginIframeMap.get(message.source);
+        if (!iframeEl)
+            return;
+        const transformedEvent = this.transformCrossOriginEvent(iframeEl, crossOriginMessageEvent.data.event);
+        if (transformedEvent)
+            this.wrappedEmit(transformedEvent, crossOriginMessageEvent.data.isCheckout);
+    }
+    transformCrossOriginEvent(iframeEl, e) {
+        var _a;
+        switch (e.type) {
+            case EventType$1.FullSnapshot: {
+                this.crossOriginIframeMirror.reset(iframeEl);
+                this.crossOriginIframeStyleMirror.reset(iframeEl);
+                this.replaceIdOnNode(e.data.node, iframeEl);
+                const rootId = e.data.node.id;
+                this.crossOriginIframeRootIdMap.set(iframeEl, rootId);
+                this.patchRootIdOnNode(e.data.node, rootId);
+                return {
+                    timestamp: e.timestamp,
+                    type: EventType$1.IncrementalSnapshot,
+                    data: {
+                        source: IncrementalSource$1.Mutation,
+                        adds: [
+                            {
+                                parentId: this.mirror.getId(iframeEl),
+                                nextId: null,
+                                node: e.data.node,
+                            },
+                        ],
+                        removes: [],
+                        texts: [],
+                        attributes: [],
+                        isAttachIframe: true,
+                    },
+                };
+            }
+            case EventType$1.Meta:
+            case EventType$1.Load:
+            case EventType$1.DomContentLoaded: {
+                return false;
+            }
+            case EventType$1.Plugin: {
+                return e;
+            }
+            case EventType$1.Custom: {
+                this.replaceIds(e.data.payload, iframeEl, ['id', 'parentId', 'previousId', 'nextId']);
+                return e;
+            }
+            case EventType$1.IncrementalSnapshot: {
+                switch (e.data.source) {
+                    case IncrementalSource$1.Mutation: {
+                        e.data.adds.forEach((n) => {
+                            this.replaceIds(n, iframeEl, [
+                                'parentId',
+                                'nextId',
+                                'previousId',
+                            ]);
+                            this.replaceIdOnNode(n.node, iframeEl);
+                            const rootId = this.crossOriginIframeRootIdMap.get(iframeEl);
+                            rootId && this.patchRootIdOnNode(n.node, rootId);
+                        });
+                        e.data.removes.forEach((n) => {
+                            this.replaceIds(n, iframeEl, ['parentId', 'id']);
+                        });
+                        e.data.attributes.forEach((n) => {
+                            this.replaceIds(n, iframeEl, ['id']);
+                        });
+                        e.data.texts.forEach((n) => {
+                            this.replaceIds(n, iframeEl, ['id']);
+                        });
+                        return e;
+                    }
+                    case IncrementalSource$1.Drag:
+                    case IncrementalSource$1.TouchMove:
+                    case IncrementalSource$1.MouseMove: {
+                        e.data.positions.forEach((p) => {
+                            this.replaceIds(p, iframeEl, ['id']);
+                        });
+                        return e;
+                    }
+                    case IncrementalSource$1.ViewportResize: {
+                        return false;
+                    }
+                    case IncrementalSource$1.MediaInteraction:
+                    case IncrementalSource$1.MouseInteraction:
+                    case IncrementalSource$1.Scroll:
+                    case IncrementalSource$1.CanvasMutation:
+                    case IncrementalSource$1.Input: {
+                        this.replaceIds(e.data, iframeEl, ['id']);
+                        return e;
+                    }
+                    case IncrementalSource$1.StyleSheetRule:
+                    case IncrementalSource$1.StyleDeclaration: {
+                        this.replaceIds(e.data, iframeEl, ['id']);
+                        this.replaceStyleIds(e.data, iframeEl, ['styleId']);
+                        return e;
+                    }
+                    case IncrementalSource$1.Font: {
+                        return e;
+                    }
+                    case IncrementalSource$1.Selection: {
+                        e.data.ranges.forEach((range) => {
+                            this.replaceIds(range, iframeEl, ['start', 'end']);
+                        });
+                        return e;
+                    }
+                    case IncrementalSource$1.AdoptedStyleSheet: {
+                        this.replaceIds(e.data, iframeEl, ['id']);
+                        this.replaceStyleIds(e.data, iframeEl, ['styleIds']);
+                        (_a = e.data.styles) === null || _a === void 0 ? void 0 : _a.forEach((style) => {
+                            this.replaceStyleIds(style, iframeEl, ['styleId']);
+                        });
+                        return e;
+                    }
+                }
+            }
+        }
+        return false;
+    }
+    replace(iframeMirror, obj, iframeEl, keys) {
+        for (const key of keys) {
+            if (!Array.isArray(obj[key]) && typeof obj[key] !== 'number')
+                continue;
+            if (Array.isArray(obj[key])) {
+                obj[key] = iframeMirror.getIds(iframeEl, obj[key]);
+            }
+            else {
+                obj[key] = iframeMirror.getId(iframeEl, obj[key]);
+            }
+        }
+        return obj;
+    }
+    replaceIds(obj, iframeEl, keys) {
+        return this.replace(this.crossOriginIframeMirror, obj, iframeEl, keys);
+    }
+    replaceStyleIds(obj, iframeEl, keys) {
+        return this.replace(this.crossOriginIframeStyleMirror, obj, iframeEl, keys);
+    }
+    replaceIdOnNode(node, iframeEl) {
+        this.replaceIds(node, iframeEl, ['id', 'rootId']);
+        if ('childNodes' in node) {
+            node.childNodes.forEach((child) => {
+                this.replaceIdOnNode(child, iframeEl);
+            });
+        }
+    }
+    patchRootIdOnNode(node, rootId) {
+        if (node.type !== NodeType.Document && !node.rootId)
+            node.rootId = rootId;
+        if ('childNodes' in node) {
+            node.childNodes.forEach((child) => {
+                this.patchRootIdOnNode(child, rootId);
+            });
+        }
+    }
 }
-function isParentRemoved(removes, n, mirror) {
-    if (removes.length === 0)
-        return false;
-    return _isParentRemoved(removes, n, mirror);
+
+class ShadowDomManager {
+    constructor(options) {
+        this.shadowDoms = new WeakSet();
+        this.restoreHandlers = [];
+        this.mutationCb = options.mutationCb;
+        this.scrollCb = options.scrollCb;
+        this.bypassOptions = options.bypassOptions;
+        this.mirror = options.mirror;
+        this.init();
+    }
+    init() {
+        this.reset();
+        this.patchAttachShadow(Element, document);
+    }
+    addShadowRoot(shadowRoot, doc) {
+        if (!isNativeShadowDom(shadowRoot))
+            return;
+        if (this.shadowDoms.has(shadowRoot))
+            return;
+        this.shadowDoms.add(shadowRoot);
+        const observer = initMutationObserver(Object.assign(Object.assign({}, this.bypassOptions), { doc, mutationCb: this.mutationCb, mirror: this.mirror, shadowDomManager: this }), shadowRoot);
+        this.restoreHandlers.push(() => observer.disconnect());
+        this.restoreHandlers.push(initScrollObserver(Object.assign(Object.assign({}, this.bypassOptions), { scrollCb: this.scrollCb, doc: shadowRoot, mirror: this.mirror })));
+        setTimeout(() => {
+            if (shadowRoot.adoptedStyleSheets &&
+                shadowRoot.adoptedStyleSheets.length > 0)
+                this.bypassOptions.stylesheetManager.adoptStyleSheets(shadowRoot.adoptedStyleSheets, this.mirror.getId(shadowRoot.host));
+            this.restoreHandlers.push(initAdoptedStyleSheetObserver({
+                mirror: this.mirror,
+                stylesheetManager: this.bypassOptions.stylesheetManager,
+            }, shadowRoot));
+        }, 0);
+    }
+    observeAttachShadow(iframeElement) {
+        if (!iframeElement.contentWindow || !iframeElement.contentDocument)
+            return;
+        this.patchAttachShadow(iframeElement.contentWindow.Element, iframeElement.contentDocument);
+    }
+    patchAttachShadow(element, doc) {
+        const manager = this;
+        this.restoreHandlers.push(patch(element.prototype, 'attachShadow', function (original) {
+            return function (option) {
+                const shadowRoot = original.call(this, option);
+                if (this.shadowRoot && inDom(this))
+                    manager.addShadowRoot(this.shadowRoot, doc);
+                return shadowRoot;
+            };
+        }));
+    }
+    reset() {
+        this.restoreHandlers.forEach((handler) => {
+            try {
+                handler();
+            }
+            catch (e) {
+            }
+        });
+        this.restoreHandlers = [];
+        this.shadowDoms = new WeakSet();
+    }
 }
-function _isParentRemoved(removes, n, mirror) {
-    const { parentNode } = n;
-    if (!parentNode) {
-        return false;
-    }
-    const parentId = mirror.getId(parentNode);
-    if (removes.some((r) => r.id === parentId)) {
-        return true;
-    }
-    return _isParentRemoved(removes, parentNode, mirror);
-}
-function isAncestorInSet(set, n) {
-    if (set.size === 0)
-        return false;
-    return _isAncestorInSet(set, n);
-}
-function _isAncestorInSet(set, n) {
-    const { parentNode } = n;
-    if (!parentNode) {
-        return false;
-    }
-    if (set.has(parentNode)) {
-        return true;
-    }
-    return _isAncestorInSet(set, parentNode);
-}
-
-let errorHandler;
-function registerErrorHandler(handler) {
-    errorHandler = handler;
-}
-function unregisterErrorHandler() {
-    errorHandler = undefined;
-}
-const callbackWrapper = (cb) => {
-    if (!errorHandler) {
-        return cb;
-    }
-    const rrwebWrapped = ((...rest) => {
-        try {
-            return cb(...rest);
-        }
-        catch (error) {
-            if (errorHandler && errorHandler(error) === true) {
-                return;
-            }
-            throw error;
-        }
-    });
-    return rrwebWrapped;
-};
-
-const mutationBuffers = [];
-function getEventTarget(event) {
-    try {
-        if ('composedPath' in event) {
-            const path = event.composedPath();
-            if (path.length) {
-                return path[0];
-            }
-        }
-        else if ('path' in event && event.path.length) {
-            return event.path[0];
-        }
-    }
-    catch (_a) {
-    }
-    return event && event.target;
-}
-function initMutationObserver(options, rootEl) {
-    var _a, _b;
-    const mutationBuffer = new MutationBuffer();
-    mutationBuffers.push(mutationBuffer);
-    mutationBuffer.init(options);
-    let mutationObserverCtor = window.MutationObserver ||
-        window.__rrMutationObserver;
-    const angularZoneSymbol = (_b = (_a = window === null || window === void 0 ? void 0 : window.Zone) === null || _a === void 0 ? void 0 : _a.__symbol__) === null || _b === void 0 ? void 0 : _b.call(_a, 'MutationObserver');
-    if (angularZoneSymbol &&
-        window[angularZoneSymbol]) {
-        mutationObserverCtor = window[angularZoneSymbol];
-    }
-    const observer = new mutationObserverCtor(callbackWrapper(mutationBuffer.processMutations.bind(mutationBuffer)));
-    observer.observe(rootEl, {
-        attributes: true,
-        attributeOldValue: true,
-        characterData: true,
-        characterDataOldValue: true,
-        childList: true,
-        subtree: true,
-    });
-    return observer;
-}
-function initMoveObserver({ mousemoveCb, sampling, doc, mirror, }) {
-    if (sampling.mousemove === false) {
-        return () => {
-        };
-    }
-    const threshold = typeof sampling.mousemove === 'number' ? sampling.mousemove : 50;
-    const callbackThreshold = typeof sampling.mousemoveCallback === 'number'
-        ? sampling.mousemoveCallback
-        : 500;
-    let positions = [];
-    let timeBaseline;
-    const wrappedCb = throttle(callbackWrapper((source) => {
-        const totalOffset = Date.now() - timeBaseline;
-        mousemoveCb(positions.map((p) => {
-            p.timeOffset -= totalOffset;
-            return p;
-        }), source);
-        positions = [];
-        timeBaseline = null;
-    }), callbackThreshold);
-    const updatePosition = callbackWrapper(throttle(callbackWrapper((evt) => {
-        const target = getEventTarget(evt);
-        const { clientX, clientY } = legacy_isTouchEvent(evt)
-            ? evt.changedTouches[0]
-            : evt;
-        if (!timeBaseline) {
-            timeBaseline = nowTimestamp();
-        }
-        positions.push({
-            x: clientX,
-            y: clientY,
-            id: mirror.getId(target),
-            timeOffset: nowTimestamp() - timeBaseline,
-        });
-        wrappedCb(typeof DragEvent !== 'undefined' && evt instanceof DragEvent
-            ? IncrementalSource$1.Drag
-            : evt instanceof MouseEvent
-                ? IncrementalSource$1.MouseMove
-                : IncrementalSource$1.TouchMove);
-    }), threshold, {
-        trailing: false,
-    }));
-    const handlers = [
-        on('mousemove', updatePosition, doc),
-        on('touchmove', updatePosition, doc),
-        on('drag', updatePosition, doc),
-    ];
-    return callbackWrapper(() => {
-        handlers.forEach((h) => h());
-    });
-}
-function initMouseInteractionObserver({ mouseInteractionCb, doc, mirror, blockClass, blockSelector, sampling, }) {
-    if (sampling.mouseInteraction === false) {
-        return () => {
-        };
-    }
-    const disableMap = sampling.mouseInteraction === true ||
-        sampling.mouseInteraction === undefined
-        ? {}
-        : sampling.mouseInteraction;
-    const handlers = [];
-    let currentPointerType = null;
-    const getHandler = (eventKey) => {
-        return (event) => {
-            const target = getEventTarget(event);
-            if (isBlocked(target, blockClass, blockSelector, true)) {
-                return;
-            }
-            let pointerType = null;
-            let thisEventKey = eventKey;
-            if ('pointerType' in event) {
-                switch (event.pointerType) {
-                    case 'mouse':
-                        pointerType = PointerTypes.Mouse;
-                        break;
-                    case 'touch':
-                        pointerType = PointerTypes.Touch;
-                        break;
-                    case 'pen':
-                        pointerType = PointerTypes.Pen;
-                        break;
-                }
-                if (pointerType === PointerTypes.Touch) {
-                    if (MouseInteractions[eventKey] === MouseInteractions.MouseDown) {
-                        thisEventKey = 'TouchStart';
-                    }
-                    else if (MouseInteractions[eventKey] === MouseInteractions.MouseUp) {
-                        thisEventKey = 'TouchEnd';
-                    }
-                }
-                else if (pointerType === PointerTypes.Pen) ;
-            }
-            else if (legacy_isTouchEvent(event)) {
-                pointerType = PointerTypes.Touch;
-            }
-            if (pointerType !== null) {
-                currentPointerType = pointerType;
-                if ((thisEventKey.startsWith('Touch') &&
-                    pointerType === PointerTypes.Touch) ||
-                    (thisEventKey.startsWith('Mouse') &&
-                        pointerType === PointerTypes.Mouse)) {
-                    pointerType = null;
-                }
-            }
-            else if (MouseInteractions[eventKey] === MouseInteractions.Click) {
-                pointerType = currentPointerType;
-                currentPointerType = null;
-            }
-            const e = legacy_isTouchEvent(event) ? event.changedTouches[0] : event;
-            if (!e) {
-                return;
-            }
-            const id = mirror.getId(target);
-            const { clientX, clientY } = e;
-            callbackWrapper(mouseInteractionCb)(Object.assign({ type: MouseInteractions[thisEventKey], id, x: clientX, y: clientY }, (pointerType !== null && { pointerType })));
-        };
-    };
-    Object.keys(MouseInteractions)
-        .filter((key) => Number.isNaN(Number(key)) &&
-        !key.endsWith('_Departed') &&
-        disableMap[key] !== false)
-        .forEach((eventKey) => {
-        let eventName = toLowerCase(eventKey);
-        const handler = getHandler(eventKey);
-        if (window.PointerEvent) {
-            switch (MouseInteractions[eventKey]) {
-                case MouseInteractions.MouseDown:
-                case MouseInteractions.MouseUp:
-                    eventName = eventName.replace('mouse', 'pointer');
-                    break;
-                case MouseInteractions.TouchStart:
-                case MouseInteractions.TouchEnd:
-                    return;
-            }
-        }
-        handlers.push(on(eventName, handler, doc));
-    });
-    return callbackWrapper(() => {
-        handlers.forEach((h) => h());
-    });
-}
-function initScrollObserver({ scrollCb, doc, mirror, blockClass, blockSelector, sampling, }) {
-    const updatePosition = callbackWrapper(throttle(callbackWrapper((evt) => {
-        const target = getEventTarget(evt);
-        if (!target ||
-            isBlocked(target, blockClass, blockSelector, true)) {
-            return;
-        }
-        const id = mirror.getId(target);
-        if (target === doc && doc.defaultView) {
-            const scrollLeftTop = getWindowScroll(doc.defaultView);
-            scrollCb({
-                id,
-                x: scrollLeftTop.left,
-                y: scrollLeftTop.top,
-            });
-        }
-        else {
-            scrollCb({
-                id,
-                x: target.scrollLeft,
-                y: target.scrollTop,
-            });
-        }
-    }), sampling.scroll || 100));
-    return on('scroll', updatePosition, doc);
-}
-function initViewportResizeObserver({ viewportResizeCb }, { win }) {
-    let lastH = -1;
-    let lastW = -1;
-    const updateDimension = callbackWrapper(throttle(callbackWrapper(() => {
-        const height = getWindowHeight();
-        const width = getWindowWidth();
-        if (lastH !== height || lastW !== width) {
-            viewportResizeCb({
-                width: Number(width),
-                height: Number(height),
-            });
-            lastH = height;
-            lastW = width;
-        }
-    }), 200));
-    return on('resize', updateDimension, win);
-}
-const INPUT_TAGS = ['INPUT', 'TEXTAREA', 'SELECT'];
-const lastInputValueMap = new WeakMap();
-function initInputObserver({ inputCb, doc, mirror, blockClass, blockSelector, ignoreClass, ignoreSelector, maskInputOptions, maskInputFn, sampling, userTriggeredOnInput, }) {
-    function eventHandler(event) {
-        let target = getEventTarget(event);
-        const userTriggered = event.isTrusted;
-        const tagName = target && target.tagName;
-        if (target && tagName === 'OPTION') {
-            target = target.parentElement;
-        }
-        if (!target ||
-            !tagName ||
-            INPUT_TAGS.indexOf(tagName) < 0 ||
-            isBlocked(target, blockClass, blockSelector, true)) {
-            return;
-        }
-        if (target.classList.contains(ignoreClass) ||
-            (ignoreSelector && target.matches(ignoreSelector))) {
-            return;
-        }
-        let text = target.value;
-        let isChecked = false;
-        const type = getInputType(target) || '';
-        if (type === 'radio' || type === 'checkbox') {
-            isChecked = target.checked;
-        }
-        else if (maskInputOptions[tagName.toLowerCase()] ||
-            maskInputOptions[type]) {
-            text = maskInputValue({
-                element: target,
-                maskInputOptions,
-                tagName,
-                type,
-                value: text,
-                maskInputFn,
-            });
-        }
-        cbWithDedup(target, userTriggeredOnInput
-            ? { text, isChecked, userTriggered }
-            : { text, isChecked });
-        const name = target.name;
-        if (type === 'radio' && name && isChecked) {
-            doc
-                .querySelectorAll(`input[type="radio"][name="${name}"]`)
-                .forEach((el) => {
-                if (el !== target) {
-                    const text = el.value;
-                    cbWithDedup(el, userTriggeredOnInput
-                        ? { text, isChecked: !isChecked, userTriggered: false }
-                        : { text, isChecked: !isChecked });
-                }
-            });
-        }
-    }
-    function cbWithDedup(target, v) {
-        const lastInputValue = lastInputValueMap.get(target);
-        if (!lastInputValue ||
-            lastInputValue.text !== v.text ||
-            lastInputValue.isChecked !== v.isChecked) {
-            lastInputValueMap.set(target, v);
-            const id = mirror.getId(target);
-            callbackWrapper(inputCb)(Object.assign(Object.assign({}, v), { id }));
-        }
-    }
-    const events = sampling.input === 'last' ? ['change'] : ['input', 'change'];
-    const handlers = events.map((eventName) => on(eventName, callbackWrapper(eventHandler), doc));
-    const currentWindow = doc.defaultView;
-    if (!currentWindow) {
-        return () => {
-            handlers.forEach((h) => h());
-        };
-    }
-    const propertyDescriptor = currentWindow.Object.getOwnPropertyDescriptor(currentWindow.HTMLInputElement.prototype, 'value');
-    const hookProperties = [
-        [currentWindow.HTMLInputElement.prototype, 'value'],
-        [currentWindow.HTMLInputElement.prototype, 'checked'],
-        [currentWindow.HTMLSelectElement.prototype, 'value'],
-        [currentWindow.HTMLTextAreaElement.prototype, 'value'],
-        [currentWindow.HTMLSelectElement.prototype, 'selectedIndex'],
-        [currentWindow.HTMLOptionElement.prototype, 'selected'],
-    ];
-    if (propertyDescriptor && propertyDescriptor.set) {
-        handlers.push(...hookProperties.map((p) => hookSetter(p[0], p[1], {
-            set() {
-                callbackWrapper(eventHandler)({
-                    target: this,
-                    isTrusted: false,
-                });
-            },
-        }, false, currentWindow)));
-    }
-    return callbackWrapper(() => {
-        handlers.forEach((h) => h());
-    });
-}
-function getNestedCSSRulePositions(rule) {
-    const positions = [];
-    function recurse(childRule, pos) {
-        if ((hasNestedCSSRule('CSSGroupingRule') &&
-            childRule.parentRule instanceof CSSGroupingRule) ||
-            (hasNestedCSSRule('CSSMediaRule') &&
-                childRule.parentRule instanceof CSSMediaRule) ||
-            (hasNestedCSSRule('CSSSupportsRule') &&
-                childRule.parentRule instanceof CSSSupportsRule) ||
-            (hasNestedCSSRule('CSSConditionRule') &&
-                childRule.parentRule instanceof CSSConditionRule)) {
-            const rules = Array.from(childRule.parentRule.cssRules);
-            const index = rules.indexOf(childRule);
-            pos.unshift(index);
-        }
-        else if (childRule.parentStyleSheet) {
-            const rules = Array.from(childRule.parentStyleSheet.cssRules);
-            const index = rules.indexOf(childRule);
-            pos.unshift(index);
-        }
-        return pos;
-    }
-    return recurse(rule, positions);
-}
-function getIdAndStyleId(sheet, mirror, styleMirror) {
-    let id, styleId;
-    if (!sheet)
-        return {};
-    if (sheet.ownerNode)
-        id = mirror.getId(sheet.ownerNode);
-    else
-        styleId = styleMirror.getId(sheet);
-    return {
-        styleId,
-        id,
-    };
-}
-function initStyleSheetObserver({ styleSheetRuleCb, mirror, stylesheetManager }, { win }) {
-    if (!win.CSSStyleSheet || !win.CSSStyleSheet.prototype) {
-        return () => {
-        };
-    }
-    const insertRule = win.CSSStyleSheet.prototype.insertRule;
-    win.CSSStyleSheet.prototype.insertRule = new Proxy(insertRule, {
-        apply: callbackWrapper((target, thisArg, argumentsList) => {
-            const [rule, index] = argumentsList;
-            const { id, styleId } = getIdAndStyleId(thisArg, mirror, stylesheetManager.styleMirror);
-            if ((id && id !== -1) || (styleId && styleId !== -1)) {
-                styleSheetRuleCb({
-                    id,
-                    styleId,
-                    adds: [{ rule, index }],
-                });
-            }
-            return target.apply(thisArg, argumentsList);
-        }),
-    });
-    const deleteRule = win.CSSStyleSheet.prototype.deleteRule;
-    win.CSSStyleSheet.prototype.deleteRule = new Proxy(deleteRule, {
-        apply: callbackWrapper((target, thisArg, argumentsList) => {
-            const [index] = argumentsList;
-            const { id, styleId } = getIdAndStyleId(thisArg, mirror, stylesheetManager.styleMirror);
-            if ((id && id !== -1) || (styleId && styleId !== -1)) {
-                styleSheetRuleCb({
-                    id,
-                    styleId,
-                    removes: [{ index }],
-                });
-            }
-            return target.apply(thisArg, argumentsList);
-        }),
-    });
-    let replace;
-    if (win.CSSStyleSheet.prototype.replace) {
-        replace = win.CSSStyleSheet.prototype.replace;
-        win.CSSStyleSheet.prototype.replace = new Proxy(replace, {
-            apply: callbackWrapper((target, thisArg, argumentsList) => {
-                const [text] = argumentsList;
-                const { id, styleId } = getIdAndStyleId(thisArg, mirror, stylesheetManager.styleMirror);
-                if ((id && id !== -1) || (styleId && styleId !== -1)) {
-                    styleSheetRuleCb({
-                        id,
-                        styleId,
-                        replace: text,
-                    });
-                }
-                return target.apply(thisArg, argumentsList);
-            }),
-        });
-    }
-    let replaceSync;
-    if (win.CSSStyleSheet.prototype.replaceSync) {
-        replaceSync = win.CSSStyleSheet.prototype.replaceSync;
-        win.CSSStyleSheet.prototype.replaceSync = new Proxy(replaceSync, {
-            apply: callbackWrapper((target, thisArg, argumentsList) => {
-                const [text] = argumentsList;
-                const { id, styleId } = getIdAndStyleId(thisArg, mirror, stylesheetManager.styleMirror);
-                if ((id && id !== -1) || (styleId && styleId !== -1)) {
-                    styleSheetRuleCb({
-                        id,
-                        styleId,
-                        replaceSync: text,
-                    });
-                }
-                return target.apply(thisArg, argumentsList);
-            }),
-        });
-    }
-    const supportedNestedCSSRuleTypes = {};
-    if (canMonkeyPatchNestedCSSRule('CSSGroupingRule')) {
-        supportedNestedCSSRuleTypes.CSSGroupingRule = win.CSSGroupingRule;
-    }
-    else {
-        if (canMonkeyPatchNestedCSSRule('CSSMediaRule')) {
-            supportedNestedCSSRuleTypes.CSSMediaRule = win.CSSMediaRule;
-        }
-        if (canMonkeyPatchNestedCSSRule('CSSConditionRule')) {
-            supportedNestedCSSRuleTypes.CSSConditionRule = win.CSSConditionRule;
-        }
-        if (canMonkeyPatchNestedCSSRule('CSSSupportsRule')) {
-            supportedNestedCSSRuleTypes.CSSSupportsRule = win.CSSSupportsRule;
-        }
-    }
-    const unmodifiedFunctions = {};
-    Object.entries(supportedNestedCSSRuleTypes).forEach(([typeKey, type]) => {
-        unmodifiedFunctions[typeKey] = {
-            insertRule: type.prototype.insertRule,
-            deleteRule: type.prototype.deleteRule,
-        };
-        type.prototype.insertRule = new Proxy(unmodifiedFunctions[typeKey].insertRule, {
-            apply: callbackWrapper((target, thisArg, argumentsList) => {
-                const [rule, index] = argumentsList;
-                const { id, styleId } = getIdAndStyleId(thisArg.parentStyleSheet, mirror, stylesheetManager.styleMirror);
-                if ((id && id !== -1) || (styleId && styleId !== -1)) {
-                    styleSheetRuleCb({
-                        id,
-                        styleId,
-                        adds: [
-                            {
-                                rule,
-                                index: [
-                                    ...getNestedCSSRulePositions(thisArg),
-                                    index || 0,
-                                ],
-                            },
-                        ],
-                    });
-                }
-                return target.apply(thisArg, argumentsList);
-            }),
-        });
-        type.prototype.deleteRule = new Proxy(unmodifiedFunctions[typeKey].deleteRule, {
-            apply: callbackWrapper((target, thisArg, argumentsList) => {
-                const [index] = argumentsList;
-                const { id, styleId } = getIdAndStyleId(thisArg.parentStyleSheet, mirror, stylesheetManager.styleMirror);
-                if ((id && id !== -1) || (styleId && styleId !== -1)) {
-                    styleSheetRuleCb({
-                        id,
-                        styleId,
-                        removes: [
-                            { index: [...getNestedCSSRulePositions(thisArg), index] },
-                        ],
-                    });
-                }
-                return target.apply(thisArg, argumentsList);
-            }),
-        });
-    });
-    return callbackWrapper(() => {
-        win.CSSStyleSheet.prototype.insertRule = insertRule;
-        win.CSSStyleSheet.prototype.deleteRule = deleteRule;
-        replace && (win.CSSStyleSheet.prototype.replace = replace);
-        replaceSync && (win.CSSStyleSheet.prototype.replaceSync = replaceSync);
-        Object.entries(supportedNestedCSSRuleTypes).forEach(([typeKey, type]) => {
-            type.prototype.insertRule = unmodifiedFunctions[typeKey].insertRule;
-            type.prototype.deleteRule = unmodifiedFunctions[typeKey].deleteRule;
-        });
-    });
-}
-function initAdoptedStyleSheetObserver({ mirror, stylesheetManager, }, host) {
-    var _a, _b, _c;
-    let hostId = null;
-    if (host.nodeName === '#document')
-        hostId = mirror.getId(host);
-    else
-        hostId = mirror.getId(host.host);
-    const patchTarget = host.nodeName === '#document'
-        ? (_a = host.defaultView) === null || _a === void 0 ? void 0 : _a.Document
-        : (_c = (_b = host.ownerDocument) === null || _b === void 0 ? void 0 : _b.defaultView) === null || _c === void 0 ? void 0 : _c.ShadowRoot;
-    const originalPropertyDescriptor = (patchTarget === null || patchTarget === void 0 ? void 0 : patchTarget.prototype)
-        ? Object.getOwnPropertyDescriptor(patchTarget === null || patchTarget === void 0 ? void 0 : patchTarget.prototype, 'adoptedStyleSheets')
-        : undefined;
-    if (hostId === null ||
-        hostId === -1 ||
-        !patchTarget ||
-        !originalPropertyDescriptor)
-        return () => {
-        };
-    Object.defineProperty(host, 'adoptedStyleSheets', {
-        configurable: originalPropertyDescriptor.configurable,
-        enumerable: originalPropertyDescriptor.enumerable,
-        get() {
-            var _a;
-            return (_a = originalPropertyDescriptor.get) === null || _a === void 0 ? void 0 : _a.call(this);
-        },
-        set(sheets) {
-            var _a;
-            const result = (_a = originalPropertyDescriptor.set) === null || _a === void 0 ? void 0 : _a.call(this, sheets);
-            if (hostId !== null && hostId !== -1) {
-                try {
-                    stylesheetManager.adoptStyleSheets(sheets, hostId);
-                }
-                catch (e) {
-                }
-            }
-            return result;
-        },
-    });
-    return callbackWrapper(() => {
-        Object.defineProperty(host, 'adoptedStyleSheets', {
-            configurable: originalPropertyDescriptor.configurable,
-            enumerable: originalPropertyDescriptor.enumerable,
-            get: originalPropertyDescriptor.get,
-            set: originalPropertyDescriptor.set,
-        });
-    });
-}
-function initStyleDeclarationObserver({ styleDeclarationCb, mirror, ignoreCSSAttributes, stylesheetManager, }, { win }) {
-    const setProperty = win.CSSStyleDeclaration.prototype.setProperty;
-    win.CSSStyleDeclaration.prototype.setProperty = new Proxy(setProperty, {
-        apply: callbackWrapper((target, thisArg, argumentsList) => {
-            var _a;
-            const [property, value, priority] = argumentsList;
-            if (ignoreCSSAttributes.has(property)) {
-                return setProperty.apply(thisArg, [property, value, priority]);
-            }
-            const { id, styleId } = getIdAndStyleId((_a = thisArg.parentRule) === null || _a === void 0 ? void 0 : _a.parentStyleSheet, mirror, stylesheetManager.styleMirror);
-            if ((id && id !== -1) || (styleId && styleId !== -1)) {
-                styleDeclarationCb({
-                    id,
-                    styleId,
-                    set: {
-                        property,
-                        value,
-                        priority,
-                    },
-                    index: getNestedCSSRulePositions(thisArg.parentRule),
-                });
-            }
-            return target.apply(thisArg, argumentsList);
-        }),
-    });
-    const removeProperty = win.CSSStyleDeclaration.prototype.removeProperty;
-    win.CSSStyleDeclaration.prototype.removeProperty = new Proxy(removeProperty, {
-        apply: callbackWrapper((target, thisArg, argumentsList) => {
-            var _a;
-            const [property] = argumentsList;
-            if (ignoreCSSAttributes.has(property)) {
-                return removeProperty.apply(thisArg, [property]);
-            }
-            const { id, styleId } = getIdAndStyleId((_a = thisArg.parentRule) === null || _a === void 0 ? void 0 : _a.parentStyleSheet, mirror, stylesheetManager.styleMirror);
-            if ((id && id !== -1) || (styleId && styleId !== -1)) {
-                styleDeclarationCb({
-                    id,
-                    styleId,
-                    remove: {
-                        property,
-                    },
-                    index: getNestedCSSRulePositions(thisArg.parentRule),
-                });
-            }
-            return target.apply(thisArg, argumentsList);
-        }),
-    });
-    return callbackWrapper(() => {
-        win.CSSStyleDeclaration.prototype.setProperty = setProperty;
-        win.CSSStyleDeclaration.prototype.removeProperty = removeProperty;
-    });
-}
-function initMediaInteractionObserver({ mediaInteractionCb, blockClass, blockSelector, mirror, sampling, doc, }) {
-    const handler = callbackWrapper((type) => throttle(callbackWrapper((event) => {
-        const target = getEventTarget(event);
-        if (!target ||
-            isBlocked(target, blockClass, blockSelector, true)) {
-            return;
-        }
-        const { currentTime, volume, muted, playbackRate, loop } = target;
-        mediaInteractionCb({
-            type,
-            id: mirror.getId(target),
-            currentTime,
-            volume,
-            muted,
-            playbackRate,
-            loop,
-        });
-    }), sampling.media || 500));
-    const handlers = [
-        on('play', handler(0), doc),
-        on('pause', handler(1), doc),
-        on('seeked', handler(2), doc),
-        on('volumechange', handler(3), doc),
-        on('ratechange', handler(4), doc),
-    ];
-    return callbackWrapper(() => {
-        handlers.forEach((h) => h());
-    });
-}
-function initFontObserver({ fontCb, doc }) {
-    const win = doc.defaultView;
-    if (!win) {
-        return () => {
-        };
-    }
-    const handlers = [];
-    const fontMap = new WeakMap();
-    const originalFontFace = win.FontFace;
-    win.FontFace = function FontFace(family, source, descriptors) {
-        const fontFace = new originalFontFace(family, source, descriptors);
-        fontMap.set(fontFace, {
-            family,
-            buffer: typeof source !== 'string',
-            descriptors,
-            fontSource: typeof source === 'string'
-                ? source
-                : JSON.stringify(Array.from(new Uint8Array(source))),
-        });
-        return fontFace;
-    };
-    const restoreHandler = patch(doc.fonts, 'add', function (original) {
-        return function (fontFace) {
-            setTimeout(callbackWrapper(() => {
-                const p = fontMap.get(fontFace);
-                if (p) {
-                    fontCb(p);
-                    fontMap.delete(fontFace);
-                }
-            }), 0);
-            return original.apply(this, [fontFace]);
-        };
-    });
-    handlers.push(() => {
-        win.FontFace = originalFontFace;
-    });
-    handlers.push(restoreHandler);
-    return callbackWrapper(() => {
-        handlers.forEach((h) => h());
-    });
-}
-function initSelectionObserver(param) {
-    const { doc, mirror, blockClass, blockSelector, selectionCb } = param;
-    let collapsed = true;
-    const updateSelection = callbackWrapper(() => {
-        const selection = doc.getSelection();
-        if (!selection || (collapsed && (selection === null || selection === void 0 ? void 0 : selection.isCollapsed)))
-            return;
-        collapsed = selection.isCollapsed || false;
-        const ranges = [];
-        const count = selection.rangeCount || 0;
-        for (let i = 0; i < count; i++) {
-            const range = selection.getRangeAt(i);
-            const { startContainer, startOffset, endContainer, endOffset } = range;
-            const blocked = isBlocked(startContainer, blockClass, blockSelector, true) ||
-                isBlocked(endContainer, blockClass, blockSelector, true);
-            if (blocked)
-                continue;
-            ranges.push({
-                start: mirror.getId(startContainer),
-                startOffset,
-                end: mirror.getId(endContainer),
-                endOffset,
-            });
-        }
-        selectionCb({ ranges });
-    });
-    updateSelection();
-    return on('selectionchange', updateSelection);
-}
-function initCustomElementObserver({ doc, customElementCb, }) {
-    const win = doc.defaultView;
-    if (!win || !win.customElements)
-        return () => { };
-    const restoreHandler = patch(win.customElements, 'define', function (original) {
-        return function (name, constructor, options) {
-            try {
-                customElementCb({
-                    define: {
-                        name,
-                    },
-                });
-            }
-            catch (e) {
-                console.warn(`Custom element callback failed for ${name}`);
-            }
-            return original.apply(this, [name, constructor, options]);
-        };
-    });
-    return restoreHandler;
-}
-function mergeHooks(o, hooks) {
-    const { mutationCb, mousemoveCb, mouseInteractionCb, scrollCb, viewportResizeCb, inputCb, mediaInteractionCb, styleSheetRuleCb, styleDeclarationCb, canvasMutationCb, fontCb, selectionCb, customElementCb, } = o;
-    o.mutationCb = (...p) => {
-        if (hooks.mutation) {
-            hooks.mutation(...p);
-        }
-        mutationCb(...p);
-    };
-    o.mousemoveCb = (...p) => {
-        if (hooks.mousemove) {
-            hooks.mousemove(...p);
-        }
-        mousemoveCb(...p);
-    };
-    o.mouseInteractionCb = (...p) => {
-        if (hooks.mouseInteraction) {
-            hooks.mouseInteraction(...p);
-        }
-        mouseInteractionCb(...p);
-    };
-    o.scrollCb = (...p) => {
-        if (hooks.scroll) {
-            hooks.scroll(...p);
-        }
-        scrollCb(...p);
-    };
-    o.viewportResizeCb = (...p) => {
-        if (hooks.viewportResize) {
-            hooks.viewportResize(...p);
-        }
-        viewportResizeCb(...p);
-    };
-    o.inputCb = (...p) => {
-        if (hooks.input) {
-            hooks.input(...p);
-        }
-        inputCb(...p);
-    };
-    o.mediaInteractionCb = (...p) => {
-        if (hooks.mediaInteaction) {
-            hooks.mediaInteaction(...p);
-        }
-        mediaInteractionCb(...p);
-    };
-    o.styleSheetRuleCb = (...p) => {
-        if (hooks.styleSheetRule) {
-            hooks.styleSheetRule(...p);
-        }
-        styleSheetRuleCb(...p);
-    };
-    o.styleDeclarationCb = (...p) => {
-        if (hooks.styleDeclaration) {
-            hooks.styleDeclaration(...p);
-        }
-        styleDeclarationCb(...p);
-    };
-    o.canvasMutationCb = (...p) => {
-        if (hooks.canvasMutation) {
-            hooks.canvasMutation(...p);
-        }
-        canvasMutationCb(...p);
-    };
-    o.fontCb = (...p) => {
-        if (hooks.font) {
-            hooks.font(...p);
-        }
-        fontCb(...p);
-    };
-    o.selectionCb = (...p) => {
-        if (hooks.selection) {
-            hooks.selection(...p);
-        }
-        selectionCb(...p);
-    };
-    o.customElementCb = (...c) => {
-        if (hooks.customElement) {
-            hooks.customElement(...c);
-        }
-        customElementCb(...c);
-    };
-}
-function initObservers(o, hooks = {}) {
-    const currentWindow = o.doc.defaultView;
-    if (!currentWindow) {
-        return () => {
-        };
-    }
-    mergeHooks(o, hooks);
-    let mutationObserver;
-    if (o.recordDOM) {
-        mutationObserver = initMutationObserver(o, o.doc);
-    }
-    const mousemoveHandler = initMoveObserver(o);
-    const mouseInteractionHandler = initMouseInteractionObserver(o);
-    const scrollHandler = initScrollObserver(o);
-    const viewportResizeHandler = initViewportResizeObserver(o, {
-        win: currentWindow,
-    });
-    const inputHandler = initInputObserver(o);
-    const mediaInteractionHandler = initMediaInteractionObserver(o);
-    let styleSheetObserver = () => { };
-    let adoptedStyleSheetObserver = () => { };
-    let styleDeclarationObserver = () => { };
-    let fontObserver = () => { };
-    if (o.recordDOM) {
-        styleSheetObserver = initStyleSheetObserver(o, { win: currentWindow });
-        adoptedStyleSheetObserver = initAdoptedStyleSheetObserver(o, o.doc);
-        styleDeclarationObserver = initStyleDeclarationObserver(o, {
-            win: currentWindow,
-        });
-        if (o.collectFonts) {
-            fontObserver = initFontObserver(o);
-        }
-    }
-    const selectionObserver = initSelectionObserver(o);
-    const customElementObserver = initCustomElementObserver(o);
-    const pluginHandlers = [];
-    for (const plugin of o.plugins) {
-        pluginHandlers.push(plugin.observer(plugin.callback, currentWindow, plugin.options));
-    }
-    return callbackWrapper(() => {
-        mutationBuffers.forEach((b) => b.reset());
-        mutationObserver === null || mutationObserver === void 0 ? void 0 : mutationObserver.disconnect();
-        mousemoveHandler();
-        mouseInteractionHandler();
-        scrollHandler();
-        viewportResizeHandler();
-        inputHandler();
-        mediaInteractionHandler();
-        styleSheetObserver();
-        adoptedStyleSheetObserver();
-        styleDeclarationObserver();
-        fontObserver();
-        selectionObserver();
-        customElementObserver();
-        pluginHandlers.forEach((h) => h());
-    });
-}
-function hasNestedCSSRule(prop) {
-    return typeof window[prop] !== 'undefined';
-}
-function canMonkeyPatchNestedCSSRule(prop) {
-    return Boolean(typeof window[prop] !== 'undefined' &&
-        window[prop].prototype &&
-        'insertRule' in window[prop].prototype &&
-        'deleteRule' in window[prop].prototype);
-}
-
-class CrossOriginIframeMirror {
-    constructor(generateIdFn) {
-        this.generateIdFn = generateIdFn;
-        this.iframeIdToRemoteIdMap = new WeakMap();
-        this.iframeRemoteIdToIdMap = new WeakMap();
-    }
-    getId(iframe, remoteId, idToRemoteMap, remoteToIdMap) {
-        const idToRemoteIdMap = idToRemoteMap || this.getIdToRemoteIdMap(iframe);
-        const remoteIdToIdMap = remoteToIdMap || this.getRemoteIdToIdMap(iframe);
-        let id = idToRemoteIdMap.get(remoteId);
-        if (!id) {
-            id = this.generateIdFn();
-            idToRemoteIdMap.set(remoteId, id);
-            remoteIdToIdMap.set(id, remoteId);
-        }
-        return id;
-    }
-    getIds(iframe, remoteId) {
-        const idToRemoteIdMap = this.getIdToRemoteIdMap(iframe);
-        const remoteIdToIdMap = this.getRemoteIdToIdMap(iframe);
-        return remoteId.map((id) => this.getId(iframe, id, idToRemoteIdMap, remoteIdToIdMap));
-    }
-    getRemoteId(iframe, id, map) {
-        const remoteIdToIdMap = map || this.getRemoteIdToIdMap(iframe);
-        if (typeof id !== 'number')
-            return id;
-        const remoteId = remoteIdToIdMap.get(id);
-        if (!remoteId)
-            return -1;
-        return remoteId;
-    }
-    getRemoteIds(iframe, ids) {
-        const remoteIdToIdMap = this.getRemoteIdToIdMap(iframe);
-        return ids.map((id) => this.getRemoteId(iframe, id, remoteIdToIdMap));
-    }
-    reset(iframe) {
-        if (!iframe) {
-            this.iframeIdToRemoteIdMap = new WeakMap();
-            this.iframeRemoteIdToIdMap = new WeakMap();
-            return;
-        }
-        this.iframeIdToRemoteIdMap.delete(iframe);
-        this.iframeRemoteIdToIdMap.delete(iframe);
-    }
-    getIdToRemoteIdMap(iframe) {
-        let idToRemoteIdMap = this.iframeIdToRemoteIdMap.get(iframe);
-        if (!idToRemoteIdMap) {
-            idToRemoteIdMap = new Map();
-            this.iframeIdToRemoteIdMap.set(iframe, idToRemoteIdMap);
-        }
-        return idToRemoteIdMap;
-    }
-    getRemoteIdToIdMap(iframe) {
-        let remoteIdToIdMap = this.iframeRemoteIdToIdMap.get(iframe);
-        if (!remoteIdToIdMap) {
-            remoteIdToIdMap = new Map();
-            this.iframeRemoteIdToIdMap.set(iframe, remoteIdToIdMap);
-        }
-        return remoteIdToIdMap;
-    }
-}
-
-class IframeManager {
-    constructor(options) {
-        this.iframes = new WeakMap();
-        this.crossOriginIframeMap = new WeakMap();
-        this.crossOriginIframeMirror = new CrossOriginIframeMirror(genId);
-        this.crossOriginIframeRootIdMap = new WeakMap();
-        this.mutationCb = options.mutationCb;
-        this.wrappedEmit = options.wrappedEmit;
-        this.stylesheetManager = options.stylesheetManager;
-        this.recordCrossOriginIframes = options.recordCrossOriginIframes;
-        this.crossOriginIframeStyleMirror = new CrossOriginIframeMirror(this.stylesheetManager.styleMirror.generateId.bind(this.stylesheetManager.styleMirror));
-        this.mirror = options.mirror;
-        if (this.recordCrossOriginIframes) {
-            window.addEventListener('message', this.handleMessage.bind(this));
-        }
-    }
-    addIframe(iframeEl) {
-        this.iframes.set(iframeEl, true);
-        if (iframeEl.contentWindow)
-            this.crossOriginIframeMap.set(iframeEl.contentWindow, iframeEl);
-    }
-    addLoadListener(cb) {
-        this.loadListener = cb;
-    }
-    attachIframe(iframeEl, childSn) {
-        var _a;
-        this.mutationCb({
-            adds: [
-                {
-                    parentId: this.mirror.getId(iframeEl),
-                    nextId: null,
-                    node: childSn,
-                },
-            ],
-            removes: [],
-            texts: [],
-            attributes: [],
-            isAttachIframe: true,
-        });
-        (_a = this.loadListener) === null || _a === void 0 ? void 0 : _a.call(this, iframeEl);
-        if (iframeEl.contentDocument &&
-            iframeEl.contentDocument.adoptedStyleSheets &&
-            iframeEl.contentDocument.adoptedStyleSheets.length > 0)
-            this.stylesheetManager.adoptStyleSheets(iframeEl.contentDocument.adoptedStyleSheets, this.mirror.getId(iframeEl.contentDocument));
-    }
-    handleMessage(message) {
-        const crossOriginMessageEvent = message;
-        if (crossOriginMessageEvent.data.type !== 'rrweb' ||
-            crossOriginMessageEvent.origin !== crossOriginMessageEvent.data.origin)
-            return;
-        const iframeSourceWindow = message.source;
-        if (!iframeSourceWindow)
-            return;
-        const iframeEl = this.crossOriginIframeMap.get(message.source);
-        if (!iframeEl)
-            return;
-        const transformedEvent = this.transformCrossOriginEvent(iframeEl, crossOriginMessageEvent.data.event);
-        if (transformedEvent)
-            this.wrappedEmit(transformedEvent, crossOriginMessageEvent.data.isCheckout);
-    }
-    transformCrossOriginEvent(iframeEl, e) {
-        var _a;
-        switch (e.type) {
-            case EventType$1.FullSnapshot: {
-                this.crossOriginIframeMirror.reset(iframeEl);
-                this.crossOriginIframeStyleMirror.reset(iframeEl);
-                this.replaceIdOnNode(e.data.node, iframeEl);
-                const rootId = e.data.node.id;
-                this.crossOriginIframeRootIdMap.set(iframeEl, rootId);
-                this.patchRootIdOnNode(e.data.node, rootId);
-                return {
-                    timestamp: e.timestamp,
-                    type: EventType$1.IncrementalSnapshot,
-                    data: {
-                        source: IncrementalSource$1.Mutation,
-                        adds: [
-                            {
-                                parentId: this.mirror.getId(iframeEl),
-                                nextId: null,
-                                node: e.data.node,
-                            },
-                        ],
-                        removes: [],
-                        texts: [],
-                        attributes: [],
-                        isAttachIframe: true,
-                    },
-                };
-            }
-            case EventType$1.Meta:
-            case EventType$1.Load:
-            case EventType$1.DomContentLoaded: {
-                return false;
-            }
-            case EventType$1.Plugin: {
-                return e;
-            }
-            case EventType$1.Custom: {
-                this.replaceIds(e.data.payload, iframeEl, ['id', 'parentId', 'previousId', 'nextId']);
-                return e;
-            }
-            case EventType$1.IncrementalSnapshot: {
-                switch (e.data.source) {
-                    case IncrementalSource$1.Mutation: {
-                        e.data.adds.forEach((n) => {
-                            this.replaceIds(n, iframeEl, [
-                                'parentId',
-                                'nextId',
-                                'previousId',
-                            ]);
-                            this.replaceIdOnNode(n.node, iframeEl);
-                            const rootId = this.crossOriginIframeRootIdMap.get(iframeEl);
-                            rootId && this.patchRootIdOnNode(n.node, rootId);
-                        });
-                        e.data.removes.forEach((n) => {
-                            this.replaceIds(n, iframeEl, ['parentId', 'id']);
-                        });
-                        e.data.attributes.forEach((n) => {
-                            this.replaceIds(n, iframeEl, ['id']);
-                        });
-                        e.data.texts.forEach((n) => {
-                            this.replaceIds(n, iframeEl, ['id']);
-                        });
-                        return e;
-                    }
-                    case IncrementalSource$1.Drag:
-                    case IncrementalSource$1.TouchMove:
-                    case IncrementalSource$1.MouseMove: {
-                        e.data.positions.forEach((p) => {
-                            this.replaceIds(p, iframeEl, ['id']);
-                        });
-                        return e;
-                    }
-                    case IncrementalSource$1.ViewportResize: {
-                        return false;
-                    }
-                    case IncrementalSource$1.MediaInteraction:
-                    case IncrementalSource$1.MouseInteraction:
-                    case IncrementalSource$1.Scroll:
-                    case IncrementalSource$1.CanvasMutation:
-                    case IncrementalSource$1.Input: {
-                        this.replaceIds(e.data, iframeEl, ['id']);
-                        return e;
-                    }
-                    case IncrementalSource$1.StyleSheetRule:
-                    case IncrementalSource$1.StyleDeclaration: {
-                        this.replaceIds(e.data, iframeEl, ['id']);
-                        this.replaceStyleIds(e.data, iframeEl, ['styleId']);
-                        return e;
-                    }
-                    case IncrementalSource$1.Font: {
-                        return e;
-                    }
-                    case IncrementalSource$1.Selection: {
-                        e.data.ranges.forEach((range) => {
-                            this.replaceIds(range, iframeEl, ['start', 'end']);
-                        });
-                        return e;
-                    }
-                    case IncrementalSource$1.AdoptedStyleSheet: {
-                        this.replaceIds(e.data, iframeEl, ['id']);
-                        this.replaceStyleIds(e.data, iframeEl, ['styleIds']);
-                        (_a = e.data.styles) === null || _a === void 0 ? void 0 : _a.forEach((style) => {
-                            this.replaceStyleIds(style, iframeEl, ['styleId']);
-                        });
-                        return e;
-                    }
-                }
-            }
-        }
-        return false;
-    }
-    replace(iframeMirror, obj, iframeEl, keys) {
-        for (const key of keys) {
-            if (!Array.isArray(obj[key]) && typeof obj[key] !== 'number')
-                continue;
-            if (Array.isArray(obj[key])) {
-                obj[key] = iframeMirror.getIds(iframeEl, obj[key]);
-            }
-            else {
-                obj[key] = iframeMirror.getId(iframeEl, obj[key]);
-            }
-        }
-        return obj;
-    }
-    replaceIds(obj, iframeEl, keys) {
-        return this.replace(this.crossOriginIframeMirror, obj, iframeEl, keys);
-    }
-    replaceStyleIds(obj, iframeEl, keys) {
-        return this.replace(this.crossOriginIframeStyleMirror, obj, iframeEl, keys);
-    }
-    replaceIdOnNode(node, iframeEl) {
-        this.replaceIds(node, iframeEl, ['id', 'rootId']);
-        if ('childNodes' in node) {
-            node.childNodes.forEach((child) => {
-                this.replaceIdOnNode(child, iframeEl);
-            });
-        }
-    }
-    patchRootIdOnNode(node, rootId) {
-        if (node.type !== NodeType.Document && !node.rootId)
-            node.rootId = rootId;
-        if ('childNodes' in node) {
-            node.childNodes.forEach((child) => {
-                this.patchRootIdOnNode(child, rootId);
-            });
-        }
-    }
-}
-
-class ShadowDomManager {
-    constructor(options) {
-        this.shadowDoms = new WeakSet();
-        this.restoreHandlers = [];
-        this.mutationCb = options.mutationCb;
-        this.scrollCb = options.scrollCb;
-        this.bypassOptions = options.bypassOptions;
-        this.mirror = options.mirror;
-        this.init();
-    }
-    init() {
-        this.reset();
-        this.patchAttachShadow(Element, document);
-    }
-    addShadowRoot(shadowRoot, doc) {
-        if (!isNativeShadowDom(shadowRoot))
-            return;
-        if (this.shadowDoms.has(shadowRoot))
-            return;
-        this.shadowDoms.add(shadowRoot);
-        const observer = initMutationObserver(Object.assign(Object.assign({}, this.bypassOptions), { doc, mutationCb: this.mutationCb, mirror: this.mirror, shadowDomManager: this }), shadowRoot);
-        this.restoreHandlers.push(() => observer.disconnect());
-        this.restoreHandlers.push(initScrollObserver(Object.assign(Object.assign({}, this.bypassOptions), { scrollCb: this.scrollCb, doc: shadowRoot, mirror: this.mirror })));
-        setTimeout(() => {
-            if (shadowRoot.adoptedStyleSheets &&
-                shadowRoot.adoptedStyleSheets.length > 0)
-                this.bypassOptions.stylesheetManager.adoptStyleSheets(shadowRoot.adoptedStyleSheets, this.mirror.getId(shadowRoot.host));
-            this.restoreHandlers.push(initAdoptedStyleSheetObserver({
-                mirror: this.mirror,
-                stylesheetManager: this.bypassOptions.stylesheetManager,
-            }, shadowRoot));
-        }, 0);
-    }
-    observeAttachShadow(iframeElement) {
-        if (!iframeElement.contentWindow || !iframeElement.contentDocument)
-            return;
-        this.patchAttachShadow(iframeElement.contentWindow.Element, iframeElement.contentDocument);
-    }
-    patchAttachShadow(element, doc) {
-        const manager = this;
-        this.restoreHandlers.push(patch(element.prototype, 'attachShadow', function (original) {
-            return function (option) {
-                const shadowRoot = original.call(this, option);
-                if (this.shadowRoot && inDom(this))
-                    manager.addShadowRoot(this.shadowRoot, doc);
-                return shadowRoot;
-            };
-        }));
-    }
-    reset() {
-        this.restoreHandlers.forEach((handler) => {
-            try {
-                handler();
-            }
-            catch (e) {
-            }
-        });
-        this.restoreHandlers = [];
-        this.shadowDoms = new WeakSet();
-    }
-}
-
-/*! *****************************************************************************
-Copyright (c) Microsoft Corporation.
-
-Permission to use, copy, modify, and/or distribute this software for any
-purpose with or without fee is hereby granted.
-
-THE SOFTWARE IS PROVIDED "AS IS" AND THE AUTHOR DISCLAIMS ALL WARRANTIES WITH
-REGARD TO THIS SOFTWARE INCLUDING ALL IMPLIED WARRANTIES OF MERCHANTABILITY
-AND FITNESS. IN NO EVENT SHALL THE AUTHOR BE LIABLE FOR ANY SPECIAL, DIRECT,
-INDIRECT, OR CONSEQUENTIAL DAMAGES OR ANY DAMAGES WHATSOEVER RESULTING FROM
-LOSS OF USE, DATA OR PROFITS, WHETHER IN AN ACTION OF CONTRACT, NEGLIGENCE OR
-OTHER TORTIOUS ACTION, ARISING OUT OF OR IN CONNECTION WITH THE USE OR
-PERFORMANCE OF THIS SOFTWARE.
-***************************************************************************** */
-
-function __rest(s, e) {
-    var t = {};
-    for (var p in s) if (Object.prototype.hasOwnProperty.call(s, p) && e.indexOf(p) < 0)
-        t[p] = s[p];
-    if (s != null && typeof Object.getOwnPropertySymbols === "function")
-        for (var i = 0, p = Object.getOwnPropertySymbols(s); i < p.length; i++) {
-            if (e.indexOf(p[i]) < 0 && Object.prototype.propertyIsEnumerable.call(s, p[i]))
-                t[p[i]] = s[p[i]];
-        }
-    return t;
-}
-
-function __awaiter(thisArg, _arguments, P, generator) {
-    function adopt(value) { return value instanceof P ? value : new P(function (resolve) { resolve(value); }); }
-    return new (P || (P = Promise))(function (resolve, reject) {
-        function fulfilled(value) { try { step(generator.next(value)); } catch (e) { reject(e); } }
-        function rejected(value) { try { step(generator["throw"](value)); } catch (e) { reject(e); } }
-        function step(result) { result.done ? resolve(result.value) : adopt(result.value).then(fulfilled, rejected); }
-        step((generator = generator.apply(thisArg, _arguments || [])).next());
-    });
+
+/*! *****************************************************************************
+Copyright (c) Microsoft Corporation.
+
+Permission to use, copy, modify, and/or distribute this software for any
+purpose with or without fee is hereby granted.
+
+THE SOFTWARE IS PROVIDED "AS IS" AND THE AUTHOR DISCLAIMS ALL WARRANTIES WITH
+REGARD TO THIS SOFTWARE INCLUDING ALL IMPLIED WARRANTIES OF MERCHANTABILITY
+AND FITNESS. IN NO EVENT SHALL THE AUTHOR BE LIABLE FOR ANY SPECIAL, DIRECT,
+INDIRECT, OR CONSEQUENTIAL DAMAGES OR ANY DAMAGES WHATSOEVER RESULTING FROM
+LOSS OF USE, DATA OR PROFITS, WHETHER IN AN ACTION OF CONTRACT, NEGLIGENCE OR
+OTHER TORTIOUS ACTION, ARISING OUT OF OR IN CONNECTION WITH THE USE OR
+PERFORMANCE OF THIS SOFTWARE.
+***************************************************************************** */
+
+function __rest(s, e) {
+    var t = {};
+    for (var p in s) if (Object.prototype.hasOwnProperty.call(s, p) && e.indexOf(p) < 0)
+        t[p] = s[p];
+    if (s != null && typeof Object.getOwnPropertySymbols === "function")
+        for (var i = 0, p = Object.getOwnPropertySymbols(s); i < p.length; i++) {
+            if (e.indexOf(p[i]) < 0 && Object.prototype.propertyIsEnumerable.call(s, p[i]))
+                t[p[i]] = s[p[i]];
+        }
+    return t;
+}
+
+function __awaiter(thisArg, _arguments, P, generator) {
+    function adopt(value) { return value instanceof P ? value : new P(function (resolve) { resolve(value); }); }
+    return new (P || (P = Promise))(function (resolve, reject) {
+        function fulfilled(value) { try { step(generator.next(value)); } catch (e) { reject(e); } }
+        function rejected(value) { try { step(generator["throw"](value)); } catch (e) { reject(e); } }
+        function step(result) { result.done ? resolve(result.value) : adopt(result.value).then(fulfilled, rejected); }
+        step((generator = generator.apply(thisArg, _arguments || [])).next());
+    });
 }
 
 /*
@@ -3369,270 +3369,270 @@
     return base64;
 };
 
-const canvasVarMap = new Map();
-function variableListFor(ctx, ctor) {
-    let contextMap = canvasVarMap.get(ctx);
-    if (!contextMap) {
-        contextMap = new Map();
-        canvasVarMap.set(ctx, contextMap);
-    }
-    if (!contextMap.has(ctor)) {
-        contextMap.set(ctor, []);
-    }
-    return contextMap.get(ctor);
+const canvasVarMap = new Map();
+function variableListFor(ctx, ctor) {
+    let contextMap = canvasVarMap.get(ctx);
+    if (!contextMap) {
+        contextMap = new Map();
+        canvasVarMap.set(ctx, contextMap);
+    }
+    if (!contextMap.has(ctor)) {
+        contextMap.set(ctor, []);
+    }
+    return contextMap.get(ctor);
+}
+const saveWebGLVar = (value, win, ctx) => {
+    if (!value ||
+        !(isInstanceOfWebGLObject(value, win) || typeof value === 'object'))
+        return;
+    const name = value.constructor.name;
+    const list = variableListFor(ctx, name);
+    let index = list.indexOf(value);
+    if (index === -1) {
+        index = list.length;
+        list.push(value);
+    }
+    return index;
+};
+function serializeArg(value, win, ctx) {
+    if (value instanceof Array) {
+        return value.map((arg) => serializeArg(arg, win, ctx));
+    }
+    else if (value === null) {
+        return value;
+    }
+    else if (value instanceof Float32Array ||
+        value instanceof Float64Array ||
+        value instanceof Int32Array ||
+        value instanceof Uint32Array ||
+        value instanceof Uint8Array ||
+        value instanceof Uint16Array ||
+        value instanceof Int16Array ||
+        value instanceof Int8Array ||
+        value instanceof Uint8ClampedArray) {
+        const name = value.constructor.name;
+        return {
+            rr_type: name,
+            args: [Object.values(value)],
+        };
+    }
+    else if (value instanceof ArrayBuffer) {
+        const name = value.constructor.name;
+        const base64 = encode(value);
+        return {
+            rr_type: name,
+            base64,
+        };
+    }
+    else if (value instanceof DataView) {
+        const name = value.constructor.name;
+        return {
+            rr_type: name,
+            args: [
+                serializeArg(value.buffer, win, ctx),
+                value.byteOffset,
+                value.byteLength,
+            ],
+        };
+    }
+    else if (value instanceof HTMLImageElement) {
+        const name = value.constructor.name;
+        const { src } = value;
+        return {
+            rr_type: name,
+            src,
+        };
+    }
+    else if (value instanceof HTMLCanvasElement) {
+        const name = 'HTMLImageElement';
+        const src = value.toDataURL();
+        return {
+            rr_type: name,
+            src,
+        };
+    }
+    else if (value instanceof ImageData) {
+        const name = value.constructor.name;
+        return {
+            rr_type: name,
+            args: [serializeArg(value.data, win, ctx), value.width, value.height],
+        };
+    }
+    else if (isInstanceOfWebGLObject(value, win) || typeof value === 'object') {
+        const name = value.constructor.name;
+        const index = saveWebGLVar(value, win, ctx);
+        return {
+            rr_type: name,
+            index: index,
+        };
+    }
+    return value;
+}
+const serializeArgs = (args, win, ctx) => {
+    return args.map((arg) => serializeArg(arg, win, ctx));
+};
+const isInstanceOfWebGLObject = (value, win) => {
+    const webGLConstructorNames = [
+        'WebGLActiveInfo',
+        'WebGLBuffer',
+        'WebGLFramebuffer',
+        'WebGLProgram',
+        'WebGLRenderbuffer',
+        'WebGLShader',
+        'WebGLShaderPrecisionFormat',
+        'WebGLTexture',
+        'WebGLUniformLocation',
+        'WebGLVertexArrayObject',
+        'WebGLVertexArrayObjectOES',
+    ];
+    const supportedWebGLConstructorNames = webGLConstructorNames.filter((name) => typeof win[name] === 'function');
+    return Boolean(supportedWebGLConstructorNames.find((name) => value instanceof win[name]));
+};
+
+function initCanvas2DMutationObserver(cb, win, blockClass, blockSelector) {
+    const handlers = [];
+    const props2D = Object.getOwnPropertyNames(win.CanvasRenderingContext2D.prototype);
+    for (const prop of props2D) {
+        try {
+            if (typeof win.CanvasRenderingContext2D.prototype[prop] !== 'function') {
+                continue;
+            }
+            const restoreHandler = patch(win.CanvasRenderingContext2D.prototype, prop, function (original) {
+                return function (...args) {
+                    if (!isBlocked(this.canvas, blockClass, blockSelector, true)) {
+                        setTimeout(() => {
+                            const recordArgs = serializeArgs(args, win, this);
+                            cb(this.canvas, {
+                                type: CanvasContext['2D'],
+                                property: prop,
+                                args: recordArgs,
+                            });
+                        }, 0);
+                    }
+                    return original.apply(this, args);
+                };
+            });
+            handlers.push(restoreHandler);
+        }
+        catch (_a) {
+            const hookHandler = hookSetter(win.CanvasRenderingContext2D.prototype, prop, {
+                set(v) {
+                    cb(this.canvas, {
+                        type: CanvasContext['2D'],
+                        property: prop,
+                        args: [v],
+                        setter: true,
+                    });
+                },
+            });
+            handlers.push(hookHandler);
+        }
+    }
+    return () => {
+        handlers.forEach((h) => h());
+    };
 }
-const saveWebGLVar = (value, win, ctx) => {
-    if (!value ||
-        !(isInstanceOfWebGLObject(value, win) || typeof value === 'object'))
-        return;
-    const name = value.constructor.name;
-    const list = variableListFor(ctx, name);
-    let index = list.indexOf(value);
-    if (index === -1) {
-        index = list.length;
-        list.push(value);
-    }
-    return index;
-};
-function serializeArg(value, win, ctx) {
-    if (value instanceof Array) {
-        return value.map((arg) => serializeArg(arg, win, ctx));
-    }
-    else if (value === null) {
-        return value;
-    }
-    else if (value instanceof Float32Array ||
-        value instanceof Float64Array ||
-        value instanceof Int32Array ||
-        value instanceof Uint32Array ||
-        value instanceof Uint8Array ||
-        value instanceof Uint16Array ||
-        value instanceof Int16Array ||
-        value instanceof Int8Array ||
-        value instanceof Uint8ClampedArray) {
-        const name = value.constructor.name;
-        return {
-            rr_type: name,
-            args: [Object.values(value)],
-        };
-    }
-    else if (value instanceof ArrayBuffer) {
-        const name = value.constructor.name;
-        const base64 = encode(value);
-        return {
-            rr_type: name,
-            base64,
-        };
-    }
-    else if (value instanceof DataView) {
-        const name = value.constructor.name;
-        return {
-            rr_type: name,
-            args: [
-                serializeArg(value.buffer, win, ctx),
-                value.byteOffset,
-                value.byteLength,
-            ],
-        };
-    }
-    else if (value instanceof HTMLImageElement) {
-        const name = value.constructor.name;
-        const { src } = value;
-        return {
-            rr_type: name,
-            src,
-        };
-    }
-    else if (value instanceof HTMLCanvasElement) {
-        const name = 'HTMLImageElement';
-        const src = value.toDataURL();
-        return {
-            rr_type: name,
-            src,
-        };
-    }
-    else if (value instanceof ImageData) {
-        const name = value.constructor.name;
-        return {
-            rr_type: name,
-            args: [serializeArg(value.data, win, ctx), value.width, value.height],
-        };
-    }
-    else if (isInstanceOfWebGLObject(value, win) || typeof value === 'object') {
-        const name = value.constructor.name;
-        const index = saveWebGLVar(value, win, ctx);
-        return {
-            rr_type: name,
-            index: index,
-        };
-    }
-    return value;
+
+function getNormalizedContextName(contextType) {
+    return contextType === 'experimental-webgl' ? 'webgl' : contextType;
+}
+function initCanvasContextObserver(win, blockClass, blockSelector, setPreserveDrawingBufferToTrue) {
+    const handlers = [];
+    try {
+        const restoreHandler = patch(win.HTMLCanvasElement.prototype, 'getContext', function (original) {
+            return function (contextType, ...args) {
+                if (!isBlocked(this, blockClass, blockSelector, true)) {
+                    const ctxName = getNormalizedContextName(contextType);
+                    if (!('__context' in this))
+                        this.__context = ctxName;
+                    if (setPreserveDrawingBufferToTrue &&
+                        ['webgl', 'webgl2'].includes(ctxName)) {
+                        if (args[0] && typeof args[0] === 'object') {
+                            const contextAttributes = args[0];
+                            if (!contextAttributes.preserveDrawingBuffer) {
+                                contextAttributes.preserveDrawingBuffer = true;
+                            }
+                        }
+                        else {
+                            args.splice(0, 1, {
+                                preserveDrawingBuffer: true,
+                            });
+                        }
+                    }
+                }
+                return original.apply(this, [contextType, ...args]);
+            };
+        });
+        handlers.push(restoreHandler);
+    }
+    catch (_a) {
+        console.error('failed to patch HTMLCanvasElement.prototype.getContext');
+    }
+    return () => {
+        handlers.forEach((h) => h());
+    };
 }
-const serializeArgs = (args, win, ctx) => {
-    return args.map((arg) => serializeArg(arg, win, ctx));
-};
-const isInstanceOfWebGLObject = (value, win) => {
-    const webGLConstructorNames = [
-        'WebGLActiveInfo',
-        'WebGLBuffer',
-        'WebGLFramebuffer',
-        'WebGLProgram',
-        'WebGLRenderbuffer',
-        'WebGLShader',
-        'WebGLShaderPrecisionFormat',
-        'WebGLTexture',
-        'WebGLUniformLocation',
-        'WebGLVertexArrayObject',
-        'WebGLVertexArrayObjectOES',
-    ];
-    const supportedWebGLConstructorNames = webGLConstructorNames.filter((name) => typeof win[name] === 'function');
-    return Boolean(supportedWebGLConstructorNames.find((name) => value instanceof win[name]));
-};
-
-function initCanvas2DMutationObserver(cb, win, blockClass, blockSelector) {
-    const handlers = [];
-    const props2D = Object.getOwnPropertyNames(win.CanvasRenderingContext2D.prototype);
-    for (const prop of props2D) {
-        try {
-            if (typeof win.CanvasRenderingContext2D.prototype[prop] !== 'function') {
-                continue;
-            }
-            const restoreHandler = patch(win.CanvasRenderingContext2D.prototype, prop, function (original) {
-                return function (...args) {
-                    if (!isBlocked(this.canvas, blockClass, blockSelector, true)) {
-                        setTimeout(() => {
-                            const recordArgs = serializeArgs(args, win, this);
-                            cb(this.canvas, {
-                                type: CanvasContext['2D'],
-                                property: prop,
-                                args: recordArgs,
-                            });
-                        }, 0);
-                    }
-                    return original.apply(this, args);
-                };
-            });
-            handlers.push(restoreHandler);
-        }
-        catch (_a) {
-            const hookHandler = hookSetter(win.CanvasRenderingContext2D.prototype, prop, {
-                set(v) {
-                    cb(this.canvas, {
-                        type: CanvasContext['2D'],
-                        property: prop,
-                        args: [v],
-                        setter: true,
-                    });
-                },
-            });
-            handlers.push(hookHandler);
-        }
-    }
-    return () => {
-        handlers.forEach((h) => h());
-    };
-}
-
-function getNormalizedContextName(contextType) {
-    return contextType === 'experimental-webgl' ? 'webgl' : contextType;
-}
-function initCanvasContextObserver(win, blockClass, blockSelector, setPreserveDrawingBufferToTrue) {
-    const handlers = [];
-    try {
-        const restoreHandler = patch(win.HTMLCanvasElement.prototype, 'getContext', function (original) {
-            return function (contextType, ...args) {
-                if (!isBlocked(this, blockClass, blockSelector, true)) {
-                    const ctxName = getNormalizedContextName(contextType);
-                    if (!('__context' in this))
-                        this.__context = ctxName;
-                    if (setPreserveDrawingBufferToTrue &&
-                        ['webgl', 'webgl2'].includes(ctxName)) {
-                        if (args[0] && typeof args[0] === 'object') {
-                            const contextAttributes = args[0];
-                            if (!contextAttributes.preserveDrawingBuffer) {
-                                contextAttributes.preserveDrawingBuffer = true;
-                            }
-                        }
-                        else {
-                            args.splice(0, 1, {
-                                preserveDrawingBuffer: true,
-                            });
-                        }
-                    }
-                }
-                return original.apply(this, [contextType, ...args]);
-            };
-        });
-        handlers.push(restoreHandler);
-    }
-    catch (_a) {
-        console.error('failed to patch HTMLCanvasElement.prototype.getContext');
-    }
-    return () => {
-        handlers.forEach((h) => h());
-    };
-}
-
-function patchGLPrototype(prototype, type, cb, blockClass, blockSelector, mirror, win) {
-    const handlers = [];
-    const props = Object.getOwnPropertyNames(prototype);
-    for (const prop of props) {
-        if ([
-            'isContextLost',
-            'canvas',
-            'drawingBufferWidth',
-            'drawingBufferHeight',
-        ].includes(prop)) {
-            continue;
-        }
-        try {
-            if (typeof prototype[prop] !== 'function') {
-                continue;
-            }
-            const restoreHandler = patch(prototype, prop, function (original) {
-                return function (...args) {
-                    const result = original.apply(this, args);
-                    saveWebGLVar(result, win, this);
-                    if ('tagName' in this.canvas &&
-                        !isBlocked(this.canvas, blockClass, blockSelector, true)) {
-                        const recordArgs = serializeArgs(args, win, this);
-                        const mutation = {
-                            type,
-                            property: prop,
-                            args: recordArgs,
-                        };
-                        cb(this.canvas, mutation);
-                    }
-                    return result;
-                };
-            });
-            handlers.push(restoreHandler);
-        }
-        catch (_a) {
-            const hookHandler = hookSetter(prototype, prop, {
-                set(v) {
-                    cb(this.canvas, {
-                        type,
-                        property: prop,
-                        args: [v],
-                        setter: true,
-                    });
-                },
-            });
-            handlers.push(hookHandler);
-        }
-    }
-    return handlers;
-}
-function initCanvasWebGLMutationObserver(cb, win, blockClass, blockSelector, mirror) {
-    const handlers = [];
-    handlers.push(...patchGLPrototype(win.WebGLRenderingContext.prototype, CanvasContext.WebGL, cb, blockClass, blockSelector, mirror, win));
-    if (typeof win.WebGL2RenderingContext !== 'undefined') {
-        handlers.push(...patchGLPrototype(win.WebGL2RenderingContext.prototype, CanvasContext.WebGL2, cb, blockClass, blockSelector, mirror, win));
-    }
-    return () => {
-        handlers.forEach((h) => h());
-    };
+
+function patchGLPrototype(prototype, type, cb, blockClass, blockSelector, mirror, win) {
+    const handlers = [];
+    const props = Object.getOwnPropertyNames(prototype);
+    for (const prop of props) {
+        if ([
+            'isContextLost',
+            'canvas',
+            'drawingBufferWidth',
+            'drawingBufferHeight',
+        ].includes(prop)) {
+            continue;
+        }
+        try {
+            if (typeof prototype[prop] !== 'function') {
+                continue;
+            }
+            const restoreHandler = patch(prototype, prop, function (original) {
+                return function (...args) {
+                    const result = original.apply(this, args);
+                    saveWebGLVar(result, win, this);
+                    if ('tagName' in this.canvas &&
+                        !isBlocked(this.canvas, blockClass, blockSelector, true)) {
+                        const recordArgs = serializeArgs(args, win, this);
+                        const mutation = {
+                            type,
+                            property: prop,
+                            args: recordArgs,
+                        };
+                        cb(this.canvas, mutation);
+                    }
+                    return result;
+                };
+            });
+            handlers.push(restoreHandler);
+        }
+        catch (_a) {
+            const hookHandler = hookSetter(prototype, prop, {
+                set(v) {
+                    cb(this.canvas, {
+                        type,
+                        property: prop,
+                        args: [v],
+                        setter: true,
+                    });
+                },
+            });
+            handlers.push(hookHandler);
+        }
+    }
+    return handlers;
+}
+function initCanvasWebGLMutationObserver(cb, win, blockClass, blockSelector, mirror) {
+    const handlers = [];
+    handlers.push(...patchGLPrototype(win.WebGLRenderingContext.prototype, CanvasContext.WebGL, cb, blockClass, blockSelector, mirror, win));
+    if (typeof win.WebGL2RenderingContext !== 'undefined') {
+        handlers.push(...patchGLPrototype(win.WebGL2RenderingContext.prototype, CanvasContext.WebGL2, cb, blockClass, blockSelector, mirror, win));
+    }
+    return () => {
+        handlers.forEach((h) => h());
+    };
 }
 
 function funcToSource(fn, sourcemapArg) {
@@ -3670,29 +3670,29 @@
 (function () {
     '__worker_loader_strict__';
 
-    /*! *****************************************************************************
-    Copyright (c) Microsoft Corporation.
-
-    Permission to use, copy, modify, and/or distribute this software for any
-    purpose with or without fee is hereby granted.
-
-    THE SOFTWARE IS PROVIDED "AS IS" AND THE AUTHOR DISCLAIMS ALL WARRANTIES WITH
-    REGARD TO THIS SOFTWARE INCLUDING ALL IMPLIED WARRANTIES OF MERCHANTABILITY
-    AND FITNESS. IN NO EVENT SHALL THE AUTHOR BE LIABLE FOR ANY SPECIAL, DIRECT,
-    INDIRECT, OR CONSEQUENTIAL DAMAGES OR ANY DAMAGES WHATSOEVER RESULTING FROM
-    LOSS OF USE, DATA OR PROFITS, WHETHER IN AN ACTION OF CONTRACT, NEGLIGENCE OR
-    OTHER TORTIOUS ACTION, ARISING OUT OF OR IN CONNECTION WITH THE USE OR
-    PERFORMANCE OF THIS SOFTWARE.
-    ***************************************************************************** */
-
-    function __awaiter(thisArg, _arguments, P, generator) {
-        function adopt(value) { return value instanceof P ? value : new P(function (resolve) { resolve(value); }); }
-        return new (P || (P = Promise))(function (resolve, reject) {
-            function fulfilled(value) { try { step(generator.next(value)); } catch (e) { reject(e); } }
-            function rejected(value) { try { step(generator["throw"](value)); } catch (e) { reject(e); } }
-            function step(result) { result.done ? resolve(result.value) : adopt(result.value).then(fulfilled, rejected); }
-            step((generator = generator.apply(thisArg, _arguments || [])).next());
-        });
+    /*! *****************************************************************************
+    Copyright (c) Microsoft Corporation.
+
+    Permission to use, copy, modify, and/or distribute this software for any
+    purpose with or without fee is hereby granted.
+
+    THE SOFTWARE IS PROVIDED "AS IS" AND THE AUTHOR DISCLAIMS ALL WARRANTIES WITH
+    REGARD TO THIS SOFTWARE INCLUDING ALL IMPLIED WARRANTIES OF MERCHANTABILITY
+    AND FITNESS. IN NO EVENT SHALL THE AUTHOR BE LIABLE FOR ANY SPECIAL, DIRECT,
+    INDIRECT, OR CONSEQUENTIAL DAMAGES OR ANY DAMAGES WHATSOEVER RESULTING FROM
+    LOSS OF USE, DATA OR PROFITS, WHETHER IN AN ACTION OF CONTRACT, NEGLIGENCE OR
+    OTHER TORTIOUS ACTION, ARISING OUT OF OR IN CONNECTION WITH THE USE OR
+    PERFORMANCE OF THIS SOFTWARE.
+    ***************************************************************************** */
+
+    function __awaiter(thisArg, _arguments, P, generator) {
+        function adopt(value) { return value instanceof P ? value : new P(function (resolve) { resolve(value); }); }
+        return new (P || (P = Promise))(function (resolve, reject) {
+            function fulfilled(value) { try { step(generator.next(value)); } catch (e) { reject(e); } }
+            function rejected(value) { try { step(generator["throw"](value)); } catch (e) { reject(e); } }
+            function step(result) { result.done ? resolve(result.value) : adopt(result.value).then(fulfilled, rejected); }
+            step((generator = generator.apply(thisArg, _arguments || [])).next());
+        });
     }
 
     /*
@@ -3723,757 +3723,757 @@
         return base64;
     };
 
-    const lastBlobMap = new Map();
-    const transparentBlobMap = new Map();
-    function getTransparentBlobFor(width, height, dataURLOptions) {
-        return __awaiter(this, void 0, void 0, function* () {
-            const id = `${width}-${height}`;
-            if ('OffscreenCanvas' in globalThis) {
-                if (transparentBlobMap.has(id))
-                    return transparentBlobMap.get(id);
-                const offscreen = new OffscreenCanvas(width, height);
-                offscreen.getContext('2d');
-                const blob = yield offscreen.convertToBlob(dataURLOptions);
-                const arrayBuffer = yield blob.arrayBuffer();
-                const base64 = encode(arrayBuffer);
-                transparentBlobMap.set(id, base64);
-                return base64;
-            }
-            else {
-                return '';
-            }
-        });
-    }
-    const worker = self;
-    worker.onmessage = function (e) {
-        return __awaiter(this, void 0, void 0, function* () {
-            if ('OffscreenCanvas' in globalThis) {
-                const { id, bitmap, width, height, dataURLOptions } = e.data;
-                const transparentBase64 = getTransparentBlobFor(width, height, dataURLOptions);
-                const offscreen = new OffscreenCanvas(width, height);
-                const ctx = offscreen.getContext('2d');
-                ctx.drawImage(bitmap, 0, 0);
-                bitmap.close();
-                const blob = yield offscreen.convertToBlob(dataURLOptions);
-                const type = blob.type;
-                const arrayBuffer = yield blob.arrayBuffer();
-                const base64 = encode(arrayBuffer);
-                if (!lastBlobMap.has(id) && (yield transparentBase64) === base64) {
-                    lastBlobMap.set(id, base64);
-                    return worker.postMessage({ id });
-                }
-                if (lastBlobMap.get(id) === base64)
-                    return worker.postMessage({ id });
-                worker.postMessage({
-                    id,
-                    type,
-                    base64,
-                    width,
-                    height,
-                });
-                lastBlobMap.set(id, base64);
-            }
-            else {
-                return worker.postMessage({ id: e.data.id });
-            }
-        });
+    const lastBlobMap = new Map();
+    const transparentBlobMap = new Map();
+    function getTransparentBlobFor(width, height, dataURLOptions) {
+        return __awaiter(this, void 0, void 0, function* () {
+            const id = `${width}-${height}`;
+            if ('OffscreenCanvas' in globalThis) {
+                if (transparentBlobMap.has(id))
+                    return transparentBlobMap.get(id);
+                const offscreen = new OffscreenCanvas(width, height);
+                offscreen.getContext('2d');
+                const blob = yield offscreen.convertToBlob(dataURLOptions);
+                const arrayBuffer = yield blob.arrayBuffer();
+                const base64 = encode(arrayBuffer);
+                transparentBlobMap.set(id, base64);
+                return base64;
+            }
+            else {
+                return '';
+            }
+        });
+    }
+    const worker = self;
+    worker.onmessage = function (e) {
+        return __awaiter(this, void 0, void 0, function* () {
+            if ('OffscreenCanvas' in globalThis) {
+                const { id, bitmap, width, height, dataURLOptions } = e.data;
+                const transparentBase64 = getTransparentBlobFor(width, height, dataURLOptions);
+                const offscreen = new OffscreenCanvas(width, height);
+                const ctx = offscreen.getContext('2d');
+                ctx.drawImage(bitmap, 0, 0);
+                bitmap.close();
+                const blob = yield offscreen.convertToBlob(dataURLOptions);
+                const type = blob.type;
+                const arrayBuffer = yield blob.arrayBuffer();
+                const base64 = encode(arrayBuffer);
+                if (!lastBlobMap.has(id) && (yield transparentBase64) === base64) {
+                    lastBlobMap.set(id, base64);
+                    return worker.postMessage({ id });
+                }
+                if (lastBlobMap.get(id) === base64)
+                    return worker.postMessage({ id });
+                worker.postMessage({
+                    id,
+                    type,
+                    base64,
+                    width,
+                    height,
+                });
+                lastBlobMap.set(id, base64);
+            }
+            else {
+                return worker.postMessage({ id: e.data.id });
+            }
+        });
     };
 
 })();
 }, null);
 
-class CanvasManager {
-    reset() {
-        this.pendingCanvasMutations.clear();
-        this.resetObservers && this.resetObservers();
-    }
-    freeze() {
-        this.frozen = true;
-    }
-    unfreeze() {
-        this.frozen = false;
-    }
-    lock() {
-        this.locked = true;
-    }
-    unlock() {
-        this.locked = false;
-    }
-    constructor(options) {
-        this.pendingCanvasMutations = new Map();
-        this.rafStamps = { latestId: 0, invokeId: null };
-        this.frozen = false;
-        this.locked = false;
-        this.processMutation = (target, mutation) => {
-            const newFrame = this.rafStamps.invokeId &&
-                this.rafStamps.latestId !== this.rafStamps.invokeId;
-            if (newFrame || !this.rafStamps.invokeId)
-                this.rafStamps.invokeId = this.rafStamps.latestId;
-            if (!this.pendingCanvasMutations.has(target)) {
-                this.pendingCanvasMutations.set(target, []);
-            }
-            this.pendingCanvasMutations.get(target).push(mutation);
-        };
-        const { sampling = 'all', win, blockClass, blockSelector, recordCanvas, dataURLOptions, } = options;
-        this.mutationCb = options.mutationCb;
-        this.mirror = options.mirror;
-        if (recordCanvas && sampling === 'all')
-            this.initCanvasMutationObserver(win, blockClass, blockSelector);
-        if (recordCanvas && typeof sampling === 'number')
-            this.initCanvasFPSObserver(sampling, win, blockClass, blockSelector, {
-                dataURLOptions,
-            });
-    }
-    initCanvasFPSObserver(fps, win, blockClass, blockSelector, options) {
-        const canvasContextReset = initCanvasContextObserver(win, blockClass, blockSelector, true);
-        const snapshotInProgressMap = new Map();
-        const worker = new WorkerFactory();
-        worker.onmessage = (e) => {
-            const { id } = e.data;
-            snapshotInProgressMap.set(id, false);
-            if (!('base64' in e.data))
-                return;
-            const { base64, type, width, height } = e.data;
-            this.mutationCb({
-                id,
-                type: CanvasContext['2D'],
-                commands: [
-                    {
-                        property: 'clearRect',
-                        args: [0, 0, width, height],
-                    },
-                    {
-                        property: 'drawImage',
-                        args: [
-                            {
-                                rr_type: 'ImageBitmap',
-                                args: [
-                                    {
-                                        rr_type: 'Blob',
-                                        data: [{ rr_type: 'ArrayBuffer', base64 }],
-                                        type,
-                                    },
-                                ],
-                            },
-                            0,
-                            0,
-                        ],
-                    },
-                ],
-            });
-        };
-        const timeBetweenSnapshots = 1000 / fps;
-        let lastSnapshotTime = 0;
-        let rafId;
-        const getCanvas = () => {
-            const matchedCanvas = [];
-            win.document.querySelectorAll('canvas').forEach((canvas) => {
-                if (!isBlocked(canvas, blockClass, blockSelector, true)) {
-                    matchedCanvas.push(canvas);
-                }
-            });
-            return matchedCanvas;
-        };
-        const takeCanvasSnapshots = (timestamp) => {
-            if (lastSnapshotTime &&
-                timestamp - lastSnapshotTime < timeBetweenSnapshots) {
-                rafId = requestAnimationFrame(takeCanvasSnapshots);
-                return;
-            }
-            lastSnapshotTime = timestamp;
-            getCanvas()
-                .forEach((canvas) => __awaiter(this, void 0, void 0, function* () {
-                var _a;
-                const id = this.mirror.getId(canvas);
-                if (snapshotInProgressMap.get(id))
-                    return;
-                if (canvas.width === 0 || canvas.height === 0)
-                    return;
-                snapshotInProgressMap.set(id, true);
-                if (['webgl', 'webgl2'].includes(canvas.__context)) {
-                    const context = canvas.getContext(canvas.__context);
-                    if (((_a = context === null || context === void 0 ? void 0 : context.getContextAttributes()) === null || _a === void 0 ? void 0 : _a.preserveDrawingBuffer) === false) {
-                        context.clear(context.COLOR_BUFFER_BIT);
-                    }
-                }
-                const bitmap = yield createImageBitmap(canvas);
-                worker.postMessage({
-                    id,
-                    bitmap,
-                    width: canvas.width,
-                    height: canvas.height,
-                    dataURLOptions: options.dataURLOptions,
-                }, [bitmap]);
-            }));
-            rafId = requestAnimationFrame(takeCanvasSnapshots);
-        };
-        rafId = requestAnimationFrame(takeCanvasSnapshots);
-        this.resetObservers = () => {
-            canvasContextReset();
-            cancelAnimationFrame(rafId);
-        };
-    }
-    initCanvasMutationObserver(win, blockClass, blockSelector) {
-        this.startRAFTimestamping();
-        this.startPendingCanvasMutationFlusher();
-        const canvasContextReset = initCanvasContextObserver(win, blockClass, blockSelector, false);
-        const canvas2DReset = initCanvas2DMutationObserver(this.processMutation.bind(this), win, blockClass, blockSelector);
-        const canvasWebGL1and2Reset = initCanvasWebGLMutationObserver(this.processMutation.bind(this), win, blockClass, blockSelector, this.mirror);
-        this.resetObservers = () => {
-            canvasContextReset();
-            canvas2DReset();
-            canvasWebGL1and2Reset();
-        };
-    }
-    startPendingCanvasMutationFlusher() {
-        requestAnimationFrame(() => this.flushPendingCanvasMutations());
-    }
-    startRAFTimestamping() {
-        const setLatestRAFTimestamp = (timestamp) => {
-            this.rafStamps.latestId = timestamp;
-            requestAnimationFrame(setLatestRAFTimestamp);
-        };
-        requestAnimationFrame(setLatestRAFTimestamp);
-    }
-    flushPendingCanvasMutations() {
-        this.pendingCanvasMutations.forEach((values, canvas) => {
-            const id = this.mirror.getId(canvas);
-            this.flushPendingCanvasMutationFor(canvas, id);
-        });
-        requestAnimationFrame(() => this.flushPendingCanvasMutations());
-    }
-    flushPendingCanvasMutationFor(canvas, id) {
-        if (this.frozen || this.locked) {
-            return;
-        }
-        const valuesWithType = this.pendingCanvasMutations.get(canvas);
-        if (!valuesWithType || id === -1)
-            return;
-        const values = valuesWithType.map((value) => {
-            const rest = __rest(value, ["type"]);
-            return rest;
-        });
-        const { type } = valuesWithType[0];
-        this.mutationCb({ id, type, commands: values });
-        this.pendingCanvasMutations.delete(canvas);
-    }
+class CanvasManager {
+    reset() {
+        this.pendingCanvasMutations.clear();
+        this.resetObservers && this.resetObservers();
+    }
+    freeze() {
+        this.frozen = true;
+    }
+    unfreeze() {
+        this.frozen = false;
+    }
+    lock() {
+        this.locked = true;
+    }
+    unlock() {
+        this.locked = false;
+    }
+    constructor(options) {
+        this.pendingCanvasMutations = new Map();
+        this.rafStamps = { latestId: 0, invokeId: null };
+        this.frozen = false;
+        this.locked = false;
+        this.processMutation = (target, mutation) => {
+            const newFrame = this.rafStamps.invokeId &&
+                this.rafStamps.latestId !== this.rafStamps.invokeId;
+            if (newFrame || !this.rafStamps.invokeId)
+                this.rafStamps.invokeId = this.rafStamps.latestId;
+            if (!this.pendingCanvasMutations.has(target)) {
+                this.pendingCanvasMutations.set(target, []);
+            }
+            this.pendingCanvasMutations.get(target).push(mutation);
+        };
+        const { sampling = 'all', win, blockClass, blockSelector, recordCanvas, dataURLOptions, } = options;
+        this.mutationCb = options.mutationCb;
+        this.mirror = options.mirror;
+        if (recordCanvas && sampling === 'all')
+            this.initCanvasMutationObserver(win, blockClass, blockSelector);
+        if (recordCanvas && typeof sampling === 'number')
+            this.initCanvasFPSObserver(sampling, win, blockClass, blockSelector, {
+                dataURLOptions,
+            });
+    }
+    initCanvasFPSObserver(fps, win, blockClass, blockSelector, options) {
+        const canvasContextReset = initCanvasContextObserver(win, blockClass, blockSelector, true);
+        const snapshotInProgressMap = new Map();
+        const worker = new WorkerFactory();
+        worker.onmessage = (e) => {
+            const { id } = e.data;
+            snapshotInProgressMap.set(id, false);
+            if (!('base64' in e.data))
+                return;
+            const { base64, type, width, height } = e.data;
+            this.mutationCb({
+                id,
+                type: CanvasContext['2D'],
+                commands: [
+                    {
+                        property: 'clearRect',
+                        args: [0, 0, width, height],
+                    },
+                    {
+                        property: 'drawImage',
+                        args: [
+                            {
+                                rr_type: 'ImageBitmap',
+                                args: [
+                                    {
+                                        rr_type: 'Blob',
+                                        data: [{ rr_type: 'ArrayBuffer', base64 }],
+                                        type,
+                                    },
+                                ],
+                            },
+                            0,
+                            0,
+                        ],
+                    },
+                ],
+            });
+        };
+        const timeBetweenSnapshots = 1000 / fps;
+        let lastSnapshotTime = 0;
+        let rafId;
+        const getCanvas = () => {
+            const matchedCanvas = [];
+            win.document.querySelectorAll('canvas').forEach((canvas) => {
+                if (!isBlocked(canvas, blockClass, blockSelector, true)) {
+                    matchedCanvas.push(canvas);
+                }
+            });
+            return matchedCanvas;
+        };
+        const takeCanvasSnapshots = (timestamp) => {
+            if (lastSnapshotTime &&
+                timestamp - lastSnapshotTime < timeBetweenSnapshots) {
+                rafId = requestAnimationFrame(takeCanvasSnapshots);
+                return;
+            }
+            lastSnapshotTime = timestamp;
+            getCanvas()
+                .forEach((canvas) => __awaiter(this, void 0, void 0, function* () {
+                var _a;
+                const id = this.mirror.getId(canvas);
+                if (snapshotInProgressMap.get(id))
+                    return;
+                if (canvas.width === 0 || canvas.height === 0)
+                    return;
+                snapshotInProgressMap.set(id, true);
+                if (['webgl', 'webgl2'].includes(canvas.__context)) {
+                    const context = canvas.getContext(canvas.__context);
+                    if (((_a = context === null || context === void 0 ? void 0 : context.getContextAttributes()) === null || _a === void 0 ? void 0 : _a.preserveDrawingBuffer) === false) {
+                        context.clear(context.COLOR_BUFFER_BIT);
+                    }
+                }
+                const bitmap = yield createImageBitmap(canvas);
+                worker.postMessage({
+                    id,
+                    bitmap,
+                    width: canvas.width,
+                    height: canvas.height,
+                    dataURLOptions: options.dataURLOptions,
+                }, [bitmap]);
+            }));
+            rafId = requestAnimationFrame(takeCanvasSnapshots);
+        };
+        rafId = requestAnimationFrame(takeCanvasSnapshots);
+        this.resetObservers = () => {
+            canvasContextReset();
+            cancelAnimationFrame(rafId);
+        };
+    }
+    initCanvasMutationObserver(win, blockClass, blockSelector) {
+        this.startRAFTimestamping();
+        this.startPendingCanvasMutationFlusher();
+        const canvasContextReset = initCanvasContextObserver(win, blockClass, blockSelector, false);
+        const canvas2DReset = initCanvas2DMutationObserver(this.processMutation.bind(this), win, blockClass, blockSelector);
+        const canvasWebGL1and2Reset = initCanvasWebGLMutationObserver(this.processMutation.bind(this), win, blockClass, blockSelector, this.mirror);
+        this.resetObservers = () => {
+            canvasContextReset();
+            canvas2DReset();
+            canvasWebGL1and2Reset();
+        };
+    }
+    startPendingCanvasMutationFlusher() {
+        requestAnimationFrame(() => this.flushPendingCanvasMutations());
+    }
+    startRAFTimestamping() {
+        const setLatestRAFTimestamp = (timestamp) => {
+            this.rafStamps.latestId = timestamp;
+            requestAnimationFrame(setLatestRAFTimestamp);
+        };
+        requestAnimationFrame(setLatestRAFTimestamp);
+    }
+    flushPendingCanvasMutations() {
+        this.pendingCanvasMutations.forEach((values, canvas) => {
+            const id = this.mirror.getId(canvas);
+            this.flushPendingCanvasMutationFor(canvas, id);
+        });
+        requestAnimationFrame(() => this.flushPendingCanvasMutations());
+    }
+    flushPendingCanvasMutationFor(canvas, id) {
+        if (this.frozen || this.locked) {
+            return;
+        }
+        const valuesWithType = this.pendingCanvasMutations.get(canvas);
+        if (!valuesWithType || id === -1)
+            return;
+        const values = valuesWithType.map((value) => {
+            const rest = __rest(value, ["type"]);
+            return rest;
+        });
+        const { type } = valuesWithType[0];
+        this.mutationCb({ id, type, commands: values });
+        this.pendingCanvasMutations.delete(canvas);
+    }
 }
 
-class StylesheetManager {
-    constructor(options) {
-        this.trackedLinkElements = new WeakSet();
-        this.styleMirror = new StyleSheetMirror();
-        this.mutationCb = options.mutationCb;
-        this.adoptedStyleSheetCb = options.adoptedStyleSheetCb;
-    }
-    attachLinkElement(linkEl, childSn) {
-        if ('_cssText' in childSn.attributes)
-            this.mutationCb({
-                adds: [],
-                removes: [],
-                texts: [],
-                attributes: [
-                    {
-                        id: childSn.id,
-                        attributes: childSn
-                            .attributes,
-                    },
-                ],
-            });
-        this.trackLinkElement(linkEl);
-    }
-    trackLinkElement(linkEl) {
-        if (this.trackedLinkElements.has(linkEl))
-            return;
-        this.trackedLinkElements.add(linkEl);
-        this.trackStylesheetInLinkElement(linkEl);
-    }
-    adoptStyleSheets(sheets, hostId) {
-        if (sheets.length === 0)
-            return;
-        const adoptedStyleSheetData = {
-            id: hostId,
-            styleIds: [],
-        };
-        const styles = [];
-        for (const sheet of sheets) {
-            let styleId;
-            if (!this.styleMirror.has(sheet)) {
-                styleId = this.styleMirror.add(sheet);
-                styles.push({
-                    styleId,
-                    rules: Array.from(sheet.rules || CSSRule, (r, index) => ({
-                        rule: stringifyRule(r),
-                        index,
-                    })),
-                });
-            }
-            else
-                styleId = this.styleMirror.getId(sheet);
-            adoptedStyleSheetData.styleIds.push(styleId);
-        }
-        if (styles.length > 0)
-            adoptedStyleSheetData.styles = styles;
-        this.adoptedStyleSheetCb(adoptedStyleSheetData);
-    }
-    reset() {
-        this.styleMirror.reset();
-        this.trackedLinkElements = new WeakSet();
-    }
-    trackStylesheetInLinkElement(linkEl) {
-    }
+class StylesheetManager {
+    constructor(options) {
+        this.trackedLinkElements = new WeakSet();
+        this.styleMirror = new StyleSheetMirror();
+        this.mutationCb = options.mutationCb;
+        this.adoptedStyleSheetCb = options.adoptedStyleSheetCb;
+    }
+    attachLinkElement(linkEl, childSn) {
+        if ('_cssText' in childSn.attributes)
+            this.mutationCb({
+                adds: [],
+                removes: [],
+                texts: [],
+                attributes: [
+                    {
+                        id: childSn.id,
+                        attributes: childSn
+                            .attributes,
+                    },
+                ],
+            });
+        this.trackLinkElement(linkEl);
+    }
+    trackLinkElement(linkEl) {
+        if (this.trackedLinkElements.has(linkEl))
+            return;
+        this.trackedLinkElements.add(linkEl);
+        this.trackStylesheetInLinkElement(linkEl);
+    }
+    adoptStyleSheets(sheets, hostId) {
+        if (sheets.length === 0)
+            return;
+        const adoptedStyleSheetData = {
+            id: hostId,
+            styleIds: [],
+        };
+        const styles = [];
+        for (const sheet of sheets) {
+            let styleId;
+            if (!this.styleMirror.has(sheet)) {
+                styleId = this.styleMirror.add(sheet);
+                styles.push({
+                    styleId,
+                    rules: Array.from(sheet.rules || CSSRule, (r, index) => ({
+                        rule: stringifyRule(r),
+                        index,
+                    })),
+                });
+            }
+            else
+                styleId = this.styleMirror.getId(sheet);
+            adoptedStyleSheetData.styleIds.push(styleId);
+        }
+        if (styles.length > 0)
+            adoptedStyleSheetData.styles = styles;
+        this.adoptedStyleSheetCb(adoptedStyleSheetData);
+    }
+    reset() {
+        this.styleMirror.reset();
+        this.trackedLinkElements = new WeakSet();
+    }
+    trackStylesheetInLinkElement(linkEl) {
+    }
 }
 
-class ProcessedNodeManager {
-    constructor() {
-        this.nodeMap = new WeakMap();
-        this.loop = true;
-        this.periodicallyClear();
-    }
-    periodicallyClear() {
-        requestAnimationFrame(() => {
-            this.clear();
-            if (this.loop)
-                this.periodicallyClear();
-        });
-    }
-    inOtherBuffer(node, thisBuffer) {
-        const buffers = this.nodeMap.get(node);
-        return (buffers && Array.from(buffers).some((buffer) => buffer !== thisBuffer));
-    }
-    add(node, buffer) {
-        this.nodeMap.set(node, (this.nodeMap.get(node) || new Set()).add(buffer));
-    }
-    clear() {
-        this.nodeMap = new WeakMap();
-    }
-    destroy() {
-        this.loop = false;
-    }
+class ProcessedNodeManager {
+    constructor() {
+        this.nodeMap = new WeakMap();
+        this.loop = true;
+        this.periodicallyClear();
+    }
+    periodicallyClear() {
+        requestAnimationFrame(() => {
+            this.clear();
+            if (this.loop)
+                this.periodicallyClear();
+        });
+    }
+    inOtherBuffer(node, thisBuffer) {
+        const buffers = this.nodeMap.get(node);
+        return (buffers && Array.from(buffers).some((buffer) => buffer !== thisBuffer));
+    }
+    add(node, buffer) {
+        this.nodeMap.set(node, (this.nodeMap.get(node) || new Set()).add(buffer));
+    }
+    clear() {
+        this.nodeMap = new WeakMap();
+    }
+    destroy() {
+        this.loop = false;
+    }
 }
 
-function wrapEvent(e) {
-    return Object.assign(Object.assign({}, e), { timestamp: nowTimestamp() });
-}
-let wrappedEmit;
-let takeFullSnapshot;
-let canvasManager;
-let recording = false;
-const mirror = createMirror();
-function record(options = {}) {
-    const { emit, checkoutEveryNms, checkoutEveryNth, blockClass = 'rr-block', blockSelector = null, ignoreClass = 'rr-ignore', ignoreSelector = null, maskTextClass = 'rr-mask', maskTextSelector = null, inlineStylesheet = true, maskAllInputs, maskInputOptions: _maskInputOptions, slimDOMOptions: _slimDOMOptions, maskInputFn, maskTextFn, hooks, packFn, sampling = {}, dataURLOptions = {}, mousemoveWait, recordDOM = true, recordCanvas = false, recordCrossOriginIframes = false, recordAfter = options.recordAfter === 'DOMContentLoaded'
-        ? options.recordAfter
-        : 'load', userTriggeredOnInput = false, collectFonts = false, inlineImages = false, plugins, keepIframeSrcFn = () => false, ignoreCSSAttributes = new Set([]), errorHandler, } = options;
-    registerErrorHandler(errorHandler);
-    const inEmittingFrame = recordCrossOriginIframes
-        ? window.parent === window
-        : true;
-    let passEmitsToParent = false;
-    if (!inEmittingFrame) {
-        try {
-            if (window.parent.document) {
-                passEmitsToParent = false;
-            }
-        }
-        catch (e) {
-            passEmitsToParent = true;
-        }
-    }
-    if (inEmittingFrame && !emit) {
-        throw new Error('emit function is required');
-    }
-    if (mousemoveWait !== undefined && sampling.mousemove === undefined) {
-        sampling.mousemove = mousemoveWait;
-    }
-    mirror.reset();
-    const maskInputOptions = maskAllInputs === true
-        ? {
-            color: true,
-            date: true,
-            'datetime-local': true,
-            email: true,
-            month: true,
-            number: true,
-            range: true,
-            search: true,
-            tel: true,
-            text: true,
-            time: true,
-            url: true,
-            week: true,
-            textarea: true,
-            select: true,
-            password: true,
-        }
-        : _maskInputOptions !== undefined
-            ? _maskInputOptions
-            : { password: true };
-    const slimDOMOptions = _slimDOMOptions === true || _slimDOMOptions === 'all'
-        ? {
-            script: true,
-            comment: true,
-            headFavicon: true,
-            headWhitespace: true,
-            headMetaSocial: true,
-            headMetaRobots: true,
-            headMetaHttpEquiv: true,
-            headMetaVerification: true,
-            headMetaAuthorship: _slimDOMOptions === 'all',
-            headMetaDescKeywords: _slimDOMOptions === 'all',
-        }
-        : _slimDOMOptions
-            ? _slimDOMOptions
-            : {};
-    polyfill();
-    let lastFullSnapshotEvent;
-    let incrementalSnapshotCount = 0;
-    const eventProcessor = (e) => {
-        for (const plugin of plugins || []) {
-            if (plugin.eventProcessor) {
-                e = plugin.eventProcessor(e);
-            }
-        }
-        if (packFn &&
-            !passEmitsToParent) {
-            e = packFn(e);
-        }
-        return e;
-    };
-    wrappedEmit = (e, isCheckout) => {
-        var _a;
-        if (((_a = mutationBuffers[0]) === null || _a === void 0 ? void 0 : _a.isFrozen()) &&
-            e.type !== EventType$1.FullSnapshot &&
-            !(e.type === EventType$1.IncrementalSnapshot &&
-                e.data.source === IncrementalSource$1.Mutation)) {
-            mutationBuffers.forEach((buf) => buf.unfreeze());
-        }
-        if (inEmittingFrame) {
-            emit === null || emit === void 0 ? void 0 : emit(eventProcessor(e), isCheckout);
-        }
-        else if (passEmitsToParent) {
-            const message = {
-                type: 'rrweb',
-                event: eventProcessor(e),
-                origin: window.location.origin,
-                isCheckout,
-            };
-            window.parent.postMessage(message, '*');
-        }
-        if (e.type === EventType$1.FullSnapshot) {
-            lastFullSnapshotEvent = e;
-            incrementalSnapshotCount = 0;
-        }
-        else if (e.type === EventType$1.IncrementalSnapshot) {
-            if (e.data.source === IncrementalSource$1.Mutation &&
-                e.data.isAttachIframe) {
-                return;
-            }
-            incrementalSnapshotCount++;
-            const exceedCount = checkoutEveryNth && incrementalSnapshotCount >= checkoutEveryNth;
-            const exceedTime = checkoutEveryNms &&
-                e.timestamp - lastFullSnapshotEvent.timestamp > checkoutEveryNms;
-            if (exceedCount || exceedTime) {
-                takeFullSnapshot(true);
-            }
-        }
-    };
-    const wrappedMutationEmit = (m) => {
-        wrappedEmit(wrapEvent({
-            type: EventType$1.IncrementalSnapshot,
-            data: Object.assign({ source: IncrementalSource$1.Mutation }, m),
-        }));
-    };
-    const wrappedScrollEmit = (p) => wrappedEmit(wrapEvent({
-        type: EventType$1.IncrementalSnapshot,
-        data: Object.assign({ source: IncrementalSource$1.Scroll }, p),
-    }));
-    const wrappedCanvasMutationEmit = (p) => wrappedEmit(wrapEvent({
-        type: EventType$1.IncrementalSnapshot,
-        data: Object.assign({ source: IncrementalSource$1.CanvasMutation }, p),
-    }));
-    const wrappedAdoptedStyleSheetEmit = (a) => wrappedEmit(wrapEvent({
-        type: EventType$1.IncrementalSnapshot,
-        data: Object.assign({ source: IncrementalSource$1.AdoptedStyleSheet }, a),
-    }));
-    const stylesheetManager = new StylesheetManager({
-        mutationCb: wrappedMutationEmit,
-        adoptedStyleSheetCb: wrappedAdoptedStyleSheetEmit,
-    });
-    const iframeManager = new IframeManager({
-        mirror,
-        mutationCb: wrappedMutationEmit,
-        stylesheetManager: stylesheetManager,
-        recordCrossOriginIframes,
-        wrappedEmit,
-    });
-    for (const plugin of plugins || []) {
-        if (plugin.getMirror)
-            plugin.getMirror({
-                nodeMirror: mirror,
-                crossOriginIframeMirror: iframeManager.crossOriginIframeMirror,
-                crossOriginIframeStyleMirror: iframeManager.crossOriginIframeStyleMirror,
-            });
-    }
-    const processedNodeManager = new ProcessedNodeManager();
-    canvasManager = new CanvasManager({
-        recordCanvas,
-        mutationCb: wrappedCanvasMutationEmit,
-        win: window,
-        blockClass,
-        blockSelector,
-        mirror,
-        sampling: sampling.canvas,
-        dataURLOptions,
-    });
-    const shadowDomManager = new ShadowDomManager({
-        mutationCb: wrappedMutationEmit,
-        scrollCb: wrappedScrollEmit,
-        bypassOptions: {
-            blockClass,
-            blockSelector,
-            maskTextClass,
-            maskTextSelector,
-            inlineStylesheet,
-            maskInputOptions,
-            dataURLOptions,
-            maskTextFn,
-            maskInputFn,
-            recordCanvas,
-            inlineImages,
-            sampling,
-            slimDOMOptions,
-            iframeManager,
-            stylesheetManager,
-            canvasManager,
-            keepIframeSrcFn,
-            processedNodeManager,
-        },
-        mirror,
-    });
-    takeFullSnapshot = (isCheckout = false) => {
-        if (!recordDOM) {
-            return;
-        }
-        wrappedEmit(wrapEvent({
-            type: EventType$1.Meta,
-            data: {
-                href: window.location.href,
-                width: getWindowWidth(),
-                height: getWindowHeight(),
-            },
-        }), isCheckout);
-        stylesheetManager.reset();
-        shadowDomManager.init();
-        mutationBuffers.forEach((buf) => buf.lock());
-        const node = snapshot(document, {
-            mirror,
-            blockClass,
-            blockSelector,
-            maskTextClass,
-            maskTextSelector,
-            inlineStylesheet,
-            maskAllInputs: maskInputOptions,
-            maskTextFn,
-            slimDOM: slimDOMOptions,
-            dataURLOptions,
-            recordCanvas,
-            inlineImages,
-            onSerialize: (n) => {
-                if (isSerializedIframe(n, mirror)) {
-                    iframeManager.addIframe(n);
-                }
-                if (isSerializedStylesheet(n, mirror)) {
-                    stylesheetManager.trackLinkElement(n);
-                }
-                if (hasShadowRoot(n)) {
-                    shadowDomManager.addShadowRoot(n.shadowRoot, document);
-                }
-            },
-            onIframeLoad: (iframe, childSn) => {
-                iframeManager.attachIframe(iframe, childSn);
-                shadowDomManager.observeAttachShadow(iframe);
-            },
-            onStylesheetLoad: (linkEl, childSn) => {
-                stylesheetManager.attachLinkElement(linkEl, childSn);
-            },
-            keepIframeSrcFn,
-        });
-        if (!node) {
-            return console.warn('Failed to snapshot the document');
-        }
-        wrappedEmit(wrapEvent({
-            type: EventType$1.FullSnapshot,
-            data: {
-                node,
-                initialOffset: getWindowScroll(window),
-            },
-        }), isCheckout);
-        mutationBuffers.forEach((buf) => buf.unlock());
-        if (document.adoptedStyleSheets && document.adoptedStyleSheets.length > 0)
-            stylesheetManager.adoptStyleSheets(document.adoptedStyleSheets, mirror.getId(document));
-    };
-    try {
-        const handlers = [];
-        const observe = (doc) => {
-            var _a;
-            return callbackWrapper(initObservers)({
-                mutationCb: wrappedMutationEmit,
-                mousemoveCb: (positions, source) => wrappedEmit(wrapEvent({
-                    type: EventType$1.IncrementalSnapshot,
-                    data: {
-                        source,
-                        positions,
-                    },
-                })),
-                mouseInteractionCb: (d) => wrappedEmit(wrapEvent({
-                    type: EventType$1.IncrementalSnapshot,
-                    data: Object.assign({ source: IncrementalSource$1.MouseInteraction }, d),
-                })),
-                scrollCb: wrappedScrollEmit,
-                viewportResizeCb: (d) => wrappedEmit(wrapEvent({
-                    type: EventType$1.IncrementalSnapshot,
-                    data: Object.assign({ source: IncrementalSource$1.ViewportResize }, d),
-                })),
-                inputCb: (v) => wrappedEmit(wrapEvent({
-                    type: EventType$1.IncrementalSnapshot,
-                    data: Object.assign({ source: IncrementalSource$1.Input }, v),
-                })),
-                mediaInteractionCb: (p) => wrappedEmit(wrapEvent({
-                    type: EventType$1.IncrementalSnapshot,
-                    data: Object.assign({ source: IncrementalSource$1.MediaInteraction }, p),
-                })),
-                styleSheetRuleCb: (r) => wrappedEmit(wrapEvent({
-                    type: EventType$1.IncrementalSnapshot,
-                    data: Object.assign({ source: IncrementalSource$1.StyleSheetRule }, r),
-                })),
-                styleDeclarationCb: (r) => wrappedEmit(wrapEvent({
-                    type: EventType$1.IncrementalSnapshot,
-                    data: Object.assign({ source: IncrementalSource$1.StyleDeclaration }, r),
-                })),
-                canvasMutationCb: wrappedCanvasMutationEmit,
-                fontCb: (p) => wrappedEmit(wrapEvent({
-                    type: EventType$1.IncrementalSnapshot,
-                    data: Object.assign({ source: IncrementalSource$1.Font }, p),
-                })),
-                selectionCb: (p) => {
-                    wrappedEmit(wrapEvent({
-                        type: EventType$1.IncrementalSnapshot,
-                        data: Object.assign({ source: IncrementalSource$1.Selection }, p),
-                    }));
-                },
-                customElementCb: (c) => {
-                    wrappedEmit(wrapEvent({
-                        type: EventType$1.IncrementalSnapshot,
-                        data: Object.assign({ source: IncrementalSource$1.CustomElement }, c),
-                    }));
-                },
-                blockClass,
-                ignoreClass,
-                ignoreSelector,
-                maskTextClass,
-                maskTextSelector,
-                maskInputOptions,
-                inlineStylesheet,
-                sampling,
-                recordDOM,
-                recordCanvas,
-                inlineImages,
-                userTriggeredOnInput,
-                collectFonts,
-                doc,
-                maskInputFn,
-                maskTextFn,
-                keepIframeSrcFn,
-                blockSelector,
-                slimDOMOptions,
-                dataURLOptions,
-                mirror,
-                iframeManager,
-                stylesheetManager,
-                shadowDomManager,
-                processedNodeManager,
-                canvasManager,
-                ignoreCSSAttributes,
-                plugins: ((_a = plugins === null || plugins === void 0 ? void 0 : plugins.filter((p) => p.observer)) === null || _a === void 0 ? void 0 : _a.map((p) => ({
-                    observer: p.observer,
-                    options: p.options,
-                    callback: (payload) => wrappedEmit(wrapEvent({
-                        type: EventType$1.Plugin,
-                        data: {
-                            plugin: p.name,
-                            payload,
-                        },
-                    })),
-                }))) || [],
-            }, hooks);
-        };
-        iframeManager.addLoadListener((iframeEl) => {
-            try {
-                handlers.push(observe(iframeEl.contentDocument));
-            }
-            catch (error) {
-                console.warn(error);
-            }
-        });
-        const init = () => {
-            takeFullSnapshot();
-            handlers.push(observe(document));
-            recording = true;
-        };
-        if (document.readyState === 'interactive' ||
-            document.readyState === 'complete') {
-            init();
-        }
-        else {
-            handlers.push(on('DOMContentLoaded', () => {
-                wrappedEmit(wrapEvent({
-                    type: EventType$1.DomContentLoaded,
-                    data: {},
-                }));
-                if (recordAfter === 'DOMContentLoaded')
-                    init();
-            }));
-            handlers.push(on('load', () => {
-                wrappedEmit(wrapEvent({
-                    type: EventType$1.Load,
-                    data: {},
-                }));
-                if (recordAfter === 'load')
-                    init();
-            }, window));
-        }
-        return () => {
-            handlers.forEach((h) => h());
-            processedNodeManager.destroy();
-            recording = false;
-            unregisterErrorHandler();
-        };
-    }
-    catch (error) {
-        console.warn(error);
-    }
-}
-record.addCustomEvent = (tag, payload) => {
-    if (!recording) {
-        throw new Error('please add custom event after start recording');
-    }
-    wrappedEmit(wrapEvent({
-        type: EventType$1.Custom,
-        data: {
-            tag,
-            payload,
-        },
-    }));
-};
-record.freezePage = () => {
-    mutationBuffers.forEach((buf) => buf.freeze());
-};
-record.takeFullSnapshot = (isCheckout) => {
-    if (!recording) {
-        throw new Error('please take full snapshot after start recording');
-    }
-    takeFullSnapshot(isCheckout);
-};
+function wrapEvent(e) {
+    return Object.assign(Object.assign({}, e), { timestamp: nowTimestamp() });
+}
+let wrappedEmit;
+let takeFullSnapshot;
+let canvasManager;
+let recording = false;
+const mirror = createMirror();
+function record(options = {}) {
+    const { emit, checkoutEveryNms, checkoutEveryNth, blockClass = 'rr-block', blockSelector = null, ignoreClass = 'rr-ignore', ignoreSelector = null, maskTextClass = 'rr-mask', maskTextSelector = null, inlineStylesheet = true, maskAllInputs, maskInputOptions: _maskInputOptions, slimDOMOptions: _slimDOMOptions, maskInputFn, maskTextFn, hooks, packFn, sampling = {}, dataURLOptions = {}, mousemoveWait, recordDOM = true, recordCanvas = false, recordCrossOriginIframes = false, recordAfter = options.recordAfter === 'DOMContentLoaded'
+        ? options.recordAfter
+        : 'load', userTriggeredOnInput = false, collectFonts = false, inlineImages = false, plugins, keepIframeSrcFn = () => false, ignoreCSSAttributes = new Set([]), errorHandler, } = options;
+    registerErrorHandler(errorHandler);
+    const inEmittingFrame = recordCrossOriginIframes
+        ? window.parent === window
+        : true;
+    let passEmitsToParent = false;
+    if (!inEmittingFrame) {
+        try {
+            if (window.parent.document) {
+                passEmitsToParent = false;
+            }
+        }
+        catch (e) {
+            passEmitsToParent = true;
+        }
+    }
+    if (inEmittingFrame && !emit) {
+        throw new Error('emit function is required');
+    }
+    if (mousemoveWait !== undefined && sampling.mousemove === undefined) {
+        sampling.mousemove = mousemoveWait;
+    }
+    mirror.reset();
+    const maskInputOptions = maskAllInputs === true
+        ? {
+            color: true,
+            date: true,
+            'datetime-local': true,
+            email: true,
+            month: true,
+            number: true,
+            range: true,
+            search: true,
+            tel: true,
+            text: true,
+            time: true,
+            url: true,
+            week: true,
+            textarea: true,
+            select: true,
+            password: true,
+        }
+        : _maskInputOptions !== undefined
+            ? _maskInputOptions
+            : { password: true };
+    const slimDOMOptions = _slimDOMOptions === true || _slimDOMOptions === 'all'
+        ? {
+            script: true,
+            comment: true,
+            headFavicon: true,
+            headWhitespace: true,
+            headMetaSocial: true,
+            headMetaRobots: true,
+            headMetaHttpEquiv: true,
+            headMetaVerification: true,
+            headMetaAuthorship: _slimDOMOptions === 'all',
+            headMetaDescKeywords: _slimDOMOptions === 'all',
+        }
+        : _slimDOMOptions
+            ? _slimDOMOptions
+            : {};
+    polyfill();
+    let lastFullSnapshotEvent;
+    let incrementalSnapshotCount = 0;
+    const eventProcessor = (e) => {
+        for (const plugin of plugins || []) {
+            if (plugin.eventProcessor) {
+                e = plugin.eventProcessor(e);
+            }
+        }
+        if (packFn &&
+            !passEmitsToParent) {
+            e = packFn(e);
+        }
+        return e;
+    };
+    wrappedEmit = (e, isCheckout) => {
+        var _a;
+        if (((_a = mutationBuffers[0]) === null || _a === void 0 ? void 0 : _a.isFrozen()) &&
+            e.type !== EventType$1.FullSnapshot &&
+            !(e.type === EventType$1.IncrementalSnapshot &&
+                e.data.source === IncrementalSource$1.Mutation)) {
+            mutationBuffers.forEach((buf) => buf.unfreeze());
+        }
+        if (inEmittingFrame) {
+            emit === null || emit === void 0 ? void 0 : emit(eventProcessor(e), isCheckout);
+        }
+        else if (passEmitsToParent) {
+            const message = {
+                type: 'rrweb',
+                event: eventProcessor(e),
+                origin: window.location.origin,
+                isCheckout,
+            };
+            window.parent.postMessage(message, '*');
+        }
+        if (e.type === EventType$1.FullSnapshot) {
+            lastFullSnapshotEvent = e;
+            incrementalSnapshotCount = 0;
+        }
+        else if (e.type === EventType$1.IncrementalSnapshot) {
+            if (e.data.source === IncrementalSource$1.Mutation &&
+                e.data.isAttachIframe) {
+                return;
+            }
+            incrementalSnapshotCount++;
+            const exceedCount = checkoutEveryNth && incrementalSnapshotCount >= checkoutEveryNth;
+            const exceedTime = checkoutEveryNms &&
+                e.timestamp - lastFullSnapshotEvent.timestamp > checkoutEveryNms;
+            if (exceedCount || exceedTime) {
+                takeFullSnapshot(true);
+            }
+        }
+    };
+    const wrappedMutationEmit = (m) => {
+        wrappedEmit(wrapEvent({
+            type: EventType$1.IncrementalSnapshot,
+            data: Object.assign({ source: IncrementalSource$1.Mutation }, m),
+        }));
+    };
+    const wrappedScrollEmit = (p) => wrappedEmit(wrapEvent({
+        type: EventType$1.IncrementalSnapshot,
+        data: Object.assign({ source: IncrementalSource$1.Scroll }, p),
+    }));
+    const wrappedCanvasMutationEmit = (p) => wrappedEmit(wrapEvent({
+        type: EventType$1.IncrementalSnapshot,
+        data: Object.assign({ source: IncrementalSource$1.CanvasMutation }, p),
+    }));
+    const wrappedAdoptedStyleSheetEmit = (a) => wrappedEmit(wrapEvent({
+        type: EventType$1.IncrementalSnapshot,
+        data: Object.assign({ source: IncrementalSource$1.AdoptedStyleSheet }, a),
+    }));
+    const stylesheetManager = new StylesheetManager({
+        mutationCb: wrappedMutationEmit,
+        adoptedStyleSheetCb: wrappedAdoptedStyleSheetEmit,
+    });
+    const iframeManager = new IframeManager({
+        mirror,
+        mutationCb: wrappedMutationEmit,
+        stylesheetManager: stylesheetManager,
+        recordCrossOriginIframes,
+        wrappedEmit,
+    });
+    for (const plugin of plugins || []) {
+        if (plugin.getMirror)
+            plugin.getMirror({
+                nodeMirror: mirror,
+                crossOriginIframeMirror: iframeManager.crossOriginIframeMirror,
+                crossOriginIframeStyleMirror: iframeManager.crossOriginIframeStyleMirror,
+            });
+    }
+    const processedNodeManager = new ProcessedNodeManager();
+    canvasManager = new CanvasManager({
+        recordCanvas,
+        mutationCb: wrappedCanvasMutationEmit,
+        win: window,
+        blockClass,
+        blockSelector,
+        mirror,
+        sampling: sampling.canvas,
+        dataURLOptions,
+    });
+    const shadowDomManager = new ShadowDomManager({
+        mutationCb: wrappedMutationEmit,
+        scrollCb: wrappedScrollEmit,
+        bypassOptions: {
+            blockClass,
+            blockSelector,
+            maskTextClass,
+            maskTextSelector,
+            inlineStylesheet,
+            maskInputOptions,
+            dataURLOptions,
+            maskTextFn,
+            maskInputFn,
+            recordCanvas,
+            inlineImages,
+            sampling,
+            slimDOMOptions,
+            iframeManager,
+            stylesheetManager,
+            canvasManager,
+            keepIframeSrcFn,
+            processedNodeManager,
+        },
+        mirror,
+    });
+    takeFullSnapshot = (isCheckout = false) => {
+        if (!recordDOM) {
+            return;
+        }
+        wrappedEmit(wrapEvent({
+            type: EventType$1.Meta,
+            data: {
+                href: window.location.href,
+                width: getWindowWidth(),
+                height: getWindowHeight(),
+            },
+        }), isCheckout);
+        stylesheetManager.reset();
+        shadowDomManager.init();
+        mutationBuffers.forEach((buf) => buf.lock());
+        const node = snapshot(document, {
+            mirror,
+            blockClass,
+            blockSelector,
+            maskTextClass,
+            maskTextSelector,
+            inlineStylesheet,
+            maskAllInputs: maskInputOptions,
+            maskTextFn,
+            slimDOM: slimDOMOptions,
+            dataURLOptions,
+            recordCanvas,
+            inlineImages,
+            onSerialize: (n) => {
+                if (isSerializedIframe(n, mirror)) {
+                    iframeManager.addIframe(n);
+                }
+                if (isSerializedStylesheet(n, mirror)) {
+                    stylesheetManager.trackLinkElement(n);
+                }
+                if (hasShadowRoot(n)) {
+                    shadowDomManager.addShadowRoot(n.shadowRoot, document);
+                }
+            },
+            onIframeLoad: (iframe, childSn) => {
+                iframeManager.attachIframe(iframe, childSn);
+                shadowDomManager.observeAttachShadow(iframe);
+            },
+            onStylesheetLoad: (linkEl, childSn) => {
+                stylesheetManager.attachLinkElement(linkEl, childSn);
+            },
+            keepIframeSrcFn,
+        });
+        if (!node) {
+            return console.warn('Failed to snapshot the document');
+        }
+        wrappedEmit(wrapEvent({
+            type: EventType$1.FullSnapshot,
+            data: {
+                node,
+                initialOffset: getWindowScroll(window),
+            },
+        }), isCheckout);
+        mutationBuffers.forEach((buf) => buf.unlock());
+        if (document.adoptedStyleSheets && document.adoptedStyleSheets.length > 0)
+            stylesheetManager.adoptStyleSheets(document.adoptedStyleSheets, mirror.getId(document));
+    };
+    try {
+        const handlers = [];
+        const observe = (doc) => {
+            var _a;
+            return callbackWrapper(initObservers)({
+                mutationCb: wrappedMutationEmit,
+                mousemoveCb: (positions, source) => wrappedEmit(wrapEvent({
+                    type: EventType$1.IncrementalSnapshot,
+                    data: {
+                        source,
+                        positions,
+                    },
+                })),
+                mouseInteractionCb: (d) => wrappedEmit(wrapEvent({
+                    type: EventType$1.IncrementalSnapshot,
+                    data: Object.assign({ source: IncrementalSource$1.MouseInteraction }, d),
+                })),
+                scrollCb: wrappedScrollEmit,
+                viewportResizeCb: (d) => wrappedEmit(wrapEvent({
+                    type: EventType$1.IncrementalSnapshot,
+                    data: Object.assign({ source: IncrementalSource$1.ViewportResize }, d),
+                })),
+                inputCb: (v) => wrappedEmit(wrapEvent({
+                    type: EventType$1.IncrementalSnapshot,
+                    data: Object.assign({ source: IncrementalSource$1.Input }, v),
+                })),
+                mediaInteractionCb: (p) => wrappedEmit(wrapEvent({
+                    type: EventType$1.IncrementalSnapshot,
+                    data: Object.assign({ source: IncrementalSource$1.MediaInteraction }, p),
+                })),
+                styleSheetRuleCb: (r) => wrappedEmit(wrapEvent({
+                    type: EventType$1.IncrementalSnapshot,
+                    data: Object.assign({ source: IncrementalSource$1.StyleSheetRule }, r),
+                })),
+                styleDeclarationCb: (r) => wrappedEmit(wrapEvent({
+                    type: EventType$1.IncrementalSnapshot,
+                    data: Object.assign({ source: IncrementalSource$1.StyleDeclaration }, r),
+                })),
+                canvasMutationCb: wrappedCanvasMutationEmit,
+                fontCb: (p) => wrappedEmit(wrapEvent({
+                    type: EventType$1.IncrementalSnapshot,
+                    data: Object.assign({ source: IncrementalSource$1.Font }, p),
+                })),
+                selectionCb: (p) => {
+                    wrappedEmit(wrapEvent({
+                        type: EventType$1.IncrementalSnapshot,
+                        data: Object.assign({ source: IncrementalSource$1.Selection }, p),
+                    }));
+                },
+                customElementCb: (c) => {
+                    wrappedEmit(wrapEvent({
+                        type: EventType$1.IncrementalSnapshot,
+                        data: Object.assign({ source: IncrementalSource$1.CustomElement }, c),
+                    }));
+                },
+                blockClass,
+                ignoreClass,
+                ignoreSelector,
+                maskTextClass,
+                maskTextSelector,
+                maskInputOptions,
+                inlineStylesheet,
+                sampling,
+                recordDOM,
+                recordCanvas,
+                inlineImages,
+                userTriggeredOnInput,
+                collectFonts,
+                doc,
+                maskInputFn,
+                maskTextFn,
+                keepIframeSrcFn,
+                blockSelector,
+                slimDOMOptions,
+                dataURLOptions,
+                mirror,
+                iframeManager,
+                stylesheetManager,
+                shadowDomManager,
+                processedNodeManager,
+                canvasManager,
+                ignoreCSSAttributes,
+                plugins: ((_a = plugins === null || plugins === void 0 ? void 0 : plugins.filter((p) => p.observer)) === null || _a === void 0 ? void 0 : _a.map((p) => ({
+                    observer: p.observer,
+                    options: p.options,
+                    callback: (payload) => wrappedEmit(wrapEvent({
+                        type: EventType$1.Plugin,
+                        data: {
+                            plugin: p.name,
+                            payload,
+                        },
+                    })),
+                }))) || [],
+            }, hooks);
+        };
+        iframeManager.addLoadListener((iframeEl) => {
+            try {
+                handlers.push(observe(iframeEl.contentDocument));
+            }
+            catch (error) {
+                console.warn(error);
+            }
+        });
+        const init = () => {
+            takeFullSnapshot();
+            handlers.push(observe(document));
+            recording = true;
+        };
+        if (document.readyState === 'interactive' ||
+            document.readyState === 'complete') {
+            init();
+        }
+        else {
+            handlers.push(on('DOMContentLoaded', () => {
+                wrappedEmit(wrapEvent({
+                    type: EventType$1.DomContentLoaded,
+                    data: {},
+                }));
+                if (recordAfter === 'DOMContentLoaded')
+                    init();
+            }));
+            handlers.push(on('load', () => {
+                wrappedEmit(wrapEvent({
+                    type: EventType$1.Load,
+                    data: {},
+                }));
+                if (recordAfter === 'load')
+                    init();
+            }, window));
+        }
+        return () => {
+            handlers.forEach((h) => h());
+            processedNodeManager.destroy();
+            recording = false;
+            unregisterErrorHandler();
+        };
+    }
+    catch (error) {
+        console.warn(error);
+    }
+}
+record.addCustomEvent = (tag, payload) => {
+    if (!recording) {
+        throw new Error('please add custom event after start recording');
+    }
+    wrappedEmit(wrapEvent({
+        type: EventType$1.Custom,
+        data: {
+            tag,
+            payload,
+        },
+    }));
+};
+record.freezePage = () => {
+    mutationBuffers.forEach((buf) => buf.freeze());
+};
+record.takeFullSnapshot = (isCheckout) => {
+    if (!recording) {
+        throw new Error('please take full snapshot after start recording');
+    }
+    takeFullSnapshot(isCheckout);
+};
 record.mirror = mirror;
 
 var EventType = /* @__PURE__ */ ((EventType2) => {
@@ -9555,12 +9555,8 @@
  */
 // http://hacks.mozilla.org/2009/07/cross-site-xmlhttprequest-with-cors/
 // https://developer.mozilla.org/en-US/docs/DOM/XMLHttpRequest#withCredentials
-<<<<<<< HEAD
-var USE_XHR = (window$1.XMLHttpRequest && 'withCredentials' in new XMLHttpRequest());
+var USE_XHR = (win.XMLHttpRequest && 'withCredentials' in new XMLHttpRequest());
 var USE_FETCH = !_.isUndefined(fetch) && typeof(fetch) === 'function';
-=======
-var USE_XHR = (win.XMLHttpRequest && 'withCredentials' in new XMLHttpRequest());
->>>>>>> 504723e6
 
 // IE<10 does not support cross-origin XHR's but script tags
 // with defer won't block window.onload; ENQUEUE_REQUESTS
