(function () {
    'use strict';

    var Config = {
        DEBUG: false,
        LIB_VERSION: '2.58.0'
    };

    // since es6 imports are static and we run unit tests from the console, window won't be defined when importing this file
    var win;
    if (typeof(window) === 'undefined') {
        var loc = {
            hostname: ''
        };
        win = {
            navigator: { userAgent: '', onLine: true },
            document: {
                location: loc,
                referrer: ''
            },
            screen: { width: 0, height: 0 },
            location: loc
        };
    } else {
        win = window;
    }

    var setImmediate = win['setImmediate'];
    var builtInProp, cycle, schedulingQueue,
        ToString = Object.prototype.toString,
        timer = (typeof setImmediate !== 'undefined') ?
            function timer(fn) { return setImmediate(fn); } :
            setTimeout;

    // dammit, IE8.
    try {
        Object.defineProperty({},'x',{});
        builtInProp = function builtInProp(obj,name,val,config) {
            return Object.defineProperty(obj,name,{
                value: val,
                writable: true,
                configurable: config !== false
            });
        };
    }
    catch (err) {
        builtInProp = function builtInProp(obj,name,val) {
            obj[name] = val;
            return obj;
        };
    }

    // Note: using a queue instead of array for efficiency
    schedulingQueue = (function Queue() {
        var first, last, item;

        function Item(fn,self) {
            this.fn = fn;
            this.self = self;
            this.next = void 0;
        }

        return {
            add: function add(fn,self) {
                item = new Item(fn,self);
                if (last) {
                    last.next = item;
                }
                else {
                    first = item;
                }
                last = item;
                item = void 0;
            },
            drain: function drain() {
                var f = first;
                first = last = cycle = void 0;

                while (f) {
                    f.fn.call(f.self);
                    f = f.next;
                }
            }
        };
    })();

    function schedule(fn,self) {
        schedulingQueue.add(fn,self);
        if (!cycle) {
            cycle = timer(schedulingQueue.drain);
        }
    }

    // promise duck typing
    function isThenable(o) {
        var _then, oType = typeof o;

        if (o !== null && (oType === 'object' || oType === 'function')) {
            _then = o.then;
        }
        return typeof _then === 'function' ? _then : false;
    }

    function notify() {
        for (var i=0; i<this.chain.length; i++) {
            notifyIsolated(
                this,
                (this.state === 1) ? this.chain[i].success : this.chain[i].failure,
                this.chain[i]
            );
        }
        this.chain.length = 0;
    }

    // NOTE: This is a separate function to isolate
    // the `try..catch` so that other code can be
    // optimized better
    function notifyIsolated(self,cb,chain) {
        var ret, _then;
        try {
            if (cb === false) {
                chain.reject(self.msg);
            }
            else {
                if (cb === true) {
                    ret = self.msg;
                }
                else {
                    ret = cb.call(void 0,self.msg);
                }

                if (ret === chain.promise) {
                    chain.reject(TypeError('Promise-chain cycle'));
                }
                // eslint-disable-next-line no-cond-assign
                else if (_then = isThenable(ret)) {
                    _then.call(ret,chain.resolve,chain.reject);
                }
                else {
                    chain.resolve(ret);
                }
            }
        }
        catch (err) {
            chain.reject(err);
        }
    }

    function resolve(msg) {
        var _then, self = this;

        // already triggered?
        if (self.triggered) { return; }

        self.triggered = true;

        // unwrap
        if (self.def) {
            self = self.def;
        }

        try {
            // eslint-disable-next-line no-cond-assign
            if (_then = isThenable(msg)) {
                schedule(function(){
                    var defWrapper = new MakeDefWrapper(self);
                    try {
                        _then.call(msg,
                            function $resolve$(){ resolve.apply(defWrapper,arguments); },
                            function $reject$(){ reject.apply(defWrapper,arguments); }
                        );
                    }
                    catch (err) {
                        reject.call(defWrapper,err);
                    }
                });
            }
            else {
                self.msg = msg;
                self.state = 1;
                if (self.chain.length > 0) {
                    schedule(notify,self);
                }
            }
        }
        catch (err) {
            reject.call(new MakeDefWrapper(self),err);
        }
    }

    function reject(msg) {
        var self = this;

        // already triggered?
        if (self.triggered) { return; }

        self.triggered = true;

        // unwrap
        if (self.def) {
            self = self.def;
        }

        self.msg = msg;
        self.state = 2;
        if (self.chain.length > 0) {
            schedule(notify,self);
        }
    }

    function iteratePromises(Constructor,arr,resolver,rejecter) {
        for (var idx=0; idx<arr.length; idx++) {
            (function IIFE(idx){
                Constructor.resolve(arr[idx])
                    .then(
                        function $resolver$(msg){
                            resolver(idx,msg);
                        },
                        rejecter
                    );
            })(idx);
        }
    }

    function MakeDefWrapper(self) {
        this.def = self;
        this.triggered = false;
    }

    function MakeDef(self) {
        this.promise = self;
        this.state = 0;
        this.triggered = false;
        this.chain = [];
        this.msg = void 0;
    }

    function NpoPromise(executor) {
        if (typeof executor !== 'function') {
            throw TypeError('Not a function');
        }

        if (this['__NPO__'] !== 0) {
            throw TypeError('Not a promise');
        }

        // instance shadowing the inherited "brand"
        // to signal an already "initialized" promise
        this['__NPO__'] = 1;

        var def = new MakeDef(this);

        this['then'] = function then(success,failure) {
            var o = {
                success: typeof success === 'function' ? success : true,
                failure: typeof failure === 'function' ? failure : false
            };
                // Note: `then(..)` itself can be borrowed to be used against
                // a different promise constructor for making the chained promise,
                // by substituting a different `this` binding.
            o.promise = new this.constructor(function extractChain(resolve,reject) {
                if (typeof resolve !== 'function' || typeof reject !== 'function') {
                    throw TypeError('Not a function');
                }

                o.resolve = resolve;
                o.reject = reject;
            });
            def.chain.push(o);

            if (def.state !== 0) {
                schedule(notify,def);
            }

            return o.promise;
        };
        this['catch'] = function $catch$(failure) {
            return this.then(void 0,failure);
        };

        try {
            executor.call(
                void 0,
                function publicResolve(msg){
                    resolve.call(def,msg);
                },
                function publicReject(msg) {
                    reject.call(def,msg);
                }
            );
        }
        catch (err) {
            reject.call(def,err);
        }
    }

    var PromisePrototype = builtInProp({},'constructor',NpoPromise,
        /*configurable=*/false
    );

        // Note: Android 4 cannot use `Object.defineProperty(..)` here
    NpoPromise.prototype = PromisePrototype;

    // built-in "brand" to signal an "uninitialized" promise
    builtInProp(PromisePrototype,'__NPO__',0,
        /*configurable=*/false
    );

    builtInProp(NpoPromise,'resolve',function Promise$resolve(msg) {
        var Constructor = this;

        // spec mandated checks
        // note: best "isPromise" check that's practical for now
        if (msg && typeof msg === 'object' && msg['__NPO__'] === 1) {
            return msg;
        }

        return new Constructor(function executor(resolve,reject){
            if (typeof resolve !== 'function' || typeof reject !== 'function') {
                throw TypeError('Not a function');
            }

            resolve(msg);
        });
    });

    builtInProp(NpoPromise,'reject',function Promise$reject(msg) {
        return new this(function executor(resolve,reject){
            if (typeof resolve !== 'function' || typeof reject !== 'function') {
                throw TypeError('Not a function');
            }

            reject(msg);
        });
    });

    builtInProp(NpoPromise,'all',function Promise$all(arr) {
        var Constructor = this;

        // spec mandated checks
        if (ToString.call(arr) !== '[object Array]') {
            return Constructor.reject(TypeError('Not an array'));
        }
        if (arr.length === 0) {
            return Constructor.resolve([]);
        }

        return new Constructor(function executor(resolve,reject){
            if (typeof resolve !== 'function' || typeof reject !== 'function') {
                throw TypeError('Not a function');
            }

            var len = arr.length, msgs = Array(len), count = 0;

            iteratePromises(Constructor,arr,function resolver(idx,msg) {
                msgs[idx] = msg;
                if (++count === len) {
                    resolve(msgs);
                }
            },reject);
        });
    });

    builtInProp(NpoPromise,'race',function Promise$race(arr) {
        var Constructor = this;

        // spec mandated checks
        if (ToString.call(arr) !== '[object Array]') {
            return Constructor.reject(TypeError('Not an array'));
        }

        return new Constructor(function executor(resolve,reject){
            if (typeof resolve !== 'function' || typeof reject !== 'function') {
                throw TypeError('Not a function');
            }

            iteratePromises(Constructor,arr,function resolver(idx,msg){
                resolve(msg);
            },reject);
        });
    });

    var PromisePolyfill;
    if (typeof Promise !== 'undefined' && Promise.toString().indexOf('[native code]') !== -1) {
        PromisePolyfill = Promise;
    } else {
        PromisePolyfill = NpoPromise;
    }

    /* eslint camelcase: "off", eqeqeq: "off" */

    // Maximum allowed session recording length
    var MAX_RECORDING_MS = 24 * 60 * 60 * 1000; // 24 hours

    /*
     * Saved references to long variable names, so that closure compiler can
     * minimize file size.
     */

    var ArrayProto = Array.prototype,
        FuncProto = Function.prototype,
        ObjProto = Object.prototype,
        slice = ArrayProto.slice,
        toString = ObjProto.toString,
        hasOwnProperty = ObjProto.hasOwnProperty,
        windowConsole = win.console,
        navigator = win.navigator,
        document$1 = win.document,
        windowOpera = win.opera,
        screen = win.screen,
        userAgent = navigator.userAgent;

    var nativeBind = FuncProto.bind,
        nativeForEach = ArrayProto.forEach,
        nativeIndexOf = ArrayProto.indexOf,
        nativeMap = ArrayProto.map,
        nativeIsArray = Array.isArray,
        breaker = {};

    var _ = {
        trim: function(str) {
            // https://developer.mozilla.org/en-US/docs/Web/JavaScript/Reference/Global_Objects/String/Trim#Polyfill
            return str.replace(/^[\s\uFEFF\xA0]+|[\s\uFEFF\xA0]+$/g, '');
        }
    };

    // Console override
    var console = {
        /** @type {function(...*)} */
        log: function() {
            if (Config.DEBUG && !_.isUndefined(windowConsole) && windowConsole) {
                try {
                    windowConsole.log.apply(windowConsole, arguments);
                } catch (err) {
                    _.each(arguments, function(arg) {
                        windowConsole.log(arg);
                    });
                }
            }
        },
        /** @type {function(...*)} */
        warn: function() {
            if (Config.DEBUG && !_.isUndefined(windowConsole) && windowConsole) {
                var args = ['Mixpanel warning:'].concat(_.toArray(arguments));
                try {
                    windowConsole.warn.apply(windowConsole, args);
                } catch (err) {
                    _.each(args, function(arg) {
                        windowConsole.warn(arg);
                    });
                }
            }
        },
        /** @type {function(...*)} */
        error: function() {
            if (Config.DEBUG && !_.isUndefined(windowConsole) && windowConsole) {
                var args = ['Mixpanel error:'].concat(_.toArray(arguments));
                try {
                    windowConsole.error.apply(windowConsole, args);
                } catch (err) {
                    _.each(args, function(arg) {
                        windowConsole.error(arg);
                    });
                }
            }
        },
        /** @type {function(...*)} */
        critical: function() {
            if (!_.isUndefined(windowConsole) && windowConsole) {
                var args = ['Mixpanel error:'].concat(_.toArray(arguments));
                try {
                    windowConsole.error.apply(windowConsole, args);
                } catch (err) {
                    _.each(args, function(arg) {
                        windowConsole.error(arg);
                    });
                }
            }
        }
    };

    var log_func_with_prefix = function(func, prefix) {
        return function() {
            arguments[0] = '[' + prefix + '] ' + arguments[0];
            return func.apply(console, arguments);
        };
    };
    var console_with_prefix = function(prefix) {
        return {
            log: log_func_with_prefix(console.log, prefix),
            error: log_func_with_prefix(console.error, prefix),
            critical: log_func_with_prefix(console.critical, prefix)
        };
    };


    // UNDERSCORE
    // Embed part of the Underscore Library
    _.bind = function(func, context) {
        var args, bound;
        if (nativeBind && func.bind === nativeBind) {
            return nativeBind.apply(func, slice.call(arguments, 1));
        }
        if (!_.isFunction(func)) {
            throw new TypeError();
        }
        args = slice.call(arguments, 2);
        bound = function() {
            if (!(this instanceof bound)) {
                return func.apply(context, args.concat(slice.call(arguments)));
            }
            var ctor = {};
            ctor.prototype = func.prototype;
            var self = new ctor();
            ctor.prototype = null;
            var result = func.apply(self, args.concat(slice.call(arguments)));
            if (Object(result) === result) {
                return result;
            }
            return self;
        };
        return bound;
    };

    /**
     * @param {*=} obj
     * @param {function(...*)=} iterator
     * @param {Object=} context
     */
    _.each = function(obj, iterator, context) {
        if (obj === null || obj === undefined) {
            return;
        }
        if (nativeForEach && obj.forEach === nativeForEach) {
            obj.forEach(iterator, context);
        } else if (obj.length === +obj.length) {
            for (var i = 0, l = obj.length; i < l; i++) {
                if (i in obj && iterator.call(context, obj[i], i, obj) === breaker) {
                    return;
                }
            }
        } else {
            for (var key in obj) {
                if (hasOwnProperty.call(obj, key)) {
                    if (iterator.call(context, obj[key], key, obj) === breaker) {
                        return;
                    }
                }
            }
        }
    };

    _.extend = function(obj) {
        _.each(slice.call(arguments, 1), function(source) {
            for (var prop in source) {
                if (source[prop] !== void 0) {
                    obj[prop] = source[prop];
                }
            }
        });
        return obj;
    };

    _.isArray = nativeIsArray || function(obj) {
        return toString.call(obj) === '[object Array]';
    };

    // from a comment on http://dbj.org/dbj/?p=286
    // fails on only one very rare and deliberate custom object:
    // var bomb = { toString : undefined, valueOf: function(o) { return "function BOMBA!"; }};
    _.isFunction = function(f) {
        try {
            return /^\s*\bfunction\b/.test(f);
        } catch (x) {
            return false;
        }
    };

    _.isArguments = function(obj) {
        return !!(obj && hasOwnProperty.call(obj, 'callee'));
    };

    _.toArray = function(iterable) {
        if (!iterable) {
            return [];
        }
        if (iterable.toArray) {
            return iterable.toArray();
        }
        if (_.isArray(iterable)) {
            return slice.call(iterable);
        }
        if (_.isArguments(iterable)) {
            return slice.call(iterable);
        }
        return _.values(iterable);
    };

    _.map = function(arr, callback, context) {
        if (nativeMap && arr.map === nativeMap) {
            return arr.map(callback, context);
        } else {
            var results = [];
            _.each(arr, function(item) {
                results.push(callback.call(context, item));
            });
            return results;
        }
    };

    _.keys = function(obj) {
        var results = [];
        if (obj === null) {
            return results;
        }
        _.each(obj, function(value, key) {
            results[results.length] = key;
        });
        return results;
    };

    _.values = function(obj) {
        var results = [];
        if (obj === null) {
            return results;
        }
        _.each(obj, function(value) {
            results[results.length] = value;
        });
        return results;
    };

    _.include = function(obj, target) {
        var found = false;
        if (obj === null) {
            return found;
        }
        if (nativeIndexOf && obj.indexOf === nativeIndexOf) {
            return obj.indexOf(target) != -1;
        }
        _.each(obj, function(value) {
            if (found || (found = (value === target))) {
                return breaker;
            }
        });
        return found;
    };

    _.includes = function(str, needle) {
        return str.indexOf(needle) !== -1;
    };

    // Underscore Addons
    _.inherit = function(subclass, superclass) {
        subclass.prototype = new superclass();
        subclass.prototype.constructor = subclass;
        subclass.superclass = superclass.prototype;
        return subclass;
    };

    _.isObject = function(obj) {
        return (obj === Object(obj) && !_.isArray(obj));
    };

    _.isEmptyObject = function(obj) {
        if (_.isObject(obj)) {
            for (var key in obj) {
                if (hasOwnProperty.call(obj, key)) {
                    return false;
                }
            }
            return true;
        }
        return false;
    };

    _.isUndefined = function(obj) {
        return obj === void 0;
    };

    _.isString = function(obj) {
        return toString.call(obj) == '[object String]';
    };

    _.isDate = function(obj) {
        return toString.call(obj) == '[object Date]';
    };

    _.isNumber = function(obj) {
        return toString.call(obj) == '[object Number]';
    };

    _.isElement = function(obj) {
        return !!(obj && obj.nodeType === 1);
    };

    _.encodeDates = function(obj) {
        _.each(obj, function(v, k) {
            if (_.isDate(v)) {
                obj[k] = _.formatDate(v);
            } else if (_.isObject(v)) {
                obj[k] = _.encodeDates(v); // recurse
            }
        });
        return obj;
    };

    _.timestamp = function() {
        Date.now = Date.now || function() {
            return +new Date;
        };
        return Date.now();
    };

    _.formatDate = function(d) {
        // YYYY-MM-DDTHH:MM:SS in UTC
        function pad(n) {
            return n < 10 ? '0' + n : n;
        }
        return d.getUTCFullYear() + '-' +
            pad(d.getUTCMonth() + 1) + '-' +
            pad(d.getUTCDate()) + 'T' +
            pad(d.getUTCHours()) + ':' +
            pad(d.getUTCMinutes()) + ':' +
            pad(d.getUTCSeconds());
    };

    _.strip_empty_properties = function(p) {
        var ret = {};
        _.each(p, function(v, k) {
            if (_.isString(v) && v.length > 0) {
                ret[k] = v;
            }
        });
        return ret;
    };

    /*
     * this function returns a copy of object after truncating it.  If
     * passed an Array or Object it will iterate through obj and
     * truncate all the values recursively.
     */
    _.truncate = function(obj, length) {
        var ret;

        if (typeof(obj) === 'string') {
            ret = obj.slice(0, length);
        } else if (_.isArray(obj)) {
            ret = [];
            _.each(obj, function(val) {
                ret.push(_.truncate(val, length));
            });
        } else if (_.isObject(obj)) {
            ret = {};
            _.each(obj, function(val, key) {
                ret[key] = _.truncate(val, length);
            });
        } else {
            ret = obj;
        }

        return ret;
    };

    _.JSONEncode = (function() {
        return function(mixed_val) {
            var value = mixed_val;
            var quote = function(string) {
                var escapable = /[\\"\x00-\x1f\x7f-\x9f\u00ad\u0600-\u0604\u070f\u17b4\u17b5\u200c-\u200f\u2028-\u202f\u2060-\u206f\ufeff\ufff0-\uffff]/g; // eslint-disable-line no-control-regex
                var meta = { // table of character substitutions
                    '\b': '\\b',
                    '\t': '\\t',
                    '\n': '\\n',
                    '\f': '\\f',
                    '\r': '\\r',
                    '"': '\\"',
                    '\\': '\\\\'
                };

                escapable.lastIndex = 0;
                return escapable.test(string) ?
                    '"' + string.replace(escapable, function(a) {
                        var c = meta[a];
                        return typeof c === 'string' ? c :
                            '\\u' + ('0000' + a.charCodeAt(0).toString(16)).slice(-4);
                    }) + '"' :
                    '"' + string + '"';
            };

            var str = function(key, holder) {
                var gap = '';
                var indent = '    ';
                var i = 0; // The loop counter.
                var k = ''; // The member key.
                var v = ''; // The member value.
                var length = 0;
                var mind = gap;
                var partial = [];
                var value = holder[key];

                // If the value has a toJSON method, call it to obtain a replacement value.
                if (value && typeof value === 'object' &&
                    typeof value.toJSON === 'function') {
                    value = value.toJSON(key);
                }

                // What happens next depends on the value's type.
                switch (typeof value) {
                    case 'string':
                        return quote(value);

                    case 'number':
                        // JSON numbers must be finite. Encode non-finite numbers as null.
                        return isFinite(value) ? String(value) : 'null';

                    case 'boolean':
                    case 'null':
                        // If the value is a boolean or null, convert it to a string. Note:
                        // typeof null does not produce 'null'. The case is included here in
                        // the remote chance that this gets fixed someday.

                        return String(value);

                    case 'object':
                        // If the type is 'object', we might be dealing with an object or an array or
                        // null.
                        // Due to a specification blunder in ECMAScript, typeof null is 'object',
                        // so watch out for that case.
                        if (!value) {
                            return 'null';
                        }

                        // Make an array to hold the partial results of stringifying this object value.
                        gap += indent;
                        partial = [];

                        // Is the value an array?
                        if (toString.apply(value) === '[object Array]') {
                            // The value is an array. Stringify every element. Use null as a placeholder
                            // for non-JSON values.

                            length = value.length;
                            for (i = 0; i < length; i += 1) {
                                partial[i] = str(i, value) || 'null';
                            }

                            // Join all of the elements together, separated with commas, and wrap them in
                            // brackets.
                            v = partial.length === 0 ? '[]' :
                                gap ? '[\n' + gap +
                                partial.join(',\n' + gap) + '\n' +
                                mind + ']' :
                                    '[' + partial.join(',') + ']';
                            gap = mind;
                            return v;
                        }

                        // Iterate through all of the keys in the object.
                        for (k in value) {
                            if (hasOwnProperty.call(value, k)) {
                                v = str(k, value);
                                if (v) {
                                    partial.push(quote(k) + (gap ? ': ' : ':') + v);
                                }
                            }
                        }

                        // Join all of the member texts together, separated with commas,
                        // and wrap them in braces.
                        v = partial.length === 0 ? '{}' :
                            gap ? '{' + partial.join(',') + '' +
                            mind + '}' : '{' + partial.join(',') + '}';
                        gap = mind;
                        return v;
                }
            };

            // Make a fake root object containing our value under the key of ''.
            // Return the result of stringifying the value.
            return str('', {
                '': value
            });
        };
    })();

    /**
     * From https://github.com/douglascrockford/JSON-js/blob/master/json_parse.js
     * Slightly modified to throw a real Error rather than a POJO
     */
    _.JSONDecode = (function() {
        var at, // The index of the current character
            ch, // The current character
            escapee = {
                '"': '"',
                '\\': '\\',
                '/': '/',
                'b': '\b',
                'f': '\f',
                'n': '\n',
                'r': '\r',
                't': '\t'
            },
            text,
            error = function(m) {
                var e = new SyntaxError(m);
                e.at = at;
                e.text = text;
                throw e;
            },
            next = function(c) {
                // If a c parameter is provided, verify that it matches the current character.
                if (c && c !== ch) {
                    error('Expected \'' + c + '\' instead of \'' + ch + '\'');
                }
                // Get the next character. When there are no more characters,
                // return the empty string.
                ch = text.charAt(at);
                at += 1;
                return ch;
            },
            number = function() {
                // Parse a number value.
                var number,
                    string = '';

                if (ch === '-') {
                    string = '-';
                    next('-');
                }
                while (ch >= '0' && ch <= '9') {
                    string += ch;
                    next();
                }
                if (ch === '.') {
                    string += '.';
                    while (next() && ch >= '0' && ch <= '9') {
                        string += ch;
                    }
                }
                if (ch === 'e' || ch === 'E') {
                    string += ch;
                    next();
                    if (ch === '-' || ch === '+') {
                        string += ch;
                        next();
                    }
                    while (ch >= '0' && ch <= '9') {
                        string += ch;
                        next();
                    }
                }
                number = +string;
                if (!isFinite(number)) {
                    error('Bad number');
                } else {
                    return number;
                }
            },

            string = function() {
                // Parse a string value.
                var hex,
                    i,
                    string = '',
                    uffff;
                // When parsing for string values, we must look for " and \ characters.
                if (ch === '"') {
                    while (next()) {
                        if (ch === '"') {
                            next();
                            return string;
                        }
                        if (ch === '\\') {
                            next();
                            if (ch === 'u') {
                                uffff = 0;
                                for (i = 0; i < 4; i += 1) {
                                    hex = parseInt(next(), 16);
                                    if (!isFinite(hex)) {
                                        break;
                                    }
                                    uffff = uffff * 16 + hex;
                                }
                                string += String.fromCharCode(uffff);
                            } else if (typeof escapee[ch] === 'string') {
                                string += escapee[ch];
                            } else {
                                break;
                            }
                        } else {
                            string += ch;
                        }
                    }
                }
                error('Bad string');
            },
            white = function() {
                // Skip whitespace.
                while (ch && ch <= ' ') {
                    next();
                }
            },
            word = function() {
                // true, false, or null.
                switch (ch) {
                    case 't':
                        next('t');
                        next('r');
                        next('u');
                        next('e');
                        return true;
                    case 'f':
                        next('f');
                        next('a');
                        next('l');
                        next('s');
                        next('e');
                        return false;
                    case 'n':
                        next('n');
                        next('u');
                        next('l');
                        next('l');
                        return null;
                }
                error('Unexpected "' + ch + '"');
            },
            value, // Placeholder for the value function.
            array = function() {
                // Parse an array value.
                var array = [];

                if (ch === '[') {
                    next('[');
                    white();
                    if (ch === ']') {
                        next(']');
                        return array; // empty array
                    }
                    while (ch) {
                        array.push(value());
                        white();
                        if (ch === ']') {
                            next(']');
                            return array;
                        }
                        next(',');
                        white();
                    }
                }
                error('Bad array');
            },
            object = function() {
                // Parse an object value.
                var key,
                    object = {};

                if (ch === '{') {
                    next('{');
                    white();
                    if (ch === '}') {
                        next('}');
                        return object; // empty object
                    }
                    while (ch) {
                        key = string();
                        white();
                        next(':');
                        if (Object.hasOwnProperty.call(object, key)) {
                            error('Duplicate key "' + key + '"');
                        }
                        object[key] = value();
                        white();
                        if (ch === '}') {
                            next('}');
                            return object;
                        }
                        next(',');
                        white();
                    }
                }
                error('Bad object');
            };

        value = function() {
            // Parse a JSON value. It could be an object, an array, a string,
            // a number, or a word.
            white();
            switch (ch) {
                case '{':
                    return object();
                case '[':
                    return array();
                case '"':
                    return string();
                case '-':
                    return number();
                default:
                    return ch >= '0' && ch <= '9' ? number() : word();
            }
        };

        // Return the json_parse function. It will have access to all of the
        // above functions and variables.
        return function(source) {
            var result;

            text = source;
            at = 0;
            ch = ' ';
            result = value();
            white();
            if (ch) {
                error('Syntax error');
            }

            return result;
        };
    })();

    _.base64Encode = function(data) {
        var b64 = 'ABCDEFGHIJKLMNOPQRSTUVWXYZabcdefghijklmnopqrstuvwxyz0123456789+/=';
        var o1, o2, o3, h1, h2, h3, h4, bits, i = 0,
            ac = 0,
            enc = '',
            tmp_arr = [];

        if (!data) {
            return data;
        }

        data = _.utf8Encode(data);

        do { // pack three octets into four hexets
            o1 = data.charCodeAt(i++);
            o2 = data.charCodeAt(i++);
            o3 = data.charCodeAt(i++);

            bits = o1 << 16 | o2 << 8 | o3;

            h1 = bits >> 18 & 0x3f;
            h2 = bits >> 12 & 0x3f;
            h3 = bits >> 6 & 0x3f;
            h4 = bits & 0x3f;

            // use hexets to index into b64, and append result to encoded string
            tmp_arr[ac++] = b64.charAt(h1) + b64.charAt(h2) + b64.charAt(h3) + b64.charAt(h4);
        } while (i < data.length);

        enc = tmp_arr.join('');

        switch (data.length % 3) {
            case 1:
                enc = enc.slice(0, -2) + '==';
                break;
            case 2:
                enc = enc.slice(0, -1) + '=';
                break;
        }

        return enc;
    };

    _.utf8Encode = function(string) {
        string = (string + '').replace(/\r\n/g, '\n').replace(/\r/g, '\n');

        var utftext = '',
            start,
            end;
        var stringl = 0,
            n;

        start = end = 0;
        stringl = string.length;

        for (n = 0; n < stringl; n++) {
            var c1 = string.charCodeAt(n);
            var enc = null;

            if (c1 < 128) {
                end++;
            } else if ((c1 > 127) && (c1 < 2048)) {
                enc = String.fromCharCode((c1 >> 6) | 192, (c1 & 63) | 128);
            } else {
                enc = String.fromCharCode((c1 >> 12) | 224, ((c1 >> 6) & 63) | 128, (c1 & 63) | 128);
            }
            if (enc !== null) {
                if (end > start) {
                    utftext += string.substring(start, end);
                }
                utftext += enc;
                start = end = n + 1;
            }
        }

        if (end > start) {
            utftext += string.substring(start, string.length);
        }

        return utftext;
    };

    _.UUID = (function() {

        // Time-based entropy
        var T = function() {
            var time = 1 * new Date(); // cross-browser version of Date.now()
            var ticks;
            if (win.performance && win.performance.now) {
                ticks = win.performance.now();
            } else {
                // fall back to busy loop
                ticks = 0;

                // this while loop figures how many browser ticks go by
                // before 1*new Date() returns a new number, ie the amount
                // of ticks that go by per millisecond
                while (time == 1 * new Date()) {
                    ticks++;
                }
            }
            return time.toString(16) + Math.floor(ticks).toString(16);
        };

        // Math.Random entropy
        var R = function() {
            return Math.random().toString(16).replace('.', '');
        };

        // User agent entropy
        // This function takes the user agent string, and then xors
        // together each sequence of 8 bytes.  This produces a final
        // sequence of 8 bytes which it returns as hex.
        var UA = function() {
            var ua = userAgent,
                i, ch, buffer = [],
                ret = 0;

            function xor(result, byte_array) {
                var j, tmp = 0;
                for (j = 0; j < byte_array.length; j++) {
                    tmp |= (buffer[j] << j * 8);
                }
                return result ^ tmp;
            }

            for (i = 0; i < ua.length; i++) {
                ch = ua.charCodeAt(i);
                buffer.unshift(ch & 0xFF);
                if (buffer.length >= 4) {
                    ret = xor(ret, buffer);
                    buffer = [];
                }
            }

            if (buffer.length > 0) {
                ret = xor(ret, buffer);
            }

            return ret.toString(16);
        };

        return function() {
            var se = (screen.height * screen.width).toString(16);
            return (T() + '-' + R() + '-' + UA() + '-' + se + '-' + T());
        };
    })();

    // _.isBlockedUA()
    // This is to block various web spiders from executing our JS and
    // sending false tracking data
    var BLOCKED_UA_STRS = [
        'ahrefsbot',
        'ahrefssiteaudit',
        'baiduspider',
        'bingbot',
        'bingpreview',
        'chrome-lighthouse',
        'facebookexternal',
        'petalbot',
        'pinterest',
        'screaming frog',
        'yahoo! slurp',
        'yandexbot',

        // a whole bunch of goog-specific crawlers
        // https://developers.google.com/search/docs/advanced/crawling/overview-google-crawlers
        'adsbot-google',
        'apis-google',
        'duplexweb-google',
        'feedfetcher-google',
        'google favicon',
        'google web preview',
        'google-read-aloud',
        'googlebot',
        'googleweblight',
        'mediapartners-google',
        'storebot-google'
    ];
    _.isBlockedUA = function(ua) {
        var i;
        ua = ua.toLowerCase();
        for (i = 0; i < BLOCKED_UA_STRS.length; i++) {
            if (ua.indexOf(BLOCKED_UA_STRS[i]) !== -1) {
                return true;
            }
        }
        return false;
    };

    /**
     * @param {Object=} formdata
     * @param {string=} arg_separator
     */
    _.HTTPBuildQuery = function(formdata, arg_separator) {
        var use_val, use_key, tmp_arr = [];

        if (_.isUndefined(arg_separator)) {
            arg_separator = '&';
        }

        _.each(formdata, function(val, key) {
            use_val = encodeURIComponent(val.toString());
            use_key = encodeURIComponent(key);
            tmp_arr[tmp_arr.length] = use_key + '=' + use_val;
        });

        return tmp_arr.join(arg_separator);
    };

    _.getQueryParam = function(url, param) {
        // Expects a raw URL

        param = param.replace(/[[]/g, '\\[').replace(/[\]]/g, '\\]');
        var regexS = '[\\?&]' + param + '=([^&#]*)',
            regex = new RegExp(regexS),
            results = regex.exec(url);
        if (results === null || (results && typeof(results[1]) !== 'string' && results[1].length)) {
            return '';
        } else {
            var result = results[1];
            try {
                result = decodeURIComponent(result);
            } catch(err) {
                console.error('Skipping decoding for malformed query param: ' + result);
            }
            return result.replace(/\+/g, ' ');
        }
    };


    // _.cookie
    // Methods partially borrowed from quirksmode.org/js/cookies.html
    _.cookie = {
        get: function(name) {
            var nameEQ = name + '=';
            var ca = document$1.cookie.split(';');
            for (var i = 0; i < ca.length; i++) {
                var c = ca[i];
                while (c.charAt(0) == ' ') {
                    c = c.substring(1, c.length);
                }
                if (c.indexOf(nameEQ) === 0) {
                    return decodeURIComponent(c.substring(nameEQ.length, c.length));
                }
            }
            return null;
        },

        parse: function(name) {
            var cookie;
            try {
                cookie = _.JSONDecode(_.cookie.get(name)) || {};
            } catch (err) {
                // noop
            }
            return cookie;
        },

        set_seconds: function(name, value, seconds, is_cross_subdomain, is_secure, is_cross_site, domain_override) {
            var cdomain = '',
                expires = '',
                secure = '';

            if (domain_override) {
                cdomain = '; domain=' + domain_override;
            } else if (is_cross_subdomain) {
                var domain = extract_domain(document$1.location.hostname);
                cdomain = domain ? '; domain=.' + domain : '';
            }

            if (seconds) {
                var date = new Date();
                date.setTime(date.getTime() + (seconds * 1000));
                expires = '; expires=' + date.toGMTString();
            }

            if (is_cross_site) {
                is_secure = true;
                secure = '; SameSite=None';
            }
            if (is_secure) {
                secure += '; secure';
            }

            document$1.cookie = name + '=' + encodeURIComponent(value) + expires + '; path=/' + cdomain + secure;
        },

        set: function(name, value, days, is_cross_subdomain, is_secure, is_cross_site, domain_override) {
            var cdomain = '', expires = '', secure = '';

            if (domain_override) {
                cdomain = '; domain=' + domain_override;
            } else if (is_cross_subdomain) {
                var domain = extract_domain(document$1.location.hostname);
                cdomain = domain ? '; domain=.' + domain : '';
            }

            if (days) {
                var date = new Date();
                date.setTime(date.getTime() + (days * 24 * 60 * 60 * 1000));
                expires = '; expires=' + date.toGMTString();
            }

            if (is_cross_site) {
                is_secure = true;
                secure = '; SameSite=None';
            }
            if (is_secure) {
                secure += '; secure';
            }

            var new_cookie_val = name + '=' + encodeURIComponent(value) + expires + '; path=/' + cdomain + secure;
            document$1.cookie = new_cookie_val;
            return new_cookie_val;
        },

        remove: function(name, is_cross_subdomain, domain_override) {
            _.cookie.set(name, '', -1, is_cross_subdomain, false, false, domain_override);
        }
    };

    var _localStorageSupported = null;
    var localStorageSupported = function(storage, forceCheck) {
        if (_localStorageSupported !== null && !forceCheck) {
            return _localStorageSupported;
        }

        var supported = true;
        try {
            storage = storage || win.localStorage;
            var key = '__mplss_' + cheap_guid(8),
                val = 'xyz';
            storage.setItem(key, val);
            if (storage.getItem(key) !== val) {
                supported = false;
            }
            storage.removeItem(key);
        } catch (err) {
            supported = false;
        }

        _localStorageSupported = supported;
        return supported;
    };

    // _.localStorage
    _.localStorage = {
        is_supported: function(force_check) {
            var supported = localStorageSupported(null, force_check);
            if (!supported) {
                console.error('localStorage unsupported; falling back to cookie store');
            }
            return supported;
        },

        error: function(msg) {
            console.error('localStorage error: ' + msg);
        },

        get: function(name) {
            try {
                return win.localStorage.getItem(name);
            } catch (err) {
                _.localStorage.error(err);
            }
            return null;
        },

        parse: function(name) {
            try {
                return _.JSONDecode(_.localStorage.get(name)) || {};
            } catch (err) {
                // noop
            }
            return null;
        },

        set: function(name, value) {
            try {
                win.localStorage.setItem(name, value);
            } catch (err) {
                _.localStorage.error(err);
            }
        },

        remove: function(name) {
            try {
                win.localStorage.removeItem(name);
            } catch (err) {
                _.localStorage.error(err);
            }
        }
    };

    _.register_event = (function() {
        // written by Dean Edwards, 2005
        // with input from Tino Zijdel - crisp@xs4all.nl
        // with input from Carl Sverre - mail@carlsverre.com
        // with input from Mixpanel
        // http://dean.edwards.name/weblog/2005/10/add-event/
        // https://gist.github.com/1930440

        /**
         * @param {Object} element
         * @param {string} type
         * @param {function(...*)} handler
         * @param {boolean=} oldSchool
         * @param {boolean=} useCapture
         */
        var register_event = function(element, type, handler, oldSchool, useCapture) {
            if (!element) {
                console.error('No valid element provided to register_event');
                return;
            }

            if (element.addEventListener && !oldSchool) {
                element.addEventListener(type, handler, !!useCapture);
            } else {
                var ontype = 'on' + type;
                var old_handler = element[ontype]; // can be undefined
                element[ontype] = makeHandler(element, handler, old_handler);
            }
        };

        function makeHandler(element, new_handler, old_handlers) {
            var handler = function(event) {
                event = event || fixEvent(win.event);

                // this basically happens in firefox whenever another script
                // overwrites the onload callback and doesn't pass the event
                // object to previously defined callbacks.  All the browsers
                // that don't define window.event implement addEventListener
                // so the dom_loaded handler will still be fired as usual.
                if (!event) {
                    return undefined;
                }

                var ret = true;
                var old_result, new_result;

                if (_.isFunction(old_handlers)) {
                    old_result = old_handlers(event);
                }
                new_result = new_handler.call(element, event);

                if ((false === old_result) || (false === new_result)) {
                    ret = false;
                }

                return ret;
            };

            return handler;
        }

        function fixEvent(event) {
            if (event) {
                event.preventDefault = fixEvent.preventDefault;
                event.stopPropagation = fixEvent.stopPropagation;
            }
            return event;
        }
        fixEvent.preventDefault = function() {
            this.returnValue = false;
        };
        fixEvent.stopPropagation = function() {
            this.cancelBubble = true;
        };

        return register_event;
    })();


    var TOKEN_MATCH_REGEX = new RegExp('^(\\w*)\\[(\\w+)([=~\\|\\^\\$\\*]?)=?"?([^\\]"]*)"?\\]$');

    _.dom_query = (function() {
        /* document.getElementsBySelector(selector)
        - returns an array of element objects from the current document
        matching the CSS selector. Selectors can contain element names,
        class names and ids and can be nested. For example:

        elements = document.getElementsBySelector('div#main p a.external')

        Will return an array of all 'a' elements with 'external' in their
        class attribute that are contained inside 'p' elements that are
        contained inside the 'div' element which has id="main"

        New in version 0.4: Support for CSS2 and CSS3 attribute selectors:
        See http://www.w3.org/TR/css3-selectors/#attribute-selectors

        Version 0.4 - Simon Willison, March 25th 2003
        -- Works in Phoenix 0.5, Mozilla 1.3, Opera 7, Internet Explorer 6, Internet Explorer 5 on Windows
        -- Opera 7 fails

        Version 0.5 - Carl Sverre, Jan 7th 2013
        -- Now uses jQuery-esque `hasClass` for testing class name
        equality.  This fixes a bug related to '-' characters being
        considered not part of a 'word' in regex.
        */

        function getAllChildren(e) {
            // Returns all children of element. Workaround required for IE5/Windows. Ugh.
            return e.all ? e.all : e.getElementsByTagName('*');
        }

        var bad_whitespace = /[\t\r\n]/g;

        function hasClass(elem, selector) {
            var className = ' ' + selector + ' ';
            return ((' ' + elem.className + ' ').replace(bad_whitespace, ' ').indexOf(className) >= 0);
        }

        function getElementsBySelector(selector) {
            // Attempt to fail gracefully in lesser browsers
            if (!document$1.getElementsByTagName) {
                return [];
            }
            // Split selector in to tokens
            var tokens = selector.split(' ');
            var token, bits, tagName, found, foundCount, i, j, k, elements, currentContextIndex;
            var currentContext = [document$1];
            for (i = 0; i < tokens.length; i++) {
                token = tokens[i].replace(/^\s+/, '').replace(/\s+$/, '');
                if (token.indexOf('#') > -1) {
                    // Token is an ID selector
                    bits = token.split('#');
                    tagName = bits[0];
                    var id = bits[1];
                    var element = document$1.getElementById(id);
                    if (!element || (tagName && element.nodeName.toLowerCase() != tagName)) {
                        // element not found or tag with that ID not found, return false
                        return [];
                    }
                    // Set currentContext to contain just this element
                    currentContext = [element];
                    continue; // Skip to next token
                }
                if (token.indexOf('.') > -1) {
                    // Token contains a class selector
                    bits = token.split('.');
                    tagName = bits[0];
                    var className = bits[1];
                    if (!tagName) {
                        tagName = '*';
                    }
                    // Get elements matching tag, filter them for class selector
                    found = [];
                    foundCount = 0;
                    for (j = 0; j < currentContext.length; j++) {
                        if (tagName == '*') {
                            elements = getAllChildren(currentContext[j]);
                        } else {
                            elements = currentContext[j].getElementsByTagName(tagName);
                        }
                        for (k = 0; k < elements.length; k++) {
                            found[foundCount++] = elements[k];
                        }
                    }
                    currentContext = [];
                    currentContextIndex = 0;
                    for (j = 0; j < found.length; j++) {
                        if (found[j].className &&
                            _.isString(found[j].className) && // some SVG elements have classNames which are not strings
                            hasClass(found[j], className)
                        ) {
                            currentContext[currentContextIndex++] = found[j];
                        }
                    }
                    continue; // Skip to next token
                }
                // Code to deal with attribute selectors
                var token_match = token.match(TOKEN_MATCH_REGEX);
                if (token_match) {
                    tagName = token_match[1];
                    var attrName = token_match[2];
                    var attrOperator = token_match[3];
                    var attrValue = token_match[4];
                    if (!tagName) {
                        tagName = '*';
                    }
                    // Grab all of the tagName elements within current context
                    found = [];
                    foundCount = 0;
                    for (j = 0; j < currentContext.length; j++) {
                        if (tagName == '*') {
                            elements = getAllChildren(currentContext[j]);
                        } else {
                            elements = currentContext[j].getElementsByTagName(tagName);
                        }
                        for (k = 0; k < elements.length; k++) {
                            found[foundCount++] = elements[k];
                        }
                    }
                    currentContext = [];
                    currentContextIndex = 0;
                    var checkFunction; // This function will be used to filter the elements
                    switch (attrOperator) {
                        case '=': // Equality
                            checkFunction = function(e) {
                                return (e.getAttribute(attrName) == attrValue);
                            };
                            break;
                        case '~': // Match one of space seperated words
                            checkFunction = function(e) {
                                return (e.getAttribute(attrName).match(new RegExp('\\b' + attrValue + '\\b')));
                            };
                            break;
                        case '|': // Match start with value followed by optional hyphen
                            checkFunction = function(e) {
                                return (e.getAttribute(attrName).match(new RegExp('^' + attrValue + '-?')));
                            };
                            break;
                        case '^': // Match starts with value
                            checkFunction = function(e) {
                                return (e.getAttribute(attrName).indexOf(attrValue) === 0);
                            };
                            break;
                        case '$': // Match ends with value - fails with "Warning" in Opera 7
                            checkFunction = function(e) {
                                return (e.getAttribute(attrName).lastIndexOf(attrValue) == e.getAttribute(attrName).length - attrValue.length);
                            };
                            break;
                        case '*': // Match ends with value
                            checkFunction = function(e) {
                                return (e.getAttribute(attrName).indexOf(attrValue) > -1);
                            };
                            break;
                        default:
                            // Just test for existence of attribute
                            checkFunction = function(e) {
                                return e.getAttribute(attrName);
                            };
                    }
                    currentContext = [];
                    currentContextIndex = 0;
                    for (j = 0; j < found.length; j++) {
                        if (checkFunction(found[j])) {
                            currentContext[currentContextIndex++] = found[j];
                        }
                    }
                    // alert('Attribute Selector: '+tagName+' '+attrName+' '+attrOperator+' '+attrValue);
                    continue; // Skip to next token
                }
                // If we get here, token is JUST an element (not a class or ID selector)
                tagName = token;
                found = [];
                foundCount = 0;
                for (j = 0; j < currentContext.length; j++) {
                    elements = currentContext[j].getElementsByTagName(tagName);
                    for (k = 0; k < elements.length; k++) {
                        found[foundCount++] = elements[k];
                    }
                }
                currentContext = found;
            }
            return currentContext;
        }

        return function(query) {
            if (_.isElement(query)) {
                return [query];
            } else if (_.isObject(query) && !_.isUndefined(query.length)) {
                return query;
            } else {
                return getElementsBySelector.call(this, query);
            }
        };
    })();

    var CAMPAIGN_KEYWORDS = ['utm_source', 'utm_medium', 'utm_campaign', 'utm_content', 'utm_term', 'utm_id', 'utm_source_platform','utm_campaign_id', 'utm_creative_format', 'utm_marketing_tactic'];
    var CLICK_IDS = ['dclid', 'fbclid', 'gclid', 'ko_click_id', 'li_fat_id', 'msclkid', 'sccid', 'ttclid', 'twclid', 'wbraid'];

    _.info = {
        campaignParams: function(default_value) {
            var kw = '',
                params = {};
            _.each(CAMPAIGN_KEYWORDS, function(kwkey) {
                kw = _.getQueryParam(document$1.URL, kwkey);
                if (kw.length) {
                    params[kwkey] = kw;
                } else if (default_value !== undefined) {
                    params[kwkey] = default_value;
                }
            });

            return params;
        },

        clickParams: function() {
            var id = '',
                params = {};
            _.each(CLICK_IDS, function(idkey) {
                id = _.getQueryParam(document$1.URL, idkey);
                if (id.length) {
                    params[idkey] = id;
                }
            });

            return params;
        },

        marketingParams: function() {
            return _.extend(_.info.campaignParams(), _.info.clickParams());
        },

        searchEngine: function(referrer) {
            if (referrer.search('https?://(.*)google.([^/?]*)') === 0) {
                return 'google';
            } else if (referrer.search('https?://(.*)bing.com') === 0) {
                return 'bing';
            } else if (referrer.search('https?://(.*)yahoo.com') === 0) {
                return 'yahoo';
            } else if (referrer.search('https?://(.*)duckduckgo.com') === 0) {
                return 'duckduckgo';
            } else {
                return null;
            }
        },

        searchInfo: function(referrer) {
            var search = _.info.searchEngine(referrer),
                param = (search != 'yahoo') ? 'q' : 'p',
                ret = {};

            if (search !== null) {
                ret['$search_engine'] = search;

                var keyword = _.getQueryParam(referrer, param);
                if (keyword.length) {
                    ret['mp_keyword'] = keyword;
                }
            }

            return ret;
        },

        /**
         * This function detects which browser is running this script.
         * The order of the checks are important since many user agents
         * include key words used in later checks.
         */
        browser: function(user_agent, vendor, opera) {
            vendor = vendor || ''; // vendor is undefined for at least IE9
            if (opera || _.includes(user_agent, ' OPR/')) {
                if (_.includes(user_agent, 'Mini')) {
                    return 'Opera Mini';
                }
                return 'Opera';
            } else if (/(BlackBerry|PlayBook|BB10)/i.test(user_agent)) {
                return 'BlackBerry';
            } else if (_.includes(user_agent, 'IEMobile') || _.includes(user_agent, 'WPDesktop')) {
                return 'Internet Explorer Mobile';
            } else if (_.includes(user_agent, 'SamsungBrowser/')) {
                // https://developer.samsung.com/internet/user-agent-string-format
                return 'Samsung Internet';
            } else if (_.includes(user_agent, 'Edge') || _.includes(user_agent, 'Edg/')) {
                return 'Microsoft Edge';
            } else if (_.includes(user_agent, 'FBIOS')) {
                return 'Facebook Mobile';
            } else if (_.includes(user_agent, 'Chrome')) {
                return 'Chrome';
            } else if (_.includes(user_agent, 'CriOS')) {
                return 'Chrome iOS';
            } else if (_.includes(user_agent, 'UCWEB') || _.includes(user_agent, 'UCBrowser')) {
                return 'UC Browser';
            } else if (_.includes(user_agent, 'FxiOS')) {
                return 'Firefox iOS';
            } else if (_.includes(vendor, 'Apple')) {
                if (_.includes(user_agent, 'Mobile')) {
                    return 'Mobile Safari';
                }
                return 'Safari';
            } else if (_.includes(user_agent, 'Android')) {
                return 'Android Mobile';
            } else if (_.includes(user_agent, 'Konqueror')) {
                return 'Konqueror';
            } else if (_.includes(user_agent, 'Firefox')) {
                return 'Firefox';
            } else if (_.includes(user_agent, 'MSIE') || _.includes(user_agent, 'Trident/')) {
                return 'Internet Explorer';
            } else if (_.includes(user_agent, 'Gecko')) {
                return 'Mozilla';
            } else {
                return '';
            }
        },

        /**
         * This function detects which browser version is running this script,
         * parsing major and minor version (e.g., 42.1). User agent strings from:
         * http://www.useragentstring.com/pages/useragentstring.php
         */
        browserVersion: function(userAgent, vendor, opera) {
            var browser = _.info.browser(userAgent, vendor, opera);
            var versionRegexs = {
                'Internet Explorer Mobile': /rv:(\d+(\.\d+)?)/,
                'Microsoft Edge': /Edge?\/(\d+(\.\d+)?)/,
                'Chrome': /Chrome\/(\d+(\.\d+)?)/,
                'Chrome iOS': /CriOS\/(\d+(\.\d+)?)/,
                'UC Browser' : /(UCBrowser|UCWEB)\/(\d+(\.\d+)?)/,
                'Safari': /Version\/(\d+(\.\d+)?)/,
                'Mobile Safari': /Version\/(\d+(\.\d+)?)/,
                'Opera': /(Opera|OPR)\/(\d+(\.\d+)?)/,
                'Firefox': /Firefox\/(\d+(\.\d+)?)/,
                'Firefox iOS': /FxiOS\/(\d+(\.\d+)?)/,
                'Konqueror': /Konqueror:(\d+(\.\d+)?)/,
                'BlackBerry': /BlackBerry (\d+(\.\d+)?)/,
                'Android Mobile': /android\s(\d+(\.\d+)?)/,
                'Samsung Internet': /SamsungBrowser\/(\d+(\.\d+)?)/,
                'Internet Explorer': /(rv:|MSIE )(\d+(\.\d+)?)/,
                'Mozilla': /rv:(\d+(\.\d+)?)/
            };
            var regex = versionRegexs[browser];
            if (regex === undefined) {
                return null;
            }
            var matches = userAgent.match(regex);
            if (!matches) {
                return null;
            }
            return parseFloat(matches[matches.length - 2]);
        },

        os: function() {
            var a = userAgent;
            if (/Windows/i.test(a)) {
                if (/Phone/.test(a) || /WPDesktop/.test(a)) {
                    return 'Windows Phone';
                }
                return 'Windows';
            } else if (/(iPhone|iPad|iPod)/.test(a)) {
                return 'iOS';
            } else if (/Android/.test(a)) {
                return 'Android';
            } else if (/(BlackBerry|PlayBook|BB10)/i.test(a)) {
                return 'BlackBerry';
            } else if (/Mac/i.test(a)) {
                return 'Mac OS X';
            } else if (/Linux/.test(a)) {
                return 'Linux';
            } else if (/CrOS/.test(a)) {
                return 'Chrome OS';
            } else {
                return '';
            }
        },

        device: function(user_agent) {
            if (/Windows Phone/i.test(user_agent) || /WPDesktop/.test(user_agent)) {
                return 'Windows Phone';
            } else if (/iPad/.test(user_agent)) {
                return 'iPad';
            } else if (/iPod/.test(user_agent)) {
                return 'iPod Touch';
            } else if (/iPhone/.test(user_agent)) {
                return 'iPhone';
            } else if (/(BlackBerry|PlayBook|BB10)/i.test(user_agent)) {
                return 'BlackBerry';
            } else if (/Android/.test(user_agent)) {
                return 'Android';
            } else {
                return '';
            }
        },

        referringDomain: function(referrer) {
            var split = referrer.split('/');
            if (split.length >= 3) {
                return split[2];
            }
            return '';
        },

        currentUrl: function() {
            return win.location.href;
        },

        properties: function(extra_props) {
            if (typeof extra_props !== 'object') {
                extra_props = {};
            }
            return _.extend(_.strip_empty_properties({
                '$os': _.info.os(),
                '$browser': _.info.browser(userAgent, navigator.vendor, windowOpera),
                '$referrer': document$1.referrer,
                '$referring_domain': _.info.referringDomain(document$1.referrer),
                '$device': _.info.device(userAgent)
            }), {
                '$current_url': _.info.currentUrl(),
                '$browser_version': _.info.browserVersion(userAgent, navigator.vendor, windowOpera),
                '$screen_height': screen.height,
                '$screen_width': screen.width,
                'mp_lib': 'web',
                '$lib_version': Config.LIB_VERSION,
                '$insert_id': cheap_guid(),
                'time': _.timestamp() / 1000 // epoch time in seconds
            }, _.strip_empty_properties(extra_props));
        },

        people_properties: function() {
            return _.extend(_.strip_empty_properties({
                '$os': _.info.os(),
                '$browser': _.info.browser(userAgent, navigator.vendor, windowOpera)
            }), {
                '$browser_version': _.info.browserVersion(userAgent, navigator.vendor, windowOpera)
            });
        },

        mpPageViewProperties: function() {
            return _.strip_empty_properties({
                'current_page_title': document$1.title,
                'current_domain': win.location.hostname,
                'current_url_path': win.location.pathname,
                'current_url_protocol': win.location.protocol,
                'current_url_search': win.location.search
            });
        }
    };

    var cheap_guid = function(maxlen) {
        var guid = Math.random().toString(36).substring(2, 10) + Math.random().toString(36).substring(2, 10);
        return maxlen ? guid.substring(0, maxlen) : guid;
    };

    // naive way to extract domain name (example.com) from full hostname (my.sub.example.com)
    var SIMPLE_DOMAIN_MATCH_REGEX = /[a-z0-9][a-z0-9-]*\.[a-z]+$/i;
    // this next one attempts to account for some ccSLDs, e.g. extracting oxford.ac.uk from www.oxford.ac.uk
    var DOMAIN_MATCH_REGEX = /[a-z0-9][a-z0-9-]+\.[a-z.]{2,6}$/i;
    /**
     * Attempts to extract main domain name from full hostname, using a few blunt heuristics. For
     * common TLDs like .com/.org that always have a simple SLD.TLD structure (example.com), we
     * simply extract the last two .-separated parts of the hostname (SIMPLE_DOMAIN_MATCH_REGEX).
     * For others, we attempt to account for short ccSLD+TLD combos (.ac.uk) with the legacy
     * DOMAIN_MATCH_REGEX (kept to maintain backwards compatibility with existing Mixpanel
     * integrations). The only _reliable_ way to extract domain from hostname is with an up-to-date
     * list like at https://publicsuffix.org/ so for cases that this helper fails at, the SDK
     * offers the 'cookie_domain' config option to set it explicitly.
     * @example
     * extract_domain('my.sub.example.com')
     * // 'example.com'
     */
    var extract_domain = function(hostname) {
        var domain_regex = DOMAIN_MATCH_REGEX;
        var parts = hostname.split('.');
        var tld = parts[parts.length - 1];
        if (tld.length > 4 || tld === 'com' || tld === 'org') {
            domain_regex = SIMPLE_DOMAIN_MATCH_REGEX;
        }
        var matches = hostname.match(domain_regex);
        return matches ? matches[0] : '';
    };

    /**
     * Check whether we have network connection. default to true for browsers that don't support navigator.onLine (IE)
     * @returns {boolean}
     */
    var isOnline = function() {
        var onLine = win.navigator['onLine'];
        return _.isUndefined(onLine) || onLine;
    };

    var JSONStringify = null, JSONParse = null;
    if (typeof JSON !== 'undefined') {
        JSONStringify = JSON.stringify;
        JSONParse = JSON.parse;
    }
    JSONStringify = JSONStringify || _.JSONEncode;
    JSONParse = JSONParse || _.JSONDecode;

    // EXPORTS (for closure compiler)
    _['toArray']                = _.toArray;
    _['isObject']               = _.isObject;
    _['JSONEncode']             = _.JSONEncode;
    _['JSONDecode']             = _.JSONDecode;
    _['isBlockedUA']            = _.isBlockedUA;
    _['isEmptyObject']          = _.isEmptyObject;
    _['info']                   = _.info;
    _['info']['device']         = _.info.device;
    _['info']['browser']        = _.info.browser;
    _['info']['browserVersion'] = _.info.browserVersion;
    _['info']['properties']     = _.info.properties;
    _['NPO']                    = NpoPromise;

    /* eslint camelcase: "off" */

    /**
     * DomTracker Object
     * @constructor
     */
    var DomTracker = function() {};


    // interface
    DomTracker.prototype.create_properties = function() {};
    DomTracker.prototype.event_handler = function() {};
    DomTracker.prototype.after_track_handler = function() {};

    DomTracker.prototype.init = function(mixpanel_instance) {
        this.mp = mixpanel_instance;
        return this;
    };

    /**
     * @param {Object|string} query
     * @param {string} event_name
     * @param {Object=} properties
     * @param {function=} user_callback
     */
    DomTracker.prototype.track = function(query, event_name, properties, user_callback) {
        var that = this;
        var elements = _.dom_query(query);

        if (elements.length === 0) {
            console.error('The DOM query (' + query + ') returned 0 elements');
            return;
        }

        _.each(elements, function(element) {
            _.register_event(element, this.override_event, function(e) {
                var options = {};
                var props = that.create_properties(properties, this);
                var timeout = that.mp.get_config('track_links_timeout');

                that.event_handler(e, this, options);

                // in case the mixpanel servers don't get back to us in time
                window.setTimeout(that.track_callback(user_callback, props, options, true), timeout);

                // fire the tracking event
                that.mp.track(event_name, props, that.track_callback(user_callback, props, options));
            });
        }, this);

        return true;
    };

    /**
     * @param {function} user_callback
     * @param {Object} props
     * @param {boolean=} timeout_occured
     */
    DomTracker.prototype.track_callback = function(user_callback, props, options, timeout_occured) {
        timeout_occured = timeout_occured || false;
        var that = this;

        return function() {
            // options is referenced from both callbacks, so we can have
            // a 'lock' of sorts to ensure only one fires
            if (options.callback_fired) { return; }
            options.callback_fired = true;

            if (user_callback && user_callback(timeout_occured, props) === false) {
                // user can prevent the default functionality by
                // returning false from their callback
                return;
            }

            that.after_track_handler(props, options, timeout_occured);
        };
    };

    DomTracker.prototype.create_properties = function(properties, element) {
        var props;

        if (typeof(properties) === 'function') {
            props = properties(element);
        } else {
            props = _.extend({}, properties);
        }

        return props;
    };

    /**
     * LinkTracker Object
     * @constructor
     * @extends DomTracker
     */
    var LinkTracker = function() {
        this.override_event = 'click';
    };
    _.inherit(LinkTracker, DomTracker);

    LinkTracker.prototype.create_properties = function(properties, element) {
        var props = LinkTracker.superclass.create_properties.apply(this, arguments);

        if (element.href) { props['url'] = element.href; }

        return props;
    };

    LinkTracker.prototype.event_handler = function(evt, element, options) {
        options.new_tab = (
            evt.which === 2 ||
            evt.metaKey ||
            evt.ctrlKey ||
            element.target === '_blank'
        );
        options.href = element.href;

        if (!options.new_tab) {
            evt.preventDefault();
        }
    };

    LinkTracker.prototype.after_track_handler = function(props, options) {
        if (options.new_tab) { return; }

        setTimeout(function() {
            window.location = options.href;
        }, 0);
    };

    /**
     * FormTracker Object
     * @constructor
     * @extends DomTracker
     */
    var FormTracker = function() {
        this.override_event = 'submit';
    };
    _.inherit(FormTracker, DomTracker);

    FormTracker.prototype.event_handler = function(evt, element, options) {
        options.element = element;
        evt.preventDefault();
    };

    FormTracker.prototype.after_track_handler = function(props, options) {
        setTimeout(function() {
            options.element.submit();
        }, 0);
    };

    var logger$2 = console_with_prefix('lock');

    /**
     * SharedLock: a mutex built on HTML5 localStorage, to ensure that only one browser
     * window/tab at a time will be able to access shared resources.
     *
     * Based on the Alur and Taubenfeld fast lock
     * (http://www.cs.rochester.edu/research/synchronization/pseudocode/fastlock.html)
     * with an added timeout to ensure there will be eventual progress in the event
     * that a window is closed in the middle of the callback.
     *
     * Implementation based on the original version by David Wolever (https://github.com/wolever)
     * at https://gist.github.com/wolever/5fd7573d1ef6166e8f8c4af286a69432.
     *
     * @example
     * const myLock = new SharedLock('some-key');
     * myLock.withLock(function() {
     *   console.log('I hold the mutex!');
     * });
     *
     * @constructor
     */
    var SharedLock = function(key, options) {
        options = options || {};

        this.storageKey = key;
        this.storage = options.storage || window.localStorage;
        this.pollIntervalMS = options.pollIntervalMS || 100;
        this.timeoutMS = options.timeoutMS || 2000;

        // dependency-inject promise implementation for testing purposes
        this.promiseImpl = options.promiseImpl || PromisePolyfill;
    };

    // pass in a specific pid to test contention scenarios; otherwise
    // it is chosen randomly for each acquisition attempt
    SharedLock.prototype.withLock = function(lockedCB, pid) {
        var Promise = this.promiseImpl;
        return new Promise(_.bind(function (resolve, reject) {
            var i = pid || (new Date().getTime() + '|' + Math.random());
            var startTime = new Date().getTime();

            var key = this.storageKey;
            var pollIntervalMS = this.pollIntervalMS;
            var timeoutMS = this.timeoutMS;
            var storage = this.storage;

            var keyX = key + ':X';
            var keyY = key + ':Y';
            var keyZ = key + ':Z';

            var delay = function(cb) {
                if (new Date().getTime() - startTime > timeoutMS) {
                    logger$2.error('Timeout waiting for mutex on ' + key + '; clearing lock. [' + i + ']');
                    storage.removeItem(keyZ);
                    storage.removeItem(keyY);
                    loop();
                    return;
                }
                setTimeout(function() {
                    try {
                        cb();
                    } catch(err) {
                        reject(err);
                    }
                }, pollIntervalMS * (Math.random() + 0.1));
            };

            var waitFor = function(predicate, cb) {
                if (predicate()) {
                    cb();
                } else {
                    delay(function() {
                        waitFor(predicate, cb);
                    });
                }
            };

            var getSetY = function() {
                var valY = storage.getItem(keyY);
                if (valY && valY !== i) { // if Y == i then this process already has the lock (useful for test cases)
                    return false;
                } else {
                    storage.setItem(keyY, i);
                    if (storage.getItem(keyY) === i) {
                        return true;
                    } else {
                        if (!localStorageSupported(storage, true)) {
                            reject(new Error('localStorage support dropped while acquiring lock'));
                        }
                        return false;
                    }
                }
            };

            var loop = function() {
                storage.setItem(keyX, i);

                waitFor(getSetY, function() {
                    if (storage.getItem(keyX) === i) {
                        criticalSection();
                        return;
                    }

                    delay(function() {
                        if (storage.getItem(keyY) !== i) {
                            loop();
                            return;
                        }
                        waitFor(function() {
                            return !storage.getItem(keyZ);
                        }, criticalSection);
                    });
                });
            };

            var criticalSection = function() {
                storage.setItem(keyZ, '1');
                var removeLock = function () {
                    storage.removeItem(keyZ);
                    if (storage.getItem(keyY) === i) {
                        storage.removeItem(keyY);
                    }
                    if (storage.getItem(keyX) === i) {
                        storage.removeItem(keyX);
                    }
                };

                lockedCB()
                    .then(function (ret) {
                        removeLock();
                        resolve(ret);
                    })
                    .catch(function (err) {
                        removeLock();
                        reject(err);
                    });
            };

            try {
                if (localStorageSupported(storage, true)) {
                    loop();
                } else {
                    throw new Error('localStorage support check failed');
                }
            } catch(err) {
                reject(err);
            }
        }, this));
    };

    /**
     * @typedef {import('./wrapper').StorageWrapper}
     */

    /**
     * @type {StorageWrapper}
     */
    var LocalStorageWrapper = function (storageOverride) {
        this.storage = storageOverride || localStorage;
    };

    LocalStorageWrapper.prototype.init = function () {
        return PromisePolyfill.resolve();
    };

    LocalStorageWrapper.prototype.setItem = function (key, value) {
        return new PromisePolyfill(_.bind(function (resolve, reject) {
            try {
                this.storage.setItem(key, value);
            } catch (e) {
                reject(e);
            }
            resolve();
        }, this));
    };

    LocalStorageWrapper.prototype.getItem = function (key) {
        return new PromisePolyfill(_.bind(function (resolve, reject) {
            var item;
            try {
                item = this.storage.getItem(key);
            } catch (e) {
                reject(e);
            }
            resolve(item);
        }, this));
    };

    LocalStorageWrapper.prototype.removeItem = function (key) {
        return new PromisePolyfill(_.bind(function (resolve, reject) {
            try {
                this.storage.removeItem(key);
            } catch (e) {
                reject(e);
            }
            resolve();
        }, this));
    };

    var logger$1 = console_with_prefix('batch');

    /**
     * RequestQueue: queue for batching API requests with localStorage backup for retries.
     * Maintains an in-memory queue which represents the source of truth for the current
     * page, but also writes all items out to a copy in the browser's localStorage, which
     * can be read on subsequent pageloads and retried. For batchability, all the request
     * items in the queue should be of the same type (events, people updates, group updates)
     * so they can be sent in a single request to the same API endpoint.
     *
     * LocalStorage keying and locking: In order for reloads and subsequent pageloads of
     * the same site to access the same persisted data, they must share the same localStorage
     * key (for instance based on project token and queue type). Therefore access to the
     * localStorage entry is guarded by an asynchronous mutex (SharedLock) to prevent
     * simultaneously open windows/tabs from overwriting each other's data (which would lead
     * to data loss in some situations).
     * @constructor
     */
    var RequestQueue = function (storageKey, options) {
        options = options || {};
        this.storageKey = storageKey;
        this.usePersistence = options.usePersistence;
        if (this.usePersistence) {
            this.queueStorage = options.queueStorage || new LocalStorageWrapper();
            this.lock = new SharedLock(storageKey, { storage: options.sharedLockStorage || window.localStorage });
            this.queueStorage.init();
        }
        this.reportError = options.errorReporter || _.bind(logger$1.error, logger$1);

        this.pid = options.pid || null; // pass pid to test out storage lock contention scenarios

        this.memQueue = [];
        this.initialized = false;
    };

    RequestQueue.prototype.ensureInit = function () {
        if (this.initialized) {
            return PromisePolyfill.resolve();
        }

        return this.queueStorage
            .init()
            .then(_.bind(function () {
                this.initialized = true;
            }, this))
            .catch(_.bind(function (err) {
                this.reportError('Error initializing queue persistence. Disabling persistence', err);
                this.initialized = true;
                this.usePersistence = false;
            }, this));
    };

    /**
     * Add one item to queues (memory and localStorage). The queued entry includes
     * the given item along with an auto-generated ID and a "flush-after" timestamp.
     * It is expected that the item will be sent over the network and dequeued
     * before the flush-after time; if this doesn't happen it is considered orphaned
     * (e.g., the original tab where it was enqueued got closed before it could be
     * sent) and the item can be sent by any tab that finds it in localStorage.
     *
     * The final callback param is called with a param indicating success or
     * failure of the enqueue operation; it is asynchronous because the localStorage
     * lock is asynchronous.
     */
    RequestQueue.prototype.enqueue = function (item, flushInterval) {
        var queueEntry = {
            'id': cheap_guid(),
            'flushAfter': new Date().getTime() + flushInterval * 2,
            'payload': item
        };

        if (!this.usePersistence) {
            this.memQueue.push(queueEntry);
            return PromisePolyfill.resolve(true);
        } else {

            var enqueueItem = _.bind(function () {
                return this.ensureInit()
                    .then(_.bind(function () {
                        return this.readFromStorage();
                    }, this))
                    .then(_.bind(function (storedQueue) {
                        storedQueue.push(queueEntry);
                        return this.saveToStorage(storedQueue);
                    }, this))
                    .then(_.bind(function (succeeded) {
                        // only add to in-memory queue when storage succeeds
                        if (succeeded) {
                            this.memQueue.push(queueEntry);
                        }
                        return succeeded;
                    }, this))
                    .catch(_.bind(function (err) {
                        this.reportError('Error enqueueing item', err, item);
                        return false;
                    }, this));
            }, this);

            return this.lock
                .withLock(enqueueItem, this.pid)
                .catch(_.bind(function (err) {
                    this.reportError('Error acquiring storage lock', err);
                    return false;
                }, this));
        }
    };

    /**
     * Read out the given number of queue entries. If this.memQueue
     * has fewer than batchSize items, then look for "orphaned" items
     * in the persisted queue (items where the 'flushAfter' time has
     * already passed).
     */
    RequestQueue.prototype.fillBatch = function (batchSize) {
        var batch = this.memQueue.slice(0, batchSize);
        if (this.usePersistence && batch.length < batchSize) {
            // don't need lock just to read events; localStorage is thread-safe
            // and the worst that could happen is a duplicate send of some
            // orphaned events, which will be deduplicated on the server side
            return this.ensureInit()
                .then(_.bind(function () {
                    return this.readFromStorage();
                }, this))
                .then(_.bind(function (storedQueue) {
                    if (storedQueue.length) {
                    // item IDs already in batch; don't duplicate out of storage
                        var idsInBatch = {}; // poor man's Set
                        _.each(batch, function (item) {
                            idsInBatch[item['id']] = true;
                        });

                        for (var i = 0; i < storedQueue.length; i++) {
                            var item = storedQueue[i];
                            if (new Date().getTime() > item['flushAfter'] && !idsInBatch[item['id']]) {
                                item.orphaned = true;
                                batch.push(item);
                                if (batch.length >= batchSize) {
                                    break;
                                }
                            }
                        }
                    }

                    return batch;
                }, this));
        } else {
            return PromisePolyfill.resolve(batch);
        }
    };

    /**
     * Remove items with matching 'id' from array (immutably)
     * also remove any item without a valid id (e.g., malformed
     * storage entries).
     */
    var filterOutIDsAndInvalid = function (items, idSet) {
        var filteredItems = [];
        _.each(items, function (item) {
            if (item['id'] && !idSet[item['id']]) {
                filteredItems.push(item);
            }
        });
        return filteredItems;
    };

    /**
     * Remove items with matching IDs from both in-memory queue
     * and persisted queue
     */
    RequestQueue.prototype.removeItemsByID = function (ids) {
        var idSet = {}; // poor man's Set
        _.each(ids, function (id) {
            idSet[id] = true;
        });

        this.memQueue = filterOutIDsAndInvalid(this.memQueue, idSet);
        if (!this.usePersistence) {
            return PromisePolyfill.resolve(true);
        } else {
            var removeFromStorage = _.bind(function () {
                return this.ensureInit()
                    .then(_.bind(function () {
                        return this.readFromStorage();
                    }, this))
                    .then(_.bind(function (storedQueue) {
                        storedQueue = filterOutIDsAndInvalid(storedQueue, idSet);
                        return this.saveToStorage(storedQueue);
                    }, this))
                    .then(_.bind(function () {
                        return this.readFromStorage();
                    }, this))
                    .then(_.bind(function (storedQueue) {
                        // an extra check: did storage report success but somehow
                        // the items are still there?
                        for (var i = 0; i < storedQueue.length; i++) {
                            var item = storedQueue[i];
                            if (item['id'] && !!idSet[item['id']]) {
                                throw new Error('Item not removed from storage');
                            }
                        }
                        return true;
                    }, this))
                    .catch(_.bind(function (err) {
                        this.reportError('Error removing items', err, ids);
                        return false;
                    }, this));
            }, this);

            return this.lock
                .withLock(removeFromStorage, this.pid)
                .catch(_.bind(function (err) {
                    this.reportError('Error acquiring storage lock', err);
                    if (!localStorageSupported(this.queueStorage.storage, true)) {
                        // Looks like localStorage writes have stopped working sometime after
                        // initialization (probably full), and so nobody can acquire locks
                        // anymore. Consider it temporarily safe to remove items without the
                        // lock, since nobody's writing successfully anyway.
                        return removeFromStorage()
                            .then(_.bind(function (success) {
                                if (!success) {
                                    // OK, we couldn't even write out the smaller queue. Try clearing it
                                    // entirely.
                                    return this.queueStorage.removeItem(this.storageKey).then(function () {
                                        return success;
                                    });
                                }
                                return success;
                            }, this))
                            .catch(_.bind(function (err) {
                                this.reportError('Error clearing queue', err);
                                return false;
                            }, this));
                    } else {
                        return false;
                    }
                }, this));
        }
    };

    // internal helper for RequestQueue.updatePayloads
    var updatePayloads = function (existingItems, itemsToUpdate) {
        var newItems = [];
        _.each(existingItems, function (item) {
            var id = item['id'];
            if (id in itemsToUpdate) {
                var newPayload = itemsToUpdate[id];
                if (newPayload !== null) {
                    item['payload'] = newPayload;
                    newItems.push(item);
                }
            } else {
                // no update
                newItems.push(item);
            }
        });
        return newItems;
    };

    /**
     * Update payloads of given items in both in-memory queue and
     * persisted queue. Items set to null are removed from queues.
     */
    RequestQueue.prototype.updatePayloads = function (itemsToUpdate) {
        this.memQueue = updatePayloads(this.memQueue, itemsToUpdate);
        if (!this.usePersistence) {
            return PromisePolyfill.resolve(true);
        } else {
            return this.lock
                .withLock(_.bind(function lockAcquired() {
                    return this.ensureInit()
                        .then(_.bind(function () {
                            return this.readFromStorage();
                        }, this))
                        .then(_.bind(function (storedQueue) {
                            storedQueue = updatePayloads(storedQueue, itemsToUpdate);
                            return this.saveToStorage(storedQueue);
                        }, this))
                        .catch(_.bind(function (err) {
                            this.reportError('Error updating items', itemsToUpdate, err);
                            return false;
                        }, this));
                }, this), this.pid)
                .catch(_.bind(function (err) {
                    this.reportError('Error acquiring storage lock', err);
                    return false;
                }, this));
        }
    };

    /**
     * Read and parse items array from localStorage entry, handling
     * malformed/missing data if necessary.
     */
    RequestQueue.prototype.readFromStorage = function () {
        return this.ensureInit()
            .then(_.bind(function () {
                return this.queueStorage.getItem(this.storageKey);
            }, this))
            .then(_.bind(function (storageEntry) {
                if (storageEntry) {
                    storageEntry = JSONParse(storageEntry);
                    if (!_.isArray(storageEntry)) {
                        this.reportError('Invalid storage entry:', storageEntry);
                        storageEntry = null;
                    }
                }
                return storageEntry || [];
            }, this))
            .catch(_.bind(function (err) {
                this.reportError('Error retrieving queue', err);
                return [];
            }, this));
    };

    /**
     * Serialize the given items array to localStorage.
     */
    RequestQueue.prototype.saveToStorage = function (queue) {
        try {
            var serialized = JSONStringify(queue);
        } catch (err) {
            this.reportError('Error serializing queue', err);
            return PromisePolyfill.resolve(false);
        }

        return this.ensureInit()
            .then(_.bind(function () {
                return this.queueStorage.setItem(this.storageKey, serialized);
            }, this))
            .then(function () {
                return true;
            })
            .catch(_.bind(function (err) {
                this.reportError('Error saving queue', err);
                return false;
            }, this));
    };

    /**
     * Clear out queues (memory and localStorage).
     */
    RequestQueue.prototype.clear = function () {
        this.memQueue = [];

        if (this.usePersistence) {
            return this.ensureInit()
                .then(_.bind(function () {
                    return this.queueStorage.removeItem(this.storageKey);
                }, this));
        } else {
            return PromisePolyfill.resolve();
        }
    };

    // maximum interval between request retries after exponential backoff
    var MAX_RETRY_INTERVAL_MS = 10 * 60 * 1000; // 10 minutes

    var logger = console_with_prefix('batch');

    /**
     * RequestBatcher: manages the queueing, flushing, retry etc of requests of one
     * type (events, people, groups).
     * Uses RequestQueue to manage the backing store.
     * @constructor
     */
    var RequestBatcher = function(storageKey, options) {
        this.errorReporter = options.errorReporter;
        this.queue = new RequestQueue(storageKey, {
            errorReporter: _.bind(this.reportError, this),
            queueStorage: options.queueStorage,
            sharedLockStorage: options.sharedLockStorage,
            usePersistence: options.usePersistence
        });

        this.libConfig = options.libConfig;
        this.sendRequest = options.sendRequestFunc;
        this.beforeSendHook = options.beforeSendHook;
        this.stopAllBatching = options.stopAllBatchingFunc;

        // seed variable batch size + flush interval with configured values
        this.batchSize = this.libConfig['batch_size'];
        this.flushInterval = this.libConfig['batch_flush_interval_ms'];

        this.stopped = !this.libConfig['batch_autostart'];
        this.consecutiveRemovalFailures = 0;

        // extra client-side dedupe
        this.itemIdsSentSuccessfully = {};

        // Make the flush occur at the interval specified by flushIntervalMs, default behavior will attempt consecutive flushes
        // as long as the queue is not empty. This is useful for high-frequency events like Session Replay where we might end up
        // in a request loop and get ratelimited by the server.
        this.flushOnlyOnInterval = options.flushOnlyOnInterval || false;
    };

    /**
     * Add one item to queue.
     */
    RequestBatcher.prototype.enqueue = function(item) {
        return this.queue.enqueue(item, this.flushInterval);
    };

    /**
     * Start flushing batches at the configured time interval. Must call
     * this method upon SDK init in order to send anything over the network.
     */
    RequestBatcher.prototype.start = function() {
        this.stopped = false;
        this.consecutiveRemovalFailures = 0;
        return this.flush();
    };

    /**
     * Stop flushing batches. Can be restarted by calling start().
     */
    RequestBatcher.prototype.stop = function() {
        this.stopped = true;
        if (this.timeoutID) {
            clearTimeout(this.timeoutID);
            this.timeoutID = null;
        }
    };

    /**
     * Clear out queue.
     */
    RequestBatcher.prototype.clear = function() {
        return this.queue.clear();
    };

    /**
     * Restore batch size configuration to whatever is set in the main SDK.
     */
    RequestBatcher.prototype.resetBatchSize = function() {
        this.batchSize = this.libConfig['batch_size'];
    };

    /**
     * Restore flush interval time configuration to whatever is set in the main SDK.
     */
    RequestBatcher.prototype.resetFlush = function() {
        this.scheduleFlush(this.libConfig['batch_flush_interval_ms']);
    };

    /**
     * Schedule the next flush in the given number of milliseconds.
     */
    RequestBatcher.prototype.scheduleFlush = function(flushMS) {
        this.flushInterval = flushMS;
        if (!this.stopped) { // don't schedule anymore if batching has been stopped
            this.timeoutID = setTimeout(_.bind(function() {
                if (!this.stopped) {
                    this.flush();
                }
            }, this), this.flushInterval);
        }
    };

    /**
     * Send a request using the sendRequest callback, but promisified.
     * TODO: sendRequest should be promisified in the first place.
     */
    RequestBatcher.prototype.sendRequestPromise = function(data, options) {
        return new PromisePolyfill(_.bind(function(resolve) {
            this.sendRequest(data, options, resolve);
        }, this));
    };


    /**
     * Flush one batch to network. Depending on success/failure modes, it will either
     * remove the batch from the queue or leave it in for retry, and schedule the next
     * flush. In cases of most network or API failures, it will back off exponentially
     * when retrying.
     * @param {Object} [options]
     * @param {boolean} [options.sendBeacon] - whether to send batch with
     * navigator.sendBeacon (only useful for sending batches before page unloads, as
     * sendBeacon offers no callbacks or status indications)
     */
    RequestBatcher.prototype.flush = function(options) {
        if (this.requestInProgress) {
            logger.log('Flush: Request already in progress');
            return PromisePolyfill.resolve();
        }

        this.requestInProgress = true;

        options = options || {};
        var timeoutMS = this.libConfig['batch_request_timeout_ms'];
        var startTime = new Date().getTime();
        var currentBatchSize = this.batchSize;

        return this.queue.fillBatch(currentBatchSize)
            .then(_.bind(function(batch) {

                // if there's more items in the queue than the batch size, attempt
                // to flush again after the current batch is done.
                var attemptSecondaryFlush = batch.length === currentBatchSize;
                var dataForRequest = [];
                var transformedItems = {};
                _.each(batch, function(item) {
                    var payload = item['payload'];
                    if (this.beforeSendHook && !item.orphaned) {
                        payload = this.beforeSendHook(payload);
                    }
                    if (payload) {
                        // mp_sent_by_lib_version prop captures which lib version actually
                        // sends each event (regardless of which version originally queued
                        // it for sending)
                        if (payload['event'] && payload['properties']) {
                            payload['properties'] = _.extend(
                                {},
                                payload['properties'],
                                {'mp_sent_by_lib_version': Config.LIB_VERSION}
                            );
                        }
                        var addPayload = true;
                        var itemId = item['id'];
                        if (itemId) {
                            if ((this.itemIdsSentSuccessfully[itemId] || 0) > 5) {
                                this.reportError('[dupe] item ID sent too many times, not sending', {
                                    item: item,
                                    batchSize: batch.length,
                                    timesSent: this.itemIdsSentSuccessfully[itemId]
                                });
                                addPayload = false;
                            }
                        } else {
                            this.reportError('[dupe] found item with no ID', {item: item});
                        }

                        if (addPayload) {
                            dataForRequest.push(payload);
                        }
                    }
                    transformedItems[item['id']] = payload;
                }, this);

                if (dataForRequest.length < 1) {
                    this.requestInProgress = false;
                    this.resetFlush();
                    return PromisePolyfill.resolve(); // nothing to do
                }

                var removeItemsFromQueue = _.bind(function () {
                    return this.queue
                        .removeItemsByID(
                            _.map(batch, function (item) {
                                return item['id'];
                            })
                        )
                        .then(_.bind(function (succeeded) {
                            // client-side dedupe
                            _.each(batch, _.bind(function(item) {
                                var itemId = item['id'];
                                if (itemId) {
                                    this.itemIdsSentSuccessfully[itemId] = this.itemIdsSentSuccessfully[itemId] || 0;
                                    this.itemIdsSentSuccessfully[itemId]++;
                                    if (this.itemIdsSentSuccessfully[itemId] > 5) {
                                        this.reportError('[dupe] item ID sent too many times', {
                                            item: item,
                                            batchSize: batch.length,
                                            timesSent: this.itemIdsSentSuccessfully[itemId]
                                        });
                                    }
                                } else {
                                    this.reportError('[dupe] found item with no ID while removing', {item: item});
                                }
                            }, this));

                            if (succeeded) {
                                this.consecutiveRemovalFailures = 0;
                                if (this.flushOnlyOnInterval && !attemptSecondaryFlush) {
                                    this.resetFlush(); // schedule next batch with a delay
                                    return PromisePolyfill.resolve();
                                } else {
                                    return this.flush(); // handle next batch if the queue isn't empty
                                }
                            } else {
                                if (++this.consecutiveRemovalFailures > 5) {
                                    this.reportError('Too many queue failures; disabling batching system.');
                                    this.stopAllBatching();
                                } else {
                                    this.resetFlush();
                                }
                                return PromisePolyfill.resolve();
                            }
                        }, this));
                }, this);

                var batchSendCallback = _.bind(function(res) {
                    this.requestInProgress = false;

                    try {

                        // handle API response in a try-catch to make sure we can reset the
                        // flush operation if something goes wrong

                        if (options.unloading) {
                            // update persisted data to include hook transformations
                            return this.queue.updatePayloads(transformedItems);
                        } else if (
                            _.isObject(res) &&
                                res.error === 'timeout' &&
                                new Date().getTime() - startTime >= timeoutMS
                        ) {
                            this.reportError('Network timeout; retrying');
                            return this.flush();
                        } else if (
                            _.isObject(res) &&
                                (
                                    res.httpStatusCode >= 500
                                    || res.httpStatusCode === 429
                                    || (res.httpStatusCode <= 0 && !isOnline())
                                    || res.error === 'timeout'
                                )
                        ) {
                            // network or API error, or 429 Too Many Requests, retry
                            var retryMS = this.flushInterval * 2;
                            if (res.retryAfter) {
                                retryMS = (parseInt(res.retryAfter, 10) * 1000) || retryMS;
                            }
                            retryMS = Math.min(MAX_RETRY_INTERVAL_MS, retryMS);
                            this.reportError('Error; retry in ' + retryMS + ' ms');
                            this.scheduleFlush(retryMS);
                            return PromisePolyfill.resolve();
                        } else if (_.isObject(res) && res.httpStatusCode === 413) {
                            // 413 Payload Too Large
                            if (batch.length > 1) {
                                var halvedBatchSize = Math.max(1, Math.floor(currentBatchSize / 2));
                                this.batchSize = Math.min(this.batchSize, halvedBatchSize, batch.length - 1);
                                this.reportError('413 response; reducing batch size to ' + this.batchSize);
                                this.resetFlush();
                                return PromisePolyfill.resolve();
                            } else {
                                this.reportError('Single-event request too large; dropping', batch);
                                this.resetBatchSize();
                                return removeItemsFromQueue();
                            }
                        } else {
                            // successful network request+response; remove each item in batch from queue
                            // (even if it was e.g. a 400, in which case retrying won't help)
                            return removeItemsFromQueue();
                        }
                    } catch(err) {
                        this.reportError('Error handling API response', err);
                        this.resetFlush();
                    }
                }, this);
                var requestOptions = {
                    method: 'POST',
                    verbose: true,
                    ignore_json_errors: true, // eslint-disable-line camelcase
                    timeout_ms: timeoutMS // eslint-disable-line camelcase
                };
                if (options.unloading) {
                    requestOptions.transport = 'sendBeacon';
                }
                logger.log('MIXPANEL REQUEST:', dataForRequest);
                return this.sendRequestPromise(dataForRequest, requestOptions).then(batchSendCallback);
            }, this))
            .catch(_.bind(function(err) {
                this.reportError('Error flushing request queue', err);
                this.resetFlush();
            }, this));
    };

    /**
     * Log error to global logger and optional user-defined logger.
     */
    RequestBatcher.prototype.reportError = function(msg, err) {
        logger.error.apply(logger.error, arguments);
        if (this.errorReporter) {
            try {
                if (!(err instanceof Error)) {
                    err = new Error(msg);
                }
                this.errorReporter(msg, err);
            } catch(err) {
                logger.error(err);
            }
        }
    };

    /**
     * GDPR utils
     *
     * The General Data Protection Regulation (GDPR) is a regulation in EU law on data protection
     * and privacy for all individuals within the European Union. It addresses the export of personal
     * data outside the EU. The GDPR aims primarily to give control back to citizens and residents
     * over their personal data and to simplify the regulatory environment for international business
     * by unifying the regulation within the EU.
     *
     * This set of utilities is intended to enable opt in/out functionality in the Mixpanel JS SDK.
     * These functions are used internally by the SDK and are not intended to be publicly exposed.
     */

    /**
     * A function used to track a Mixpanel event (e.g. MixpanelLib.track)
     * @callback trackFunction
     * @param {String} event_name The name of the event. This can be anything the user does - 'Button Click', 'Sign Up', 'Item Purchased', etc.
     * @param {Object} [properties] A set of properties to include with the event you're sending. These describe the user who did the event or details about the event itself.
     * @param {Function} [callback] If provided, the callback function will be called after tracking the event.
     */

    /** Public **/

    var GDPR_DEFAULT_PERSISTENCE_PREFIX = '__mp_opt_in_out_';

    /**
     * Opt the user in to data tracking and cookies/localstorage for the given token
     * @param {string} token - Mixpanel project tracking token
     * @param {Object} [options]
     * @param {trackFunction} [options.track] - function used for tracking a Mixpanel event to record the opt-in action
     * @param {string} [options.trackEventName] - event name to be used for tracking the opt-in action
     * @param {Object} [options.trackProperties] - set of properties to be tracked along with the opt-in action
     * @param {string} [options.persistenceType] Persistence mechanism used - cookie or localStorage
     * @param {string} [options.persistencePrefix=__mp_opt_in_out] - custom prefix to be used in the cookie/localstorage name
     * @param {Number} [options.cookieExpiration] - number of days until the opt-in cookie expires
     * @param {string} [options.cookieDomain] - custom cookie domain
     * @param {boolean} [options.crossSiteCookie] - whether the opt-in cookie is set as cross-site-enabled
     * @param {boolean} [options.crossSubdomainCookie] - whether the opt-in cookie is set as cross-subdomain or not
     * @param {boolean} [options.secureCookie] - whether the opt-in cookie is set as secure or not
     */
    function optIn(token, options) {
        _optInOut(true, token, options);
    }

    /**
     * Opt the user out of data tracking and cookies/localstorage for the given token
     * @param {string} token - Mixpanel project tracking token
     * @param {Object} [options]
     * @param {string} [options.persistenceType] Persistence mechanism used - cookie or localStorage
     * @param {string} [options.persistencePrefix=__mp_opt_in_out] - custom prefix to be used in the cookie/localstorage name
     * @param {Number} [options.cookieExpiration] - number of days until the opt-out cookie expires
     * @param {string} [options.cookieDomain] - custom cookie domain
     * @param {boolean} [options.crossSiteCookie] - whether the opt-in cookie is set as cross-site-enabled
     * @param {boolean} [options.crossSubdomainCookie] - whether the opt-out cookie is set as cross-subdomain or not
     * @param {boolean} [options.secureCookie] - whether the opt-out cookie is set as secure or not
     */
    function optOut(token, options) {
        _optInOut(false, token, options);
    }

    /**
     * Check whether the user has opted in to data tracking and cookies/localstorage for the given token
     * @param {string} token - Mixpanel project tracking token
     * @param {Object} [options]
     * @param {string} [options.persistenceType] Persistence mechanism used - cookie or localStorage
     * @param {string} [options.persistencePrefix=__mp_opt_in_out] - custom prefix to be used in the cookie/localstorage name
     * @returns {boolean} whether the user has opted in to the given opt type
     */
    function hasOptedIn(token, options) {
        return _getStorageValue(token, options) === '1';
    }

    /**
     * Check whether the user has opted out of data tracking and cookies/localstorage for the given token
     * @param {string} token - Mixpanel project tracking token
     * @param {Object} [options]
     * @param {string} [options.persistenceType] Persistence mechanism used - cookie or localStorage
     * @param {string} [options.persistencePrefix=__mp_opt_in_out] - custom prefix to be used in the cookie/localstorage name
     * @param {boolean} [options.ignoreDnt] - flag to ignore browser DNT settings and always return false
     * @returns {boolean} whether the user has opted out of the given opt type
     */
    function hasOptedOut(token, options) {
        if (_hasDoNotTrackFlagOn(options)) {
            console.warn('This browser has "Do Not Track" enabled. This will prevent the Mixpanel SDK from sending any data. To ignore the "Do Not Track" browser setting, initialize the Mixpanel instance with the config "ignore_dnt: true"');
            return true;
        }
        var optedOut = _getStorageValue(token, options) === '0';
        if (optedOut) {
            console.warn('You are opted out of Mixpanel tracking. This will prevent the Mixpanel SDK from sending any data.');
        }
        return optedOut;
    }

    /**
     * Wrap a MixpanelLib method with a check for whether the user is opted out of data tracking and cookies/localstorage for the given token
     * If the user has opted out, return early instead of executing the method.
     * If a callback argument was provided, execute it passing the 0 error code.
     * @param {function} method - wrapped method to be executed if the user has not opted out
     * @returns {*} the result of executing method OR undefined if the user has opted out
     */
    function addOptOutCheckMixpanelLib(method) {
        return _addOptOutCheck(method, function(name) {
            return this.get_config(name);
        });
    }

    /**
     * Wrap a MixpanelPeople method with a check for whether the user is opted out of data tracking and cookies/localstorage for the given token
     * If the user has opted out, return early instead of executing the method.
     * If a callback argument was provided, execute it passing the 0 error code.
     * @param {function} method - wrapped method to be executed if the user has not opted out
     * @returns {*} the result of executing method OR undefined if the user has opted out
     */
    function addOptOutCheckMixpanelPeople(method) {
        return _addOptOutCheck(method, function(name) {
            return this._get_config(name);
        });
    }

    /**
     * Wrap a MixpanelGroup method with a check for whether the user is opted out of data tracking and cookies/localstorage for the given token
     * If the user has opted out, return early instead of executing the method.
     * If a callback argument was provided, execute it passing the 0 error code.
     * @param {function} method - wrapped method to be executed if the user has not opted out
     * @returns {*} the result of executing method OR undefined if the user has opted out
     */
    function addOptOutCheckMixpanelGroup(method) {
        return _addOptOutCheck(method, function(name) {
            return this._get_config(name);
        });
    }

    /**
     * Clear the user's opt in/out status of data tracking and cookies/localstorage for the given token
     * @param {string} token - Mixpanel project tracking token
     * @param {Object} [options]
     * @param {string} [options.persistenceType] Persistence mechanism used - cookie or localStorage
     * @param {string} [options.persistencePrefix=__mp_opt_in_out] - custom prefix to be used in the cookie/localstorage name
     * @param {Number} [options.cookieExpiration] - number of days until the opt-in cookie expires
     * @param {string} [options.cookieDomain] - custom cookie domain
     * @param {boolean} [options.crossSiteCookie] - whether the opt-in cookie is set as cross-site-enabled
     * @param {boolean} [options.crossSubdomainCookie] - whether the opt-in cookie is set as cross-subdomain or not
     * @param {boolean} [options.secureCookie] - whether the opt-in cookie is set as secure or not
     */
    function clearOptInOut(token, options) {
        options = options || {};
        _getStorage(options).remove(
            _getStorageKey(token, options), !!options.crossSubdomainCookie, options.cookieDomain
        );
    }

    /** Private **/

    /**
     * Get storage util
     * @param {Object} [options]
     * @param {string} [options.persistenceType]
     * @returns {object} either _.cookie or _.localstorage
     */
    function _getStorage(options) {
        options = options || {};
        return options.persistenceType === 'localStorage' ? _.localStorage : _.cookie;
    }

    /**
     * Get the name of the cookie that is used for the given opt type (tracking, cookie, etc.)
     * @param {string} token - Mixpanel project tracking token
     * @param {Object} [options]
     * @param {string} [options.persistencePrefix=__mp_opt_in_out] - custom prefix to be used in the cookie/localstorage name
     * @returns {string} the name of the cookie for the given opt type
     */
    function _getStorageKey(token, options) {
        options = options || {};
        return (options.persistencePrefix || GDPR_DEFAULT_PERSISTENCE_PREFIX) + token;
    }

    /**
     * Get the value of the cookie that is used for the given opt type (tracking, cookie, etc.)
     * @param {string} token - Mixpanel project tracking token
     * @param {Object} [options]
     * @param {string} [options.persistencePrefix=__mp_opt_in_out] - custom prefix to be used in the cookie/localstorage name
     * @returns {string} the value of the cookie for the given opt type
     */
    function _getStorageValue(token, options) {
        return _getStorage(options).get(_getStorageKey(token, options));
    }

    /**
     * Check whether the user has set the DNT/doNotTrack setting to true in their browser
     * @param {Object} [options]
     * @param {string} [options.window] - alternate window object to check; used to force various DNT settings in browser tests
     * @param {boolean} [options.ignoreDnt] - flag to ignore browser DNT settings and always return false
     * @returns {boolean} whether the DNT setting is true
     */
    function _hasDoNotTrackFlagOn(options) {
        if (options && options.ignoreDnt) {
            return false;
        }
        var win$1 = (options && options.window) || win;
        var nav = win$1['navigator'] || {};
        var hasDntOn = false;

        _.each([
            nav['doNotTrack'], // standard
            nav['msDoNotTrack'],
            win$1['doNotTrack']
        ], function(dntValue) {
            if (_.includes([true, 1, '1', 'yes'], dntValue)) {
                hasDntOn = true;
            }
        });

        return hasDntOn;
    }

    /**
     * Set cookie/localstorage for the user indicating that they are opted in or out for the given opt type
     * @param {boolean} optValue - whether to opt the user in or out for the given opt type
     * @param {string} token - Mixpanel project tracking token
     * @param {Object} [options]
     * @param {trackFunction} [options.track] - function used for tracking a Mixpanel event to record the opt-in action
     * @param {string} [options.trackEventName] - event name to be used for tracking the opt-in action
     * @param {Object} [options.trackProperties] - set of properties to be tracked along with the opt-in action
     * @param {string} [options.persistencePrefix=__mp_opt_in_out] - custom prefix to be used in the cookie/localstorage name
     * @param {Number} [options.cookieExpiration] - number of days until the opt-in cookie expires
     * @param {string} [options.cookieDomain] - custom cookie domain
     * @param {boolean} [options.crossSiteCookie] - whether the opt-in cookie is set as cross-site-enabled
     * @param {boolean} [options.crossSubdomainCookie] - whether the opt-in cookie is set as cross-subdomain or not
     * @param {boolean} [options.secureCookie] - whether the opt-in cookie is set as secure or not
     */
    function _optInOut(optValue, token, options) {
        if (!_.isString(token) || !token.length) {
            console.error('gdpr.' + (optValue ? 'optIn' : 'optOut') + ' called with an invalid token');
            return;
        }

        options = options || {};

        _getStorage(options).set(
            _getStorageKey(token, options),
            optValue ? 1 : 0,
            _.isNumber(options.cookieExpiration) ? options.cookieExpiration : null,
            !!options.crossSubdomainCookie,
            !!options.secureCookie,
            !!options.crossSiteCookie,
            options.cookieDomain
        );

        if (options.track && optValue) { // only track event if opting in (optValue=true)
            options.track(options.trackEventName || '$opt_in', options.trackProperties, {
                'send_immediately': true
            });
        }
    }

    /**
     * Wrap a method with a check for whether the user is opted out of data tracking and cookies/localstorage for the given token
     * If the user has opted out, return early instead of executing the method.
     * If a callback argument was provided, execute it passing the 0 error code.
     * @param {function} method - wrapped method to be executed if the user has not opted out
     * @param {function} getConfigValue - getter function for the Mixpanel API token and other options to be used with opt-out check
     * @returns {*} the result of executing method OR undefined if the user has opted out
     */
    function _addOptOutCheck(method, getConfigValue) {
        return function() {
            var optedOut = false;

            try {
                var token = getConfigValue.call(this, 'token');
                var ignoreDnt = getConfigValue.call(this, 'ignore_dnt');
                var persistenceType = getConfigValue.call(this, 'opt_out_tracking_persistence_type');
                var persistencePrefix = getConfigValue.call(this, 'opt_out_tracking_cookie_prefix');
                var win = getConfigValue.call(this, 'window'); // used to override window during browser tests

                if (token) { // if there was an issue getting the token, continue method execution as normal
                    optedOut = hasOptedOut(token, {
                        ignoreDnt: ignoreDnt,
                        persistenceType: persistenceType,
                        persistencePrefix: persistencePrefix,
                        window: win
                    });
                }
            } catch(err) {
                console.error('Unexpected error when checking tracking opt-out status: ' + err);
            }

            if (!optedOut) {
                return method.apply(this, arguments);
            }

            var callback = arguments[arguments.length - 1];
            if (typeof(callback) === 'function') {
                callback(0);
            }

            return;
        };
    }

    /* eslint camelcase: "off" */

    /** @const */ var SET_ACTION      = '$set';
    /** @const */ var SET_ONCE_ACTION = '$set_once';
    /** @const */ var UNSET_ACTION    = '$unset';
    /** @const */ var ADD_ACTION      = '$add';
    /** @const */ var APPEND_ACTION   = '$append';
    /** @const */ var UNION_ACTION    = '$union';
    /** @const */ var REMOVE_ACTION   = '$remove';
    /** @const */ var DELETE_ACTION   = '$delete';

    // Common internal methods for mixpanel.people and mixpanel.group APIs.
    // These methods shouldn't involve network I/O.
    var apiActions = {
        set_action: function(prop, to) {
            var data = {};
            var $set = {};
            if (_.isObject(prop)) {
                _.each(prop, function(v, k) {
                    if (!this._is_reserved_property(k)) {
                        $set[k] = v;
                    }
                }, this);
            } else {
                $set[prop] = to;
            }

            data[SET_ACTION] = $set;
            return data;
        },

        unset_action: function(prop) {
            var data = {};
            var $unset = [];
            if (!_.isArray(prop)) {
                prop = [prop];
            }

            _.each(prop, function(k) {
                if (!this._is_reserved_property(k)) {
                    $unset.push(k);
                }
            }, this);

            data[UNSET_ACTION] = $unset;
            return data;
        },

        set_once_action: function(prop, to) {
            var data = {};
            var $set_once = {};
            if (_.isObject(prop)) {
                _.each(prop, function(v, k) {
                    if (!this._is_reserved_property(k)) {
                        $set_once[k] = v;
                    }
                }, this);
            } else {
                $set_once[prop] = to;
            }
            data[SET_ONCE_ACTION] = $set_once;
            return data;
        },

        union_action: function(list_name, values) {
            var data = {};
            var $union = {};
            if (_.isObject(list_name)) {
                _.each(list_name, function(v, k) {
                    if (!this._is_reserved_property(k)) {
                        $union[k] = _.isArray(v) ? v : [v];
                    }
                }, this);
            } else {
                $union[list_name] = _.isArray(values) ? values : [values];
            }
            data[UNION_ACTION] = $union;
            return data;
        },

        append_action: function(list_name, value) {
            var data = {};
            var $append = {};
            if (_.isObject(list_name)) {
                _.each(list_name, function(v, k) {
                    if (!this._is_reserved_property(k)) {
                        $append[k] = v;
                    }
                }, this);
            } else {
                $append[list_name] = value;
            }
            data[APPEND_ACTION] = $append;
            return data;
        },

        remove_action: function(list_name, value) {
            var data = {};
            var $remove = {};
            if (_.isObject(list_name)) {
                _.each(list_name, function(v, k) {
                    if (!this._is_reserved_property(k)) {
                        $remove[k] = v;
                    }
                }, this);
            } else {
                $remove[list_name] = value;
            }
            data[REMOVE_ACTION] = $remove;
            return data;
        },

        delete_action: function() {
            var data = {};
            data[DELETE_ACTION] = '';
            return data;
        }
    };

    /* eslint camelcase: "off" */

    /**
     * Mixpanel Group Object
     * @constructor
     */
    var MixpanelGroup = function() {};

    _.extend(MixpanelGroup.prototype, apiActions);

    MixpanelGroup.prototype._init = function(mixpanel_instance, group_key, group_id) {
        this._mixpanel = mixpanel_instance;
        this._group_key = group_key;
        this._group_id = group_id;
    };

    /**
     * Set properties on a group.
     *
     * ### Usage:
     *
     *     mixpanel.get_group('company', 'mixpanel').set('Location', '405 Howard');
     *
     *     // or set multiple properties at once
     *     mixpanel.get_group('company', 'mixpanel').set({
     *          'Location': '405 Howard',
     *          'Founded' : 2009,
     *     });
     *     // properties can be strings, integers, dates, or lists
     *
     * @param {Object|String} prop If a string, this is the name of the property. If an object, this is an associative array of names and values.
     * @param {*} [to] A value to set on the given property name
     * @param {Function} [callback] If provided, the callback will be called after the tracking event
     */
    MixpanelGroup.prototype.set = addOptOutCheckMixpanelGroup(function(prop, to, callback) {
        var data = this.set_action(prop, to);
        if (_.isObject(prop)) {
            callback = to;
        }
        return this._send_request(data, callback);
    });

    /**
     * Set properties on a group, only if they do not yet exist.
     * This will not overwrite previous group property values, unlike
     * group.set().
     *
     * ### Usage:
     *
     *     mixpanel.get_group('company', 'mixpanel').set_once('Location', '405 Howard');
     *
     *     // or set multiple properties at once
     *     mixpanel.get_group('company', 'mixpanel').set_once({
     *          'Location': '405 Howard',
     *          'Founded' : 2009,
     *     });
     *     // properties can be strings, integers, lists or dates
     *
     * @param {Object|String} prop If a string, this is the name of the property. If an object, this is an associative array of names and values.
     * @param {*} [to] A value to set on the given property name
     * @param {Function} [callback] If provided, the callback will be called after the tracking event
     */
    MixpanelGroup.prototype.set_once = addOptOutCheckMixpanelGroup(function(prop, to, callback) {
        var data = this.set_once_action(prop, to);
        if (_.isObject(prop)) {
            callback = to;
        }
        return this._send_request(data, callback);
    });

    /**
     * Unset properties on a group permanently.
     *
     * ### Usage:
     *
     *     mixpanel.get_group('company', 'mixpanel').unset('Founded');
     *
     * @param {String} prop The name of the property.
     * @param {Function} [callback] If provided, the callback will be called after the tracking event
     */
    MixpanelGroup.prototype.unset = addOptOutCheckMixpanelGroup(function(prop, callback) {
        var data = this.unset_action(prop);
        return this._send_request(data, callback);
    });

    /**
     * Merge a given list with a list-valued group property, excluding duplicate values.
     *
     * ### Usage:
     *
     *     // merge a value to a list, creating it if needed
     *     mixpanel.get_group('company', 'mixpanel').union('Location', ['San Francisco', 'London']);
     *
     * @param {String} list_name Name of the property.
     * @param {Array} values Values to merge with the given property
     * @param {Function} [callback] If provided, the callback will be called after the tracking event
     */
    MixpanelGroup.prototype.union = addOptOutCheckMixpanelGroup(function(list_name, values, callback) {
        if (_.isObject(list_name)) {
            callback = values;
        }
        var data = this.union_action(list_name, values);
        return this._send_request(data, callback);
    });

    /**
     * Permanently delete a group.
     *
     * ### Usage:
     *
     *     mixpanel.get_group('company', 'mixpanel').delete();
     *
     * @param {Function} [callback] If provided, the callback will be called after the tracking event
     */
    MixpanelGroup.prototype['delete'] = addOptOutCheckMixpanelGroup(function(callback) {
        // bracket notation above prevents a minification error related to reserved words
        var data = this.delete_action();
        return this._send_request(data, callback);
    });

    /**
     * Remove a property from a group. The value will be ignored if doesn't exist.
     *
     * ### Usage:
     *
     *     mixpanel.get_group('company', 'mixpanel').remove('Location', 'London');
     *
     * @param {String} list_name Name of the property.
     * @param {Object} value Value to remove from the given group property
     * @param {Function} [callback] If provided, the callback will be called after the tracking event
     */
    MixpanelGroup.prototype.remove = addOptOutCheckMixpanelGroup(function(list_name, value, callback) {
        var data = this.remove_action(list_name, value);
        return this._send_request(data, callback);
    });

    MixpanelGroup.prototype._send_request = function(data, callback) {
        data['$group_key'] = this._group_key;
        data['$group_id'] = this._group_id;
        data['$token'] = this._get_config('token');

        var date_encoded_data = _.encodeDates(data);
        return this._mixpanel._track_or_batch({
            type: 'groups',
            data: date_encoded_data,
            endpoint: this._get_config('api_host') + '/' +  this._get_config('api_routes')['groups'],
            batcher: this._mixpanel.request_batchers.groups
        }, callback);
    };

    MixpanelGroup.prototype._is_reserved_property = function(prop) {
        return prop === '$group_key' || prop === '$group_id';
    };

    MixpanelGroup.prototype._get_config = function(conf) {
        return this._mixpanel.get_config(conf);
    };

    MixpanelGroup.prototype.toString = function() {
        return this._mixpanel.toString() + '.group.' + this._group_key + '.' + this._group_id;
    };

    // MixpanelGroup Exports
    MixpanelGroup.prototype['remove']   = MixpanelGroup.prototype.remove;
    MixpanelGroup.prototype['set']      = MixpanelGroup.prototype.set;
    MixpanelGroup.prototype['set_once'] = MixpanelGroup.prototype.set_once;
    MixpanelGroup.prototype['union']    = MixpanelGroup.prototype.union;
    MixpanelGroup.prototype['unset']    = MixpanelGroup.prototype.unset;
    MixpanelGroup.prototype['toString'] = MixpanelGroup.prototype.toString;

    /* eslint camelcase: "off" */

    /**
     * Mixpanel People Object
     * @constructor
     */
    var MixpanelPeople = function() {};

    _.extend(MixpanelPeople.prototype, apiActions);

    MixpanelPeople.prototype._init = function(mixpanel_instance) {
        this._mixpanel = mixpanel_instance;
    };

    /*
    * Set properties on a user record.
    *
    * ### Usage:
    *
    *     mixpanel.people.set('gender', 'm');
    *
    *     // or set multiple properties at once
    *     mixpanel.people.set({
    *         'Company': 'Acme',
    *         'Plan': 'Premium',
    *         'Upgrade date': new Date()
    *     });
    *     // properties can be strings, integers, dates, or lists
    *
    * @param {Object|String} prop If a string, this is the name of the property. If an object, this is an associative array of names and values.
    * @param {*} [to] A value to set on the given property name
    * @param {Function} [callback] If provided, the callback will be called after tracking the event.
    */
    MixpanelPeople.prototype.set = addOptOutCheckMixpanelPeople(function(prop, to, callback) {
        var data = this.set_action(prop, to);
        if (_.isObject(prop)) {
            callback = to;
        }
        // make sure that the referrer info has been updated and saved
        if (this._get_config('save_referrer') && typeof document !== 'undefined') {
            this._mixpanel['persistence'].update_referrer_info(document.referrer);
        }

        // update $set object with default people properties
        data[SET_ACTION] = _.extend(
            {},
            _.info.people_properties(),
            data[SET_ACTION]
        );
        return this._send_request(data, callback);
    });

    /*
    * Set properties on a user record, only if they do not yet exist.
    * This will not overwrite previous people property values, unlike
    * people.set().
    *
    * ### Usage:
    *
    *     mixpanel.people.set_once('First Login Date', new Date());
    *
    *     // or set multiple properties at once
    *     mixpanel.people.set_once({
    *         'First Login Date': new Date(),
    *         'Starting Plan': 'Premium'
    *     });
    *
    *     // properties can be strings, integers or dates
    *
    * @param {Object|String} prop If a string, this is the name of the property. If an object, this is an associative array of names and values.
    * @param {*} [to] A value to set on the given property name
    * @param {Function} [callback] If provided, the callback will be called after tracking the event.
    */
    MixpanelPeople.prototype.set_once = addOptOutCheckMixpanelPeople(function(prop, to, callback) {
        var data = this.set_once_action(prop, to);
        if (_.isObject(prop)) {
            callback = to;
        }
        return this._send_request(data, callback);
    });

    /*
    * Unset properties on a user record (permanently removes the properties and their values from a profile).
    *
    * ### Usage:
    *
    *     mixpanel.people.unset('gender');
    *
    *     // or unset multiple properties at once
    *     mixpanel.people.unset(['gender', 'Company']);
    *
    * @param {Array|String} prop If a string, this is the name of the property. If an array, this is a list of property names.
    * @param {Function} [callback] If provided, the callback will be called after tracking the event.
    */
    MixpanelPeople.prototype.unset = addOptOutCheckMixpanelPeople(function(prop, callback) {
        var data = this.unset_action(prop);
        return this._send_request(data, callback);
    });

    /*
    * Increment/decrement numeric people analytics properties.
    *
    * ### Usage:
    *
    *     mixpanel.people.increment('page_views', 1);
    *
    *     // or, for convenience, if you're just incrementing a counter by
    *     // 1, you can simply do
    *     mixpanel.people.increment('page_views');
    *
    *     // to decrement a counter, pass a negative number
    *     mixpanel.people.increment('credits_left', -1);
    *
    *     // like mixpanel.people.set(), you can increment multiple
    *     // properties at once:
    *     mixpanel.people.increment({
    *         counter1: 1,
    *         counter2: 6
    *     });
    *
    * @param {Object|String} prop If a string, this is the name of the property. If an object, this is an associative array of names and numeric values.
    * @param {Number} [by] An amount to increment the given property
    * @param {Function} [callback] If provided, the callback will be called after tracking the event.
    */
    MixpanelPeople.prototype.increment = addOptOutCheckMixpanelPeople(function(prop, by, callback) {
        var data = {};
        var $add = {};
        if (_.isObject(prop)) {
            _.each(prop, function(v, k) {
                if (!this._is_reserved_property(k)) {
                    if (isNaN(parseFloat(v))) {
                        console.error('Invalid increment value passed to mixpanel.people.increment - must be a number');
                        return;
                    } else {
                        $add[k] = v;
                    }
                }
            }, this);
            callback = by;
        } else {
            // convenience: mixpanel.people.increment('property'); will
            // increment 'property' by 1
            if (_.isUndefined(by)) {
                by = 1;
            }
            $add[prop] = by;
        }
        data[ADD_ACTION] = $add;

        return this._send_request(data, callback);
    });

    /*
    * Append a value to a list-valued people analytics property.
    *
    * ### Usage:
    *
    *     // append a value to a list, creating it if needed
    *     mixpanel.people.append('pages_visited', 'homepage');
    *
    *     // like mixpanel.people.set(), you can append multiple
    *     // properties at once:
    *     mixpanel.people.append({
    *         list1: 'bob',
    *         list2: 123
    *     });
    *
    * @param {Object|String} list_name If a string, this is the name of the property. If an object, this is an associative array of names and values.
    * @param {*} [value] value An item to append to the list
    * @param {Function} [callback] If provided, the callback will be called after tracking the event.
    */
    MixpanelPeople.prototype.append = addOptOutCheckMixpanelPeople(function(list_name, value, callback) {
        if (_.isObject(list_name)) {
            callback = value;
        }
        var data = this.append_action(list_name, value);
        return this._send_request(data, callback);
    });

    /*
    * Remove a value from a list-valued people analytics property.
    *
    * ### Usage:
    *
    *     mixpanel.people.remove('School', 'UCB');
    *
    * @param {Object|String} list_name If a string, this is the name of the property. If an object, this is an associative array of names and values.
    * @param {*} [value] value Item to remove from the list
    * @param {Function} [callback] If provided, the callback will be called after tracking the event.
    */
    MixpanelPeople.prototype.remove = addOptOutCheckMixpanelPeople(function(list_name, value, callback) {
        if (_.isObject(list_name)) {
            callback = value;
        }
        var data = this.remove_action(list_name, value);
        return this._send_request(data, callback);
    });

    /*
    * Merge a given list with a list-valued people analytics property,
    * excluding duplicate values.
    *
    * ### Usage:
    *
    *     // merge a value to a list, creating it if needed
    *     mixpanel.people.union('pages_visited', 'homepage');
    *
    *     // like mixpanel.people.set(), you can append multiple
    *     // properties at once:
    *     mixpanel.people.union({
    *         list1: 'bob',
    *         list2: 123
    *     });
    *
    *     // like mixpanel.people.append(), you can append multiple
    *     // values to the same list:
    *     mixpanel.people.union({
    *         list1: ['bob', 'billy']
    *     });
    *
    * @param {Object|String} list_name If a string, this is the name of the property. If an object, this is an associative array of names and values.
    * @param {*} [value] Value / values to merge with the given property
    * @param {Function} [callback] If provided, the callback will be called after tracking the event.
    */
    MixpanelPeople.prototype.union = addOptOutCheckMixpanelPeople(function(list_name, values, callback) {
        if (_.isObject(list_name)) {
            callback = values;
        }
        var data = this.union_action(list_name, values);
        return this._send_request(data, callback);
    });

    /*
     * Record that you have charged the current user a certain amount
     * of money. Charges recorded with track_charge() will appear in the
     * Mixpanel revenue report.
     *
     * ### Usage:
     *
     *     // charge a user $50
     *     mixpanel.people.track_charge(50);
     *
     *     // charge a user $30.50 on the 2nd of january
     *     mixpanel.people.track_charge(30.50, {
     *         '$time': new Date('jan 1 2012')
     *     });
     *
     * @param {Number} amount The amount of money charged to the current user
     * @param {Object} [properties] An associative array of properties associated with the charge
     * @param {Function} [callback] If provided, the callback will be called when the server responds
     * @deprecated
     */
    MixpanelPeople.prototype.track_charge = addOptOutCheckMixpanelPeople(function(amount, properties, callback) {
        if (!_.isNumber(amount)) {
            amount = parseFloat(amount);
            if (isNaN(amount)) {
                console.error('Invalid value passed to mixpanel.people.track_charge - must be a number');
                return;
            }
        }

        return this.append('$transactions', _.extend({
            '$amount': amount
        }, properties), callback);
    });

    /*
     * Permanently clear all revenue report transactions from the
     * current user's people analytics profile.
     *
     * ### Usage:
     *
     *     mixpanel.people.clear_charges();
     *
     * @param {Function} [callback] If provided, the callback will be called after tracking the event.
     * @deprecated
     */
    MixpanelPeople.prototype.clear_charges = function(callback) {
        return this.set('$transactions', [], callback);
    };

    /*
    * Permanently deletes the current people analytics profile from
    * Mixpanel (using the current distinct_id).
    *
    * ### Usage:
    *
    *     // remove the all data you have stored about the current user
    *     mixpanel.people.delete_user();
    *
    */
    MixpanelPeople.prototype.delete_user = function() {
        if (!this._identify_called()) {
            console.error('mixpanel.people.delete_user() requires you to call identify() first');
            return;
        }
        var data = {'$delete': this._mixpanel.get_distinct_id()};
        return this._send_request(data);
    };

    MixpanelPeople.prototype.toString = function() {
        return this._mixpanel.toString() + '.people';
    };

    MixpanelPeople.prototype._send_request = function(data, callback) {
        data['$token'] = this._get_config('token');
        data['$distinct_id'] = this._mixpanel.get_distinct_id();
        var device_id = this._mixpanel.get_property('$device_id');
        var user_id = this._mixpanel.get_property('$user_id');
        var had_persisted_distinct_id = this._mixpanel.get_property('$had_persisted_distinct_id');
        if (device_id) {
            data['$device_id'] = device_id;
        }
        if (user_id) {
            data['$user_id'] = user_id;
        }
        if (had_persisted_distinct_id) {
            data['$had_persisted_distinct_id'] = had_persisted_distinct_id;
        }

        var date_encoded_data = _.encodeDates(data);

        if (!this._identify_called()) {
            this._enqueue(data);
            if (!_.isUndefined(callback)) {
                if (this._get_config('verbose')) {
                    callback({status: -1, error: null});
                } else {
                    callback(-1);
                }
            }
            return _.truncate(date_encoded_data, 255);
        }

        return this._mixpanel._track_or_batch({
            type: 'people',
            data: date_encoded_data,
            endpoint: this._get_config('api_host') + '/' +  this._get_config('api_routes')['engage'],
            batcher: this._mixpanel.request_batchers.people
        }, callback);
    };

    MixpanelPeople.prototype._get_config = function(conf_var) {
        return this._mixpanel.get_config(conf_var);
    };

    MixpanelPeople.prototype._identify_called = function() {
        return this._mixpanel._flags.identify_called === true;
    };

    // Queue up engage operations if identify hasn't been called yet.
    MixpanelPeople.prototype._enqueue = function(data) {
        if (SET_ACTION in data) {
            this._mixpanel['persistence']._add_to_people_queue(SET_ACTION, data);
        } else if (SET_ONCE_ACTION in data) {
            this._mixpanel['persistence']._add_to_people_queue(SET_ONCE_ACTION, data);
        } else if (UNSET_ACTION in data) {
            this._mixpanel['persistence']._add_to_people_queue(UNSET_ACTION, data);
        } else if (ADD_ACTION in data) {
            this._mixpanel['persistence']._add_to_people_queue(ADD_ACTION, data);
        } else if (APPEND_ACTION in data) {
            this._mixpanel['persistence']._add_to_people_queue(APPEND_ACTION, data);
        } else if (REMOVE_ACTION in data) {
            this._mixpanel['persistence']._add_to_people_queue(REMOVE_ACTION, data);
        } else if (UNION_ACTION in data) {
            this._mixpanel['persistence']._add_to_people_queue(UNION_ACTION, data);
        } else {
            console.error('Invalid call to _enqueue():', data);
        }
    };

    MixpanelPeople.prototype._flush_one_queue = function(action, action_method, callback, queue_to_params_fn) {
        var _this = this;
        var queued_data = _.extend({}, this._mixpanel['persistence'].load_queue(action));
        var action_params = queued_data;

        if (!_.isUndefined(queued_data) && _.isObject(queued_data) && !_.isEmptyObject(queued_data)) {
            _this._mixpanel['persistence']._pop_from_people_queue(action, queued_data);
            _this._mixpanel['persistence'].save();
            if (queue_to_params_fn) {
                action_params = queue_to_params_fn(queued_data);
            }
            action_method.call(_this, action_params, function(response, data) {
                // on bad response, we want to add it back to the queue
                if (response === 0) {
                    _this._mixpanel['persistence']._add_to_people_queue(action, queued_data);
                }
                if (!_.isUndefined(callback)) {
                    callback(response, data);
                }
            });
        }
    };

    // Flush queued engage operations - order does not matter,
    // and there are network level race conditions anyway
    MixpanelPeople.prototype._flush = function(
        _set_callback, _add_callback, _append_callback, _set_once_callback, _union_callback, _unset_callback, _remove_callback
    ) {
        var _this = this;

        this._flush_one_queue(SET_ACTION, this.set, _set_callback);
        this._flush_one_queue(SET_ONCE_ACTION, this.set_once, _set_once_callback);
        this._flush_one_queue(UNSET_ACTION, this.unset, _unset_callback, function(queue) { return _.keys(queue); });
        this._flush_one_queue(ADD_ACTION, this.increment, _add_callback);
        this._flush_one_queue(UNION_ACTION, this.union, _union_callback);

        // we have to fire off each $append individually since there is
        // no concat method server side
        var $append_queue = this._mixpanel['persistence'].load_queue(APPEND_ACTION);
        if (!_.isUndefined($append_queue) && _.isArray($append_queue) && $append_queue.length) {
            var $append_item;
            var append_callback = function(response, data) {
                if (response === 0) {
                    _this._mixpanel['persistence']._add_to_people_queue(APPEND_ACTION, $append_item);
                }
                if (!_.isUndefined(_append_callback)) {
                    _append_callback(response, data);
                }
            };
            for (var i = $append_queue.length - 1; i >= 0; i--) {
                $append_queue = this._mixpanel['persistence'].load_queue(APPEND_ACTION);
                $append_item = $append_queue.pop();
                _this._mixpanel['persistence'].save();
                if (!_.isEmptyObject($append_item)) {
                    _this.append($append_item, append_callback);
                }
            }
        }

        // same for $remove
        var $remove_queue = this._mixpanel['persistence'].load_queue(REMOVE_ACTION);
        if (!_.isUndefined($remove_queue) && _.isArray($remove_queue) && $remove_queue.length) {
            var $remove_item;
            var remove_callback = function(response, data) {
                if (response === 0) {
                    _this._mixpanel['persistence']._add_to_people_queue(REMOVE_ACTION, $remove_item);
                }
                if (!_.isUndefined(_remove_callback)) {
                    _remove_callback(response, data);
                }
            };
            for (var j = $remove_queue.length - 1; j >= 0; j--) {
                $remove_queue = this._mixpanel['persistence'].load_queue(REMOVE_ACTION);
                $remove_item = $remove_queue.pop();
                _this._mixpanel['persistence'].save();
                if (!_.isEmptyObject($remove_item)) {
                    _this.remove($remove_item, remove_callback);
                }
            }
        }
    };

    MixpanelPeople.prototype._is_reserved_property = function(prop) {
        return prop === '$distinct_id' || prop === '$token' || prop === '$device_id' || prop === '$user_id' || prop === '$had_persisted_distinct_id';
    };

    // MixpanelPeople Exports
    MixpanelPeople.prototype['set']           = MixpanelPeople.prototype.set;
    MixpanelPeople.prototype['set_once']      = MixpanelPeople.prototype.set_once;
    MixpanelPeople.prototype['unset']         = MixpanelPeople.prototype.unset;
    MixpanelPeople.prototype['increment']     = MixpanelPeople.prototype.increment;
    MixpanelPeople.prototype['append']        = MixpanelPeople.prototype.append;
    MixpanelPeople.prototype['remove']        = MixpanelPeople.prototype.remove;
    MixpanelPeople.prototype['union']         = MixpanelPeople.prototype.union;
    MixpanelPeople.prototype['track_charge']  = MixpanelPeople.prototype.track_charge;
    MixpanelPeople.prototype['clear_charges'] = MixpanelPeople.prototype.clear_charges;
    MixpanelPeople.prototype['delete_user']   = MixpanelPeople.prototype.delete_user;
    MixpanelPeople.prototype['toString']      = MixpanelPeople.prototype.toString;

    /* eslint camelcase: "off" */

    /*
     * Constants
     */
    /** @const */ var SET_QUEUE_KEY          = '__mps';
    /** @const */ var SET_ONCE_QUEUE_KEY     = '__mpso';
    /** @const */ var UNSET_QUEUE_KEY        = '__mpus';
    /** @const */ var ADD_QUEUE_KEY          = '__mpa';
    /** @const */ var APPEND_QUEUE_KEY       = '__mpap';
    /** @const */ var REMOVE_QUEUE_KEY       = '__mpr';
    /** @const */ var UNION_QUEUE_KEY        = '__mpu';
    // This key is deprecated, but we want to check for it to see whether aliasing is allowed.
    /** @const */ var PEOPLE_DISTINCT_ID_KEY = '$people_distinct_id';
    /** @const */ var ALIAS_ID_KEY           = '__alias';
    /** @const */ var EVENT_TIMERS_KEY       = '__timers';
    /** @const */ var RESERVED_PROPERTIES = [
        SET_QUEUE_KEY,
        SET_ONCE_QUEUE_KEY,
        UNSET_QUEUE_KEY,
        ADD_QUEUE_KEY,
        APPEND_QUEUE_KEY,
        REMOVE_QUEUE_KEY,
        UNION_QUEUE_KEY,
        PEOPLE_DISTINCT_ID_KEY,
        ALIAS_ID_KEY,
        EVENT_TIMERS_KEY
    ];

    /**
     * Mixpanel Persistence Object
     * @constructor
     */
    var MixpanelPersistence = function(config) {
        this['props'] = {};
        this.campaign_params_saved = false;

        if (config['persistence_name']) {
            this.name = 'mp_' + config['persistence_name'];
        } else {
            this.name = 'mp_' + config['token'] + '_mixpanel';
        }

        var storage_type = config['persistence'];
        if (storage_type !== 'cookie' && storage_type !== 'localStorage') {
            console.critical('Unknown persistence type ' + storage_type + '; falling back to cookie');
            storage_type = config['persistence'] = 'cookie';
        }

        if (storage_type === 'localStorage' && _.localStorage.is_supported()) {
            this.storage = _.localStorage;
        } else {
            this.storage = _.cookie;
        }

        this.load();
        this.update_config(config);
        this.upgrade();
        this.save();
    };

    MixpanelPersistence.prototype.properties = function() {
        var p = {};

        this.load();

        // Filter out reserved properties
        _.each(this['props'], function(v, k) {
            if (!_.include(RESERVED_PROPERTIES, k)) {
                p[k] = v;
            }
        });
        return p;
    };

    MixpanelPersistence.prototype.load = function() {
        if (this.disabled) { return; }

        var entry = this.storage.parse(this.name);

        if (entry) {
            this['props'] = _.extend({}, entry);
        }
    };

    MixpanelPersistence.prototype.upgrade = function() {
        var old_cookie,
            old_localstorage;

        // if transferring from cookie to localStorage or vice-versa, copy existing
        // super properties over to new storage mode
        if (this.storage === _.localStorage) {
            old_cookie = _.cookie.parse(this.name);

            _.cookie.remove(this.name);
            _.cookie.remove(this.name, true);

            if (old_cookie) {
                this.register_once(old_cookie);
            }
        } else if (this.storage === _.cookie) {
            old_localstorage = _.localStorage.parse(this.name);

            _.localStorage.remove(this.name);

            if (old_localstorage) {
                this.register_once(old_localstorage);
            }
        }
    };

    MixpanelPersistence.prototype.save = function() {
        if (this.disabled) { return; }

        this.storage.set(
            this.name,
            _.JSONEncode(this['props']),
            this.expire_days,
            this.cross_subdomain,
            this.secure,
            this.cross_site,
            this.cookie_domain
        );
    };

    MixpanelPersistence.prototype.load_prop = function(key) {
        this.load();
        return this['props'][key];
    };

    MixpanelPersistence.prototype.remove = function() {
        // remove both domain and subdomain cookies
        this.storage.remove(this.name, false, this.cookie_domain);
        this.storage.remove(this.name, true, this.cookie_domain);
    };

    // removes the storage entry and deletes all loaded data
    // forced name for tests
    MixpanelPersistence.prototype.clear = function() {
        this.remove();
        this['props'] = {};
    };

    /**
    * @param {Object} props
    * @param {*=} default_value
    * @param {number=} days
    */
    MixpanelPersistence.prototype.register_once = function(props, default_value, days) {
        if (_.isObject(props)) {
            if (typeof(default_value) === 'undefined') { default_value = 'None'; }
            this.expire_days = (typeof(days) === 'undefined') ? this.default_expiry : days;

            this.load();

            _.each(props, function(val, prop) {
                if (!this['props'].hasOwnProperty(prop) || this['props'][prop] === default_value) {
                    this['props'][prop] = val;
                }
            }, this);

            this.save();

            return true;
        }
        return false;
    };

    /**
    * @param {Object} props
    * @param {number=} days
    */
    MixpanelPersistence.prototype.register = function(props, days) {
        if (_.isObject(props)) {
            this.expire_days = (typeof(days) === 'undefined') ? this.default_expiry : days;

            this.load();
            _.extend(this['props'], props);
            this.save();

            return true;
        }
        return false;
    };

    MixpanelPersistence.prototype.unregister = function(prop) {
        this.load();
        if (prop in this['props']) {
            delete this['props'][prop];
            this.save();
        }
    };

    MixpanelPersistence.prototype.update_search_keyword = function(referrer) {
        this.register(_.info.searchInfo(referrer));
    };

    // EXPORTED METHOD, we test this directly.
    MixpanelPersistence.prototype.update_referrer_info = function(referrer) {
        // If referrer doesn't exist, we want to note the fact that it was type-in traffic.
        this.register_once({
            '$initial_referrer': referrer || '$direct',
            '$initial_referring_domain': _.info.referringDomain(referrer) || '$direct'
        }, '');
    };

    MixpanelPersistence.prototype.get_referrer_info = function() {
        return _.strip_empty_properties({
            '$initial_referrer': this['props']['$initial_referrer'],
            '$initial_referring_domain': this['props']['$initial_referring_domain']
        });
    };

    MixpanelPersistence.prototype.update_config = function(config) {
        this.default_expiry = this.expire_days = config['cookie_expiration'];
        this.set_disabled(config['disable_persistence']);
        this.set_cookie_domain(config['cookie_domain']);
        this.set_cross_site(config['cross_site_cookie']);
        this.set_cross_subdomain(config['cross_subdomain_cookie']);
        this.set_secure(config['secure_cookie']);
    };

    MixpanelPersistence.prototype.set_disabled = function(disabled) {
        this.disabled = disabled;
        if (this.disabled) {
            this.remove();
        } else {
            this.save();
        }
    };

    MixpanelPersistence.prototype.set_cookie_domain = function(cookie_domain) {
        if (cookie_domain !== this.cookie_domain) {
            this.remove();
            this.cookie_domain = cookie_domain;
            this.save();
        }
    };

    MixpanelPersistence.prototype.set_cross_site = function(cross_site) {
        if (cross_site !== this.cross_site) {
            this.cross_site = cross_site;
            this.remove();
            this.save();
        }
    };

    MixpanelPersistence.prototype.set_cross_subdomain = function(cross_subdomain) {
        if (cross_subdomain !== this.cross_subdomain) {
            this.cross_subdomain = cross_subdomain;
            this.remove();
            this.save();
        }
    };

    MixpanelPersistence.prototype.get_cross_subdomain = function() {
        return this.cross_subdomain;
    };

    MixpanelPersistence.prototype.set_secure = function(secure) {
        if (secure !== this.secure) {
            this.secure = secure ? true : false;
            this.remove();
            this.save();
        }
    };

    MixpanelPersistence.prototype._add_to_people_queue = function(queue, data) {
        var q_key = this._get_queue_key(queue),
            q_data = data[queue],
            set_q = this._get_or_create_queue(SET_ACTION),
            set_once_q = this._get_or_create_queue(SET_ONCE_ACTION),
            unset_q = this._get_or_create_queue(UNSET_ACTION),
            add_q = this._get_or_create_queue(ADD_ACTION),
            union_q = this._get_or_create_queue(UNION_ACTION),
            remove_q = this._get_or_create_queue(REMOVE_ACTION, []),
            append_q = this._get_or_create_queue(APPEND_ACTION, []);

        if (q_key === SET_QUEUE_KEY) {
            // Update the set queue - we can override any existing values
            _.extend(set_q, q_data);
            // if there was a pending increment, override it
            // with the set.
            this._pop_from_people_queue(ADD_ACTION, q_data);
            // if there was a pending union, override it
            // with the set.
            this._pop_from_people_queue(UNION_ACTION, q_data);
            this._pop_from_people_queue(UNSET_ACTION, q_data);
        } else if (q_key === SET_ONCE_QUEUE_KEY) {
            // only queue the data if there is not already a set_once call for it.
            _.each(q_data, function(v, k) {
                if (!(k in set_once_q)) {
                    set_once_q[k] = v;
                }
            });
            this._pop_from_people_queue(UNSET_ACTION, q_data);
        } else if (q_key === UNSET_QUEUE_KEY) {
            _.each(q_data, function(prop) {

                // undo previously-queued actions on this key
                _.each([set_q, set_once_q, add_q, union_q], function(enqueued_obj) {
                    if (prop in enqueued_obj) {
                        delete enqueued_obj[prop];
                    }
                });
                _.each(append_q, function(append_obj) {
                    if (prop in append_obj) {
                        delete append_obj[prop];
                    }
                });

                unset_q[prop] = true;

            });
        } else if (q_key === ADD_QUEUE_KEY) {
            _.each(q_data, function(v, k) {
                // If it exists in the set queue, increment
                // the value
                if (k in set_q) {
                    set_q[k] += v;
                } else {
                    // If it doesn't exist, update the add
                    // queue
                    if (!(k in add_q)) {
                        add_q[k] = 0;
                    }
                    add_q[k] += v;
                }
            }, this);
            this._pop_from_people_queue(UNSET_ACTION, q_data);
        } else if (q_key === UNION_QUEUE_KEY) {
            _.each(q_data, function(v, k) {
                if (_.isArray(v)) {
                    if (!(k in union_q)) {
                        union_q[k] = [];
                    }
                    // We may send duplicates, the server will dedup them.
                    union_q[k] = union_q[k].concat(v);
                }
            });
            this._pop_from_people_queue(UNSET_ACTION, q_data);
        } else if (q_key === REMOVE_QUEUE_KEY) {
            remove_q.push(q_data);
            this._pop_from_people_queue(APPEND_ACTION, q_data);
        } else if (q_key === APPEND_QUEUE_KEY) {
            append_q.push(q_data);
            this._pop_from_people_queue(UNSET_ACTION, q_data);
        }

        console.log('MIXPANEL PEOPLE REQUEST (QUEUED, PENDING IDENTIFY):');
        console.log(data);

        this.save();
    };

    MixpanelPersistence.prototype._pop_from_people_queue = function(queue, data) {
        var q = this['props'][this._get_queue_key(queue)];
        if (!_.isUndefined(q)) {
            _.each(data, function(v, k) {
                if (queue === APPEND_ACTION || queue === REMOVE_ACTION) {
                    // list actions: only remove if both k+v match
                    // e.g. remove should not override append in a case like
                    // append({foo: 'bar'}); remove({foo: 'qux'})
                    _.each(q, function(queued_action) {
                        if (queued_action[k] === v) {
                            delete queued_action[k];
                        }
                    });
                } else {
                    delete q[k];
                }
            }, this);
        }
    };

    MixpanelPersistence.prototype.load_queue = function(queue) {
        return this.load_prop(this._get_queue_key(queue));
    };

    MixpanelPersistence.prototype._get_queue_key = function(queue) {
        if (queue === SET_ACTION) {
            return SET_QUEUE_KEY;
        } else if (queue === SET_ONCE_ACTION) {
            return SET_ONCE_QUEUE_KEY;
        } else if (queue === UNSET_ACTION) {
            return UNSET_QUEUE_KEY;
        } else if (queue === ADD_ACTION) {
            return ADD_QUEUE_KEY;
        } else if (queue === APPEND_ACTION) {
            return APPEND_QUEUE_KEY;
        } else if (queue === REMOVE_ACTION) {
            return REMOVE_QUEUE_KEY;
        } else if (queue === UNION_ACTION) {
            return UNION_QUEUE_KEY;
        } else {
            console.error('Invalid queue:', queue);
        }
    };

    MixpanelPersistence.prototype._get_or_create_queue = function(queue, default_val) {
        var key = this._get_queue_key(queue);
        default_val = _.isUndefined(default_val) ? {} : default_val;
        return this['props'][key] || (this['props'][key] = default_val);
    };

    MixpanelPersistence.prototype.set_event_timer = function(event_name, timestamp) {
        var timers = this.load_prop(EVENT_TIMERS_KEY) || {};
        timers[event_name] = timestamp;
        this['props'][EVENT_TIMERS_KEY] = timers;
        this.save();
    };

    MixpanelPersistence.prototype.remove_event_timer = function(event_name) {
        var timers = this.load_prop(EVENT_TIMERS_KEY) || {};
        var timestamp = timers[event_name];
        if (!_.isUndefined(timestamp)) {
            delete this['props'][EVENT_TIMERS_KEY][event_name];
            this.save();
        }
        return timestamp;
    };

    /* eslint camelcase: "off" */

    /*
     * Mixpanel JS Library
     *
     * Copyright 2012, Mixpanel, Inc. All Rights Reserved
     * http://mixpanel.com/
     *
     * Includes portions of Underscore.js
     * http://documentcloud.github.com/underscore/
     * (c) 2011 Jeremy Ashkenas, DocumentCloud Inc.
     * Released under the MIT License.
     */

    // ==ClosureCompiler==
    // @compilation_level ADVANCED_OPTIMIZATIONS
    // @output_file_name mixpanel-2.8.min.js
    // ==/ClosureCompiler==

    /*
    SIMPLE STYLE GUIDE:

    this.x === public function
    this._x === internal - only use within this file
    this.__x === private - only use within the class

    Globals should be all caps
    */

    var init_type;       // MODULE or SNIPPET loader
    // allow bundlers to specify how extra code (recorder bundle) should be loaded
    // eslint-disable-next-line no-unused-vars
    var load_extra_bundle = function(src, _onload) {
        throw new Error(src + ' not available in this build.');
    };

    var mixpanel_master; // main mixpanel instance / object
    var INIT_MODULE  = 0;
    var INIT_SNIPPET = 1;

    var IDENTITY_FUNC = function(x) {return x;};
    var NOOP_FUNC = function() {};

    /** @const */ var PRIMARY_INSTANCE_NAME = 'mixpanel';
    /** @const */ var PAYLOAD_TYPE_BASE64   = 'base64';
    /** @const */ var PAYLOAD_TYPE_JSON     = 'json';
    /** @const */ var DEVICE_ID_PREFIX      = '$device:';


    /*
     * Dynamic... constants? Is that an oxymoron?
     */
    // http://hacks.mozilla.org/2009/07/cross-site-xmlhttprequest-with-cors/
    // https://developer.mozilla.org/en-US/docs/DOM/XMLHttpRequest#withCredentials
<<<<<<< HEAD
    var USE_XHR = (window$1.XMLHttpRequest && 'withCredentials' in new XMLHttpRequest());
    var USE_FETCH = !_.isUndefined(fetch) && typeof(fetch) === 'function';
=======
    var USE_XHR = (win.XMLHttpRequest && 'withCredentials' in new XMLHttpRequest());
>>>>>>> 504723e6

    // IE<10 does not support cross-origin XHR's but script tags
    // with defer won't block window.onload; ENQUEUE_REQUESTS
    // should only be true for Opera<12
    var ENQUEUE_REQUESTS = !USE_XHR && !USE_FETCH && (userAgent.indexOf('MSIE') === -1) && (userAgent.indexOf('Mozilla') === -1);

    // save reference to navigator.sendBeacon so it can be minified
    var sendBeacon = null;
    if (navigator['sendBeacon']) {
        sendBeacon = function() {
            // late reference to navigator.sendBeacon to allow patching/spying
            return navigator['sendBeacon'].apply(navigator, arguments);
        };
    }

    var DEFAULT_API_ROUTES = {
        'track': 'track/',
        'engage': 'engage/',
        'groups': 'groups/',
        'record': 'record/'
    };

    /*
     * Module-level globals
     */
    var DEFAULT_CONFIG = {
        'api_host':                          'https://api-js.mixpanel.com',
        'api_routes':                        DEFAULT_API_ROUTES,
        'api_method':                        'POST',
        'api_transport':                     'XHR',
        'api_payload_format':                PAYLOAD_TYPE_BASE64,
        'app_host':                          'https://mixpanel.com',
        'cdn':                               'https://cdn.mxpnl.com',
        'cross_site_cookie':                 false,
        'cross_subdomain_cookie':            true,
        'error_reporter':                    NOOP_FUNC,
        'persistence':                       'cookie',
        'persistence_name':                  '',
        'cookie_domain':                     '',
        'cookie_name':                       '',
        'loaded':                            NOOP_FUNC,
        'mp_loader':                         null,
        'track_marketing':                   true,
        'track_pageview':                    false,
        'skip_first_touch_marketing':        false,
        'store_google':                      true,
        'stop_utm_persistence':              false,
        'save_referrer':                     true,
        'test':                              false,
        'verbose':                           false,
        'img':                               false,
        'debug':                             false,
        'track_links_timeout':               300,
        'cookie_expiration':                 365,
        'upgrade':                           false,
        'disable_persistence':               false,
        'disable_cookie':                    false,
        'secure_cookie':                     false,
        'ip':                                true,
        'opt_out_tracking_by_default':       false,
        'opt_out_persistence_by_default':    false,
        'opt_out_tracking_persistence_type': 'localStorage',
        'opt_out_tracking_cookie_prefix':    null,
        'property_blacklist':                [],
        'xhr_headers':                       {}, // { header: value, header2: value }
        'ignore_dnt':                        false,
        'batch_requests':                    true,
        'batch_size':                        50,
        'batch_flush_interval_ms':           5000,
        'batch_request_timeout_ms':          90000,
        'batch_autostart':                   true,
        'hooks':                             {},
        'record_block_class':                new RegExp('^(mp-block|fs-exclude|amp-block|rr-block|ph-no-capture)$'),
        'record_block_selector':             'img, video',
        'record_canvas':                     false,
        'record_collect_fonts':              false,
        'record_idle_timeout_ms':            30 * 60 * 1000, // 30 minutes
        'record_mask_text_class':            new RegExp('^(mp-mask|fs-mask|amp-mask|rr-mask|ph-mask)$'),
        'record_mask_text_selector':         '*',
        'record_max_ms':                     MAX_RECORDING_MS,
        'record_min_ms':                     0,
        'record_sessions_percent':           0,
        'recorder_src':                      'https://cdn.mxpnl.com/libs/mixpanel-recorder.min.js'
    };

    var DOM_LOADED = false;

    /**
     * Mixpanel Library Object
     * @constructor
     */
    var MixpanelLib = function() {};


    /**
     * create_mplib(token:string, config:object, name:string)
     *
     * This function is used by the init method of MixpanelLib objects
     * as well as the main initializer at the end of the JSLib (that
     * initializes document.mixpanel as well as any additional instances
     * declared before this file has loaded).
     */
    var create_mplib = function(token, config, name) {
        var instance,
            target = (name === PRIMARY_INSTANCE_NAME) ? mixpanel_master : mixpanel_master[name];

        if (target && init_type === INIT_MODULE) {
            instance = target;
        } else {
            if (target && !_.isArray(target)) {
                console.error('You have already initialized ' + name);
                return;
            }
            instance = new MixpanelLib();
        }

        instance._cached_groups = {}; // cache groups in a pool

        instance._init(token, config, name);

        instance['people'] = new MixpanelPeople();
        instance['people']._init(instance);

        if (!instance.get_config('skip_first_touch_marketing')) {
            // We need null UTM params in the object because
            // UTM parameters act as a tuple. If any UTM param
            // is present, then we set all UTM params including
            // empty ones together
            var utm_params = _.info.campaignParams(null);
            var initial_utm_params = {};
            var has_utm = false;
            _.each(utm_params, function(utm_value, utm_key) {
                initial_utm_params['initial_' + utm_key] = utm_value;
                if (utm_value) {
                    has_utm = true;
                }
            });
            if (has_utm) {
                instance['people'].set_once(initial_utm_params);
            }
        }

        // if any instance on the page has debug = true, we set the
        // global debug to be true
        Config.DEBUG = Config.DEBUG || instance.get_config('debug');

        // if target is not defined, we called init after the lib already
        // loaded, so there won't be an array of things to execute
        if (!_.isUndefined(target) && _.isArray(target)) {
            // Crunch through the people queue first - we queue this data up &
            // flush on identify, so it's better to do all these operations first
            instance._execute_array.call(instance['people'], target['people']);
            instance._execute_array(target);
        }

        return instance;
    };

    // Initialization methods

    /**
     * This function initializes a new instance of the Mixpanel tracking object.
     * All new instances are added to the main mixpanel object as sub properties (such as
     * mixpanel.library_name) and also returned by this function. To define a
     * second instance on the page, you would call:
     *
     *     mixpanel.init('new token', { your: 'config' }, 'library_name');
     *
     * and use it like so:
     *
     *     mixpanel.library_name.track(...);
     *
     * @param {String} token   Your Mixpanel API token
     * @param {Object} [config]  A dictionary of config options to override. <a href="https://github.com/mixpanel/mixpanel-js/blob/v2.46.0/src/mixpanel-core.js#L88-L127">See a list of default config options</a>.
     * @param {String} [name]    The name for the new mixpanel instance that you want created
     */
    MixpanelLib.prototype.init = function (token, config, name) {
        if (_.isUndefined(name)) {
            this.report_error('You must name your new library: init(token, config, name)');
            return;
        }
        if (name === PRIMARY_INSTANCE_NAME) {
            this.report_error('You must initialize the main mixpanel object right after you include the Mixpanel js snippet');
            return;
        }

        var instance = create_mplib(token, config, name);
        mixpanel_master[name] = instance;
        instance._loaded();

        return instance;
    };

    // mixpanel._init(token:string, config:object, name:string)
    //
    // This function sets up the current instance of the mixpanel
    // library.  The difference between this method and the init(...)
    // method is this one initializes the actual instance, whereas the
    // init(...) method sets up a new library and calls _init on it.
    //
    MixpanelLib.prototype._init = function(token, config, name) {
        config = config || {};

        this['__loaded'] = true;
        this['config'] = {};

        var variable_features = {};

        // default to JSON payload for standard mixpanel.com API hosts
        if (!('api_payload_format' in config)) {
            var api_host = config['api_host'] || DEFAULT_CONFIG['api_host'];
            if (api_host.match(/\.mixpanel\.com/)) {
                variable_features['api_payload_format'] = PAYLOAD_TYPE_JSON;
            }
        }

        this.set_config(_.extend({}, DEFAULT_CONFIG, variable_features, config, {
            'name': name,
            'token': token,
            'callback_fn': ((name === PRIMARY_INSTANCE_NAME) ? name : PRIMARY_INSTANCE_NAME + '.' + name) + '._jsc'
        }));

        this['_jsc'] = NOOP_FUNC;

        this.__dom_loaded_queue = [];
        this.__request_queue = [];
        this.__disabled_events = [];
        this._flags = {
            'disable_all_events': false,
            'identify_called': false
        };

        // set up request queueing/batching
        this.request_batchers = {};
        this._batch_requests = this.get_config('batch_requests');
        if (this._batch_requests) {
            if (!_.localStorage.is_supported(true) || !USE_XHR) {
                this._batch_requests = false;
                console.log('Turning off Mixpanel request-queueing; needs XHR and localStorage support');
                _.each(this.get_batcher_configs(), function(batcher_config) {
                    console.log('Clearing batch queue ' + batcher_config.queue_key);
                    _.localStorage.remove(batcher_config.queue_key);
                });
            } else {
                this.init_batchers();
                if (sendBeacon && win.addEventListener) {
                    // Before page closes or hides (user tabs away etc), attempt to flush any events
                    // queued up via navigator.sendBeacon. Since sendBeacon doesn't report success/failure,
                    // events will not be removed from the persistent store; if the site is loaded again,
                    // the events will be flushed again on startup and deduplicated on the Mixpanel server
                    // side.
                    // There is no reliable way to capture only page close events, so we lean on the
                    // visibilitychange and pagehide events as recommended at
                    // https://developer.mozilla.org/en-US/docs/Web/API/Window/unload_event#usage_notes.
                    // These events fire when the user clicks away from the current page/tab, so will occur
                    // more frequently than page unload, but are the only mechanism currently for capturing
                    // this scenario somewhat reliably.
                    var flush_on_unload = _.bind(function() {
                        if (!this.request_batchers.events.stopped) {
                            this.request_batchers.events.flush({unloading: true});
                        }
                    }, this);
                    win.addEventListener('pagehide', function(ev) {
                        if (ev['persisted']) {
                            flush_on_unload();
                        }
                    });
                    win.addEventListener('visibilitychange', function() {
                        if (document$1['visibilityState'] === 'hidden') {
                            flush_on_unload();
                        }
                    });
                }
            }
        }

        this['persistence'] = this['cookie'] = new MixpanelPersistence(this['config']);
        this.unpersisted_superprops = {};
        this._gdpr_init();

        var uuid = config['device_id'] || _.UUID();
        if (!this.get_distinct_id()) {
            // There is no need to set the distinct id
            // or the device id if something was already stored
            // in the persitence
            this.register_once({
                'distinct_id': DEVICE_ID_PREFIX + uuid,
                '$device_id': uuid
            }, '');
        }

        var track_pageview_option = this.get_config('track_pageview');
        if (track_pageview_option) {
            this._init_url_change_tracking(track_pageview_option);
        }

        if (this.get_config('record_sessions_percent') > 0 && Math.random() * 100 <= this.get_config('record_sessions_percent')) {
            this.start_session_recording();
        }
    };

    MixpanelLib.prototype.start_session_recording = addOptOutCheckMixpanelLib(function () {
        if (!win['MutationObserver']) {
            console.critical('Browser does not support MutationObserver; skipping session recording');
            return;
        }

        var handleLoadedRecorder = _.bind(function() {
            this._recorder = this._recorder || new win['__mp_recorder'](this);
            this._recorder['startRecording']();
        }, this);

        if (_.isUndefined(win['__mp_recorder'])) {
            load_extra_bundle(this.get_config('recorder_src'), handleLoadedRecorder);
        } else {
            handleLoadedRecorder();
        }
    });

    MixpanelLib.prototype.stop_session_recording = function () {
        if (this._recorder) {
            this._recorder['stopRecording']();
        } else {
            console.critical('Session recorder module not loaded');
        }
    };

    MixpanelLib.prototype.get_session_recording_properties = function () {
        var props = {};
        var replay_id = this._get_session_replay_id();
        if (replay_id) {
            props['$mp_replay_id'] = replay_id;
        }
        return props;
    };

    MixpanelLib.prototype.get_session_replay_url = function () {
        var replay_url = null;
        var replay_id = this._get_session_replay_id();
        if (replay_id) {
            var query_params = _.HTTPBuildQuery({
                'replay_id': replay_id,
                'distinct_id': this.get_distinct_id(),
                'token': this.get_config('token')
            });
            replay_url = 'https://mixpanel.com/projects/replay-redirect?' + query_params;
        }
        return replay_url;
    };

    MixpanelLib.prototype._get_session_replay_id = function () {
        var replay_id = null;
        if (this._recorder) {
            replay_id = this._recorder['replayId'];
        }
        return replay_id || null;
    };

    // Private methods

    MixpanelLib.prototype._loaded = function() {
        this.get_config('loaded')(this);
        this._set_default_superprops();
        this['people'].set_once(this['persistence'].get_referrer_info());

        // `store_google` is now deprecated and previously stored UTM parameters are cleared
        // from persistence by default.
        if (this.get_config('store_google') && this.get_config('stop_utm_persistence')) {
            var utm_params = _.info.campaignParams(null);
            _.each(utm_params, function(_utm_value, utm_key) {
                // We need to unregister persisted UTM parameters so old values
                // are not mixed with the new UTM parameters
                this.unregister(utm_key);
            }.bind(this));
        }
    };

    // update persistence with info on referrer, UTM params, etc
    MixpanelLib.prototype._set_default_superprops = function() {
        this['persistence'].update_search_keyword(document$1.referrer);
        // Registering super properties for UTM persistence by 'store_google' is deprecated.
        if (this.get_config('store_google') && !this.get_config('stop_utm_persistence')) {
            this.register(_.info.campaignParams());
        }
        if (this.get_config('save_referrer')) {
            this['persistence'].update_referrer_info(document$1.referrer);
        }
    };

    MixpanelLib.prototype._dom_loaded = function() {
        _.each(this.__dom_loaded_queue, function(item) {
            this._track_dom.apply(this, item);
        }, this);

        if (!this.has_opted_out_tracking()) {
            _.each(this.__request_queue, function(item) {
                this._send_request.apply(this, item);
            }, this);
        }

        delete this.__dom_loaded_queue;
        delete this.__request_queue;
    };

    MixpanelLib.prototype._track_dom = function(DomClass, args) {
        if (this.get_config('img')) {
            this.report_error('You can\'t use DOM tracking functions with img = true.');
            return false;
        }

        if (!DOM_LOADED) {
            this.__dom_loaded_queue.push([DomClass, args]);
            return false;
        }

        var dt = new DomClass().init(this);
        return dt.track.apply(dt, args);
    };

    MixpanelLib.prototype._init_url_change_tracking = function(track_pageview_option) {
        var previous_tracked_url = '';
        var tracked = this.track_pageview();
        if (tracked) {
            previous_tracked_url = _.info.currentUrl();
        }

        if (_.include(['full-url', 'url-with-path-and-query-string', 'url-with-path'], track_pageview_option)) {
            win.addEventListener('popstate', function() {
                win.dispatchEvent(new Event('mp_locationchange'));
            });
            win.addEventListener('hashchange', function() {
                win.dispatchEvent(new Event('mp_locationchange'));
            });
            var nativePushState = win.history.pushState;
            if (typeof nativePushState === 'function') {
                win.history.pushState = function(state, unused, url) {
                    nativePushState.call(win.history, state, unused, url);
                    win.dispatchEvent(new Event('mp_locationchange'));
                };
            }
            var nativeReplaceState = win.history.replaceState;
            if (typeof nativeReplaceState === 'function') {
                win.history.replaceState = function(state, unused, url) {
                    nativeReplaceState.call(win.history, state, unused, url);
                    win.dispatchEvent(new Event('mp_locationchange'));
                };
            }
            win.addEventListener('mp_locationchange', function() {
                var current_url = _.info.currentUrl();
                var should_track = false;
                if (track_pageview_option === 'full-url') {
                    should_track = current_url !== previous_tracked_url;
                } else if (track_pageview_option === 'url-with-path-and-query-string') {
                    should_track = current_url.split('#')[0] !== previous_tracked_url.split('#')[0];
                } else if (track_pageview_option === 'url-with-path') {
                    should_track = current_url.split('#')[0].split('?')[0] !== previous_tracked_url.split('#')[0].split('?')[0];
                }

                if (should_track) {
                    var tracked = this.track_pageview();
                    if (tracked) {
                        previous_tracked_url = current_url;
                    }
                }
            }.bind(this));
        }
    };

    /**
     * _prepare_callback() should be called by callers of _send_request for use
     * as the callback argument.
     *
     * If there is no callback, this returns null.
     * If we are going to make XHR/XDR requests, this returns a function.
     * If we are going to use script tags, this returns a string to use as the
     * callback GET param.
     */
    MixpanelLib.prototype._prepare_callback = function(callback, data) {
        if (_.isUndefined(callback)) {
            return null;
        }

        if (USE_XHR || USE_FETCH) {
            var callback_function = function(response) {
                callback(response, data);
            };
            return callback_function;
        } else {
            // if the user gives us a callback, we store as a random
            // property on this instances jsc function and update our
            // callback string to reflect that.
            var jsc = this['_jsc'];
            var randomized_cb = '' + Math.floor(Math.random() * 100000000);
            var callback_string = this.get_config('callback_fn') + '[' + randomized_cb + ']';
            jsc[randomized_cb] = function(response) {
                delete jsc[randomized_cb];
                callback(response, data);
            };
            return callback_string;
        }
    };

    MixpanelLib.prototype._send_request = function(url, data, options, callback) {
        var succeeded = true;

        if (ENQUEUE_REQUESTS) {
            this.__request_queue.push(arguments);
            return succeeded;
        }

        var DEFAULT_OPTIONS = {
            method: this.get_config('api_method'),
            transport: this.get_config('api_transport'),
            verbose: this.get_config('verbose')
        };
        var body_data = null;

        if (!callback && (_.isFunction(options) || typeof options === 'string')) {
            callback = options;
            options = null;
        }
        options = _.extend(DEFAULT_OPTIONS, options || {});
        if (!USE_XHR && !USE_FETCH) {
            options.method = 'GET';
        }
        var use_post = options.method === 'POST';
        var use_sendBeacon = sendBeacon && use_post && options.transport.toLowerCase() === 'sendbeacon';

        // needed to correctly format responses
        var verbose_mode = options.verbose;
        if (data['verbose']) { verbose_mode = true; }

        if (this.get_config('test')) { data['test'] = 1; }
        if (verbose_mode) { data['verbose'] = 1; }
        if (this.get_config('img')) { data['img'] = 1; }
        if (!USE_XHR && !USE_FETCH) {
            if (callback) {
                data['callback'] = callback;
            } else if (verbose_mode || this.get_config('test')) {
                // Verbose output (from verbose mode, or an error in test mode) is a json blob,
                // which by itself is not valid javascript. Without a callback, this verbose output will
                // cause an error when returned via jsonp, so we force a no-op callback param.
                // See the ECMA script spec: http://www.ecma-international.org/ecma-262/5.1/#sec-12.4
                data['callback'] = '(function(){})';
            }
        }

        data['ip'] = this.get_config('ip')?1:0;
        data['_'] = new Date().getTime().toString();

        if (use_post) {
            body_data = 'data=' + encodeURIComponent(data['data']);
            delete data['data'];
        }

        url += '?' + _.HTTPBuildQuery(data);

        var lib = this;
        if ('img' in data) {
            var img = document$1.createElement('img');
            img.src = url;
            document$1.body.appendChild(img);
        } else if (use_sendBeacon) {
            try {
                succeeded = sendBeacon(url, body_data);
            } catch (e) {
                lib.report_error(e);
                succeeded = false;
            }
            try {
                if (callback) {
                    callback(succeeded ? 1 : 0);
                }
            } catch (e) {
                lib.report_error(e);
            }
        } else if (USE_XHR) {
            try {
                var req = new XMLHttpRequest();
                req.open(options.method, url, true);

                var headers = this.get_config('xhr_headers');
                if (use_post) {
                    headers['Content-Type'] = 'application/x-www-form-urlencoded';
                }
                _.each(headers, function(headerValue, headerName) {
                    req.setRequestHeader(headerName, headerValue);
                });

                if (options.timeout_ms && typeof req.timeout !== 'undefined') {
                    req.timeout = options.timeout_ms;
                    var start_time = new Date().getTime();
                }

                // send the mp_optout cookie
                // withCredentials cannot be modified until after calling .open on Android and Mobile Safari
                req.withCredentials = true;
                req.onreadystatechange = function () {
                    if (req.readyState === 4) { // XMLHttpRequest.DONE == 4, except in safari 4
                        if (req.status === 200) {
                            if (callback) {
                                if (verbose_mode) {
                                    var response;
                                    try {
                                        response = _.JSONDecode(req.responseText);
                                    } catch (e) {
                                        lib.report_error(e);
                                        if (options.ignore_json_errors) {
                                            response = req.responseText;
                                        } else {
                                            return;
                                        }
                                    }
                                    callback(response);
                                } else {
                                    callback(Number(req.responseText));
                                }
                            }
                        } else {
                            var error;
                            if (
                                req.timeout &&
                                !req.status &&
                                new Date().getTime() - start_time >= req.timeout
                            ) {
                                error = 'timeout';
                            } else {
                                error = 'Bad HTTP status: ' + req.status + ' ' + req.statusText;
                            }
                            lib.report_error(error);
                            if (callback) {
                                if (verbose_mode) {
                                    var response_headers = req['responseHeaders'] || {};
                                    callback({status: 0, httpStatusCode: req['status'], error: error, retryAfter: response_headers['Retry-After']});
                                } else {
                                    callback(0);
                                }
                            }
                        }
                    }
                };
                req.send(body_data);
            } catch (e) {
                lib.report_error(e);
                succeeded = false;
            }
        } else if (USE_FETCH) {
            try {
                var headersFetch = this.get_config('xhr_headers');
                if (use_post) {
                    headersFetch['Content-Type'] = 'application/x-www-form-urlencoded';
                }

                var fetchOpts = {
                    method: options.method,
                    mode: 'cors',
                    credentials: 'include',
                    headers: headersFetch,
                    body: body_data
                };

                fetch(url, fetchOpts)
                    .then(function (response) {
                        return response.text().then(function (body) {
                            return {
                                status: response.status,
                                statusText: response.statusText,
                                headers: response.headers,
                                body: body
                            };
                        });
                    })
                    .then(function (res) {
                        if (res.status === 200) {
                            if (callback) {
                                var body = res.body;
                                if (verbose_mode) {
                                    var response;
                                    try {
                                        response = _.JSONDecode(body);
                                    } catch (e) {
                                        lib.report_error(e);
                                        if (options.ignore_json_errors) {
                                            response = body;
                                        } else {
                                            return;
                                        }
                                    }
                                    callback(response);
                                } else {
                                    callback(Number(body));
                                }
                            }
                        } else {
                            var error = 'Bad HTTP status: ' + res.status + ' ' + res.statusText;
                            lib.report_error(error);

                            if (callback) {
                                if (verbose_mode) {
                                    var xhr_req = { status: res.status, responseHeaders: res.headers };
                                    callback({ status: 0, error: error, xhr_req: xhr_req });
                                } else {
                                    callback(0);
                                }
                            }
                        }
                    });
            } catch (e) {
                lib.report_error(e);
                succeeded = false;
            }
        }

        return succeeded;
    };

    /**
     * _execute_array() deals with processing any mixpanel function
     * calls that were called before the Mixpanel library were loaded
     * (and are thus stored in an array so they can be called later)
     *
     * Note: we fire off all the mixpanel function calls && user defined
     * functions BEFORE we fire off mixpanel tracking calls. This is so
     * identify/register/set_config calls can properly modify early
     * tracking calls.
     *
     * @param {Array} array
     */
    MixpanelLib.prototype._execute_array = function(array) {
        var fn_name, alias_calls = [], other_calls = [], tracking_calls = [];
        _.each(array, function(item) {
            if (item) {
                fn_name = item[0];
                if (_.isArray(fn_name)) {
                    tracking_calls.push(item); // chained call e.g. mixpanel.get_group().set()
                } else if (typeof(item) === 'function') {
                    item.call(this);
                } else if (_.isArray(item) && fn_name === 'alias') {
                    alias_calls.push(item);
                } else if (_.isArray(item) && fn_name.indexOf('track') !== -1 && typeof(this[fn_name]) === 'function') {
                    tracking_calls.push(item);
                } else {
                    other_calls.push(item);
                }
            }
        }, this);

        var execute = function(calls, context) {
            _.each(calls, function(item) {
                if (_.isArray(item[0])) {
                    // chained call
                    var caller = context;
                    _.each(item, function(call) {
                        caller = caller[call[0]].apply(caller, call.slice(1));
                    });
                } else {
                    this[item[0]].apply(this, item.slice(1));
                }
            }, context);
        };

        execute(alias_calls, this);
        execute(other_calls, this);
        execute(tracking_calls, this);
    };

    // request queueing utils

    MixpanelLib.prototype.are_batchers_initialized = function() {
        return !!this.request_batchers.events;
    };

    MixpanelLib.prototype.get_batcher_configs = function() {
        var queue_prefix = '__mpq_' + this.get_config('token');
        var api_routes = this.get_config('api_routes');
        this._batcher_configs = this._batcher_configs || {
            events: {type: 'events', endpoint: '/' + api_routes['track'], queue_key: queue_prefix + '_ev'},
            people: {type: 'people', endpoint: '/' + api_routes['engage'], queue_key: queue_prefix + '_pp'},
            groups: {type: 'groups', endpoint: '/' + api_routes['groups'], queue_key: queue_prefix + '_gr'}
        };
        return this._batcher_configs;
    };

    MixpanelLib.prototype.init_batchers = function() {
        if (!this.are_batchers_initialized()) {
            var batcher_for = _.bind(function(attrs) {
                return new RequestBatcher(
                    attrs.queue_key,
                    {
                        libConfig: this['config'],
                        errorReporter: this.get_config('error_reporter'),
                        sendRequestFunc: _.bind(function(data, options, cb) {
                            this._send_request(
                                this.get_config('api_host') + attrs.endpoint,
                                this._encode_data_for_request(data),
                                options,
                                this._prepare_callback(cb, data)
                            );
                        }, this),
                        beforeSendHook: _.bind(function(item) {
                            return this._run_hook('before_send_' + attrs.type, item);
                        }, this),
                        stopAllBatchingFunc: _.bind(this.stop_batch_senders, this),
                        usePersistence: true
                    }
                );
            }, this);
            var batcher_configs = this.get_batcher_configs();
            this.request_batchers = {
                events: batcher_for(batcher_configs.events),
                people: batcher_for(batcher_configs.people),
                groups: batcher_for(batcher_configs.groups)
            };
        }
        if (this.get_config('batch_autostart')) {
            this.start_batch_senders();
        }
    };

    MixpanelLib.prototype.start_batch_senders = function() {
        this._batchers_were_started = true;
        if (this.are_batchers_initialized()) {
            this._batch_requests = true;
            _.each(this.request_batchers, function(batcher) {
                batcher.start();
            });
        }
    };

    MixpanelLib.prototype.stop_batch_senders = function() {
        this._batch_requests = false;
        _.each(this.request_batchers, function(batcher) {
            batcher.stop();
            batcher.clear();
        });
    };

    /**
     * push() keeps the standard async-array-push
     * behavior around after the lib is loaded.
     * This is only useful for external integrations that
     * do not wish to rely on our convenience methods
     * (created in the snippet).
     *
     * ### Usage:
     *     mixpanel.push(['register', { a: 'b' }]);
     *
     * @param {Array} item A [function_name, args...] array to be executed
     */
    MixpanelLib.prototype.push = function(item) {
        this._execute_array([item]);
    };

    /**
     * Disable events on the Mixpanel object. If passed no arguments,
     * this function disables tracking of any event. If passed an
     * array of event names, those events will be disabled, but other
     * events will continue to be tracked.
     *
     * Note: this function does not stop other mixpanel functions from
     * firing, such as register() or people.set().
     *
     * @param {Array} [events] An array of event names to disable
     */
    MixpanelLib.prototype.disable = function(events) {
        if (typeof(events) === 'undefined') {
            this._flags.disable_all_events = true;
        } else {
            this.__disabled_events = this.__disabled_events.concat(events);
        }
    };

    MixpanelLib.prototype._encode_data_for_request = function(data) {
        var encoded_data = _.JSONEncode(data);
        if (this.get_config('api_payload_format') === PAYLOAD_TYPE_BASE64) {
            encoded_data = _.base64Encode(encoded_data);
        }
        return {'data': encoded_data};
    };

    // internal method for handling track vs batch-enqueue logic
    MixpanelLib.prototype._track_or_batch = function(options, callback) {
        var truncated_data = _.truncate(options.data, 255);
        var endpoint = options.endpoint;
        var batcher = options.batcher;
        var should_send_immediately = options.should_send_immediately;
        var send_request_options = options.send_request_options || {};
        callback = callback || NOOP_FUNC;

        var request_enqueued_or_initiated = true;
        var send_request_immediately = _.bind(function() {
            if (!send_request_options.skip_hooks) {
                truncated_data = this._run_hook('before_send_' + options.type, truncated_data);
            }
            if (truncated_data) {
                console.log('MIXPANEL REQUEST:');
                console.log(truncated_data);
                return this._send_request(
                    endpoint,
                    this._encode_data_for_request(truncated_data),
                    send_request_options,
                    this._prepare_callback(callback, truncated_data)
                );
            } else {
                return null;
            }
        }, this);

        if (this._batch_requests && !should_send_immediately) {
            batcher.enqueue(truncated_data).then(function(succeeded) {
                if (succeeded) {
                    callback(1, truncated_data);
                } else {
                    send_request_immediately();
                }
            });
        } else {
            request_enqueued_or_initiated = send_request_immediately();
        }

        return request_enqueued_or_initiated && truncated_data;
    };

    /**
     * Track an event. This is the most important and
     * frequently used Mixpanel function.
     *
     * ### Usage:
     *
     *     // track an event named 'Registered'
     *     mixpanel.track('Registered', {'Gender': 'Male', 'Age': 21});
     *
     *     // track an event using navigator.sendBeacon
     *     mixpanel.track('Left page', {'duration_seconds': 35}, {transport: 'sendBeacon'});
     *
     * To track link clicks or form submissions, see track_links() or track_forms().
     *
     * @param {String} event_name The name of the event. This can be anything the user does - 'Button Click', 'Sign Up', 'Item Purchased', etc.
     * @param {Object} [properties] A set of properties to include with the event you're sending. These describe the user who did the event or details about the event itself.
     * @param {Object} [options] Optional configuration for this track request.
     * @param {String} [options.transport] Transport method for network request ('xhr' or 'sendBeacon').
     * @param {Boolean} [options.send_immediately] Whether to bypass batching/queueing and send track request immediately.
     * @param {Function} [callback] If provided, the callback function will be called after tracking the event.
     * @returns {Boolean|Object} If the tracking request was successfully initiated/queued, an object
     * with the tracking payload sent to the API server is returned; otherwise false.
     */
    MixpanelLib.prototype.track = addOptOutCheckMixpanelLib(function(event_name, properties, options, callback) {
        if (!callback && typeof options === 'function') {
            callback = options;
            options = null;
        }
        options = options || {};
        var transport = options['transport']; // external API, don't minify 'transport' prop
        if (transport) {
            options.transport = transport; // 'transport' prop name can be minified internally
        }
        var should_send_immediately = options['send_immediately'];
        if (typeof callback !== 'function') {
            callback = NOOP_FUNC;
        }

        if (_.isUndefined(event_name)) {
            this.report_error('No event name provided to mixpanel.track');
            return;
        }

        if (this._event_is_disabled(event_name)) {
            callback(0);
            return;
        }

        // set defaults
        properties = _.extend({}, properties);
        properties['token'] = this.get_config('token');

        // set $duration if time_event was previously called for this event
        var start_timestamp = this['persistence'].remove_event_timer(event_name);
        if (!_.isUndefined(start_timestamp)) {
            var duration_in_ms = new Date().getTime() - start_timestamp;
            properties['$duration'] = parseFloat((duration_in_ms / 1000).toFixed(3));
        }

        this._set_default_superprops();

        var marketing_properties = this.get_config('track_marketing')
            ? _.info.marketingParams()
            : {};

        // note: extend writes to the first object, so lets make sure we
        // don't write to the persistence properties object and info
        // properties object by passing in a new object

        // update properties with pageview info and super-properties
        properties = _.extend(
            {},
            _.info.properties({'mp_loader': this.get_config('mp_loader')}),
            marketing_properties,
            this['persistence'].properties(),
            this.unpersisted_superprops,
            this.get_session_recording_properties(),
            properties
        );

        var property_blacklist = this.get_config('property_blacklist');
        if (_.isArray(property_blacklist)) {
            _.each(property_blacklist, function(blacklisted_prop) {
                delete properties[blacklisted_prop];
            });
        } else {
            this.report_error('Invalid value for property_blacklist config: ' + property_blacklist);
        }

        var data = {
            'event': event_name,
            'properties': properties
        };
        var ret = this._track_or_batch({
            type: 'events',
            data: data,
            endpoint: this.get_config('api_host') + '/' + this.get_config('api_routes')['track'],
            batcher: this.request_batchers.events,
            should_send_immediately: should_send_immediately,
            send_request_options: options
        }, callback);

        return ret;
    });

    /**
     * Register the current user into one/many groups.
     *
     * ### Usage:
     *
     *      mixpanel.set_group('company', ['mixpanel', 'google']) // an array of IDs
     *      mixpanel.set_group('company', 'mixpanel')
     *      mixpanel.set_group('company', 128746312)
     *
     * @param {String} group_key Group key
     * @param {Array|String|Number} group_ids An array of group IDs, or a singular group ID
     * @param {Function} [callback] If provided, the callback will be called after tracking the event.
     *
     */
    MixpanelLib.prototype.set_group = addOptOutCheckMixpanelLib(function(group_key, group_ids, callback) {
        if (!_.isArray(group_ids)) {
            group_ids = [group_ids];
        }
        var prop = {};
        prop[group_key] = group_ids;
        this.register(prop);
        return this['people'].set(group_key, group_ids, callback);
    });

    /**
     * Add a new group for this user.
     *
     * ### Usage:
     *
     *      mixpanel.add_group('company', 'mixpanel')
     *
     * @param {String} group_key Group key
     * @param {*} group_id A valid Mixpanel property type
     * @param {Function} [callback] If provided, the callback will be called after tracking the event.
     */
    MixpanelLib.prototype.add_group = addOptOutCheckMixpanelLib(function(group_key, group_id, callback) {
        var old_values = this.get_property(group_key);
        var prop = {};
        if (old_values === undefined) {
            prop[group_key] = [group_id];
            this.register(prop);
        } else {
            if (old_values.indexOf(group_id) === -1) {
                old_values.push(group_id);
                prop[group_key] = old_values;
                this.register(prop);
            }
        }
        return this['people'].union(group_key, group_id, callback);
    });

    /**
     * Remove a group from this user.
     *
     * ### Usage:
     *
     *      mixpanel.remove_group('company', 'mixpanel')
     *
     * @param {String} group_key Group key
     * @param {*} group_id A valid Mixpanel property type
     * @param {Function} [callback] If provided, the callback will be called after tracking the event.
     */
    MixpanelLib.prototype.remove_group = addOptOutCheckMixpanelLib(function(group_key, group_id, callback) {
        var old_value = this.get_property(group_key);
        // if the value doesn't exist, the persistent store is unchanged
        if (old_value !== undefined) {
            var idx = old_value.indexOf(group_id);
            if (idx > -1) {
                old_value.splice(idx, 1);
                this.register({group_key: old_value});
            }
            if (old_value.length === 0) {
                this.unregister(group_key);
            }
        }
        return this['people'].remove(group_key, group_id, callback);
    });

    /**
     * Track an event with specific groups.
     *
     * ### Usage:
     *
     *      mixpanel.track_with_groups('purchase', {'product': 'iphone'}, {'University': ['UCB', 'UCLA']})
     *
     * @param {String} event_name The name of the event (see `mixpanel.track()`)
     * @param {Object=} properties A set of properties to include with the event you're sending (see `mixpanel.track()`)
     * @param {Object=} groups An object mapping group name keys to one or more values
     * @param {Function} [callback] If provided, the callback will be called after tracking the event.
     */
    MixpanelLib.prototype.track_with_groups = addOptOutCheckMixpanelLib(function(event_name, properties, groups, callback) {
        var tracking_props = _.extend({}, properties || {});
        _.each(groups, function(v, k) {
            if (v !== null && v !== undefined) {
                tracking_props[k] = v;
            }
        });
        return this.track(event_name, tracking_props, callback);
    });

    MixpanelLib.prototype._create_map_key = function (group_key, group_id) {
        return group_key + '_' + JSON.stringify(group_id);
    };

    MixpanelLib.prototype._remove_group_from_cache = function (group_key, group_id) {
        delete this._cached_groups[this._create_map_key(group_key, group_id)];
    };

    /**
     * Look up reference to a Mixpanel group
     *
     * ### Usage:
     *
     *       mixpanel.get_group(group_key, group_id)
     *
     * @param {String} group_key Group key
     * @param {Object} group_id A valid Mixpanel property type
     * @returns {Object} A MixpanelGroup identifier
     */
    MixpanelLib.prototype.get_group = function (group_key, group_id) {
        var map_key = this._create_map_key(group_key, group_id);
        var group = this._cached_groups[map_key];
        if (group === undefined || group._group_key !== group_key || group._group_id !== group_id) {
            group = new MixpanelGroup();
            group._init(this, group_key, group_id);
            this._cached_groups[map_key] = group;
        }
        return group;
    };

    /**
     * Track a default Mixpanel page view event, which includes extra default event properties to
     * improve page view data.
     *
     * ### Usage:
     *
     *     // track a default $mp_web_page_view event
     *     mixpanel.track_pageview();
     *
     *     // track a page view event with additional event properties
     *     mixpanel.track_pageview({'ab_test_variant': 'card-layout-b'});
     *
     *     // example approach to track page views on different page types as event properties
     *     mixpanel.track_pageview({'page': 'pricing'});
     *     mixpanel.track_pageview({'page': 'homepage'});
     *
     *     // UNCOMMON: Tracking a page view event with a custom event_name option. NOT expected to be used for
     *     // individual pages on the same site or product. Use cases for custom event_name may be page
     *     // views on different products or internal applications that are considered completely separate
     *     mixpanel.track_pageview({'page': 'customer-search'}, {'event_name': '[internal] Admin Page View'});
     *
     * ### Notes:
     *
     * The `config.track_pageview` option for <a href="#mixpanelinit">mixpanel.init()</a>
     * may be turned on for tracking page loads automatically.
     *
     *     // track only page loads
     *     mixpanel.init(PROJECT_TOKEN, {track_pageview: true});
     *
     *     // track when the URL changes in any manner
     *     mixpanel.init(PROJECT_TOKEN, {track_pageview: 'full-url'});
     *
     *     // track when the URL changes, ignoring any changes in the hash part
     *     mixpanel.init(PROJECT_TOKEN, {track_pageview: 'url-with-path-and-query-string'});
     *
     *     // track when the path changes, ignoring any query parameter or hash changes
     *     mixpanel.init(PROJECT_TOKEN, {track_pageview: 'url-with-path'});
     *
     * @param {Object} [properties] An optional set of additional properties to send with the page view event
     * @param {Object} [options] Page view tracking options
     * @param {String} [options.event_name] - Alternate name for the tracking event
     * @returns {Boolean|Object} If the tracking request was successfully initiated/queued, an object
     * with the tracking payload sent to the API server is returned; otherwise false.
     */
    MixpanelLib.prototype.track_pageview = addOptOutCheckMixpanelLib(function(properties, options) {
        if (typeof properties !== 'object') {
            properties = {};
        }
        options = options || {};
        var event_name = options['event_name'] || '$mp_web_page_view';

        var default_page_properties = _.extend(
            _.info.mpPageViewProperties(),
            _.info.campaignParams(),
            _.info.clickParams()
        );

        var event_properties = _.extend(
            {},
            default_page_properties,
            properties
        );

        return this.track(event_name, event_properties);
    });

    /**
     * Track clicks on a set of document elements. Selector must be a
     * valid query. Elements must exist on the page at the time track_links is called.
     *
     * ### Usage:
     *
     *     // track click for link id #nav
     *     mixpanel.track_links('#nav', 'Clicked Nav Link');
     *
     * ### Notes:
     *
     * This function will wait up to 300 ms for the Mixpanel
     * servers to respond. If they have not responded by that time
     * it will head to the link without ensuring that your event
     * has been tracked.  To configure this timeout please see the
     * set_config() documentation below.
     *
     * If you pass a function in as the properties argument, the
     * function will receive the DOMElement that triggered the
     * event as an argument.  You are expected to return an object
     * from the function; any properties defined on this object
     * will be sent to mixpanel as event properties.
     *
     * @type {Function}
     * @param {Object|String} query A valid DOM query, element or jQuery-esque list
     * @param {String} event_name The name of the event to track
     * @param {Object|Function} [properties] A properties object or function that returns a dictionary of properties when passed a DOMElement
     */
    MixpanelLib.prototype.track_links = function() {
        return this._track_dom.call(this, LinkTracker, arguments);
    };

    /**
     * Track form submissions. Selector must be a valid query.
     *
     * ### Usage:
     *
     *     // track submission for form id 'register'
     *     mixpanel.track_forms('#register', 'Created Account');
     *
     * ### Notes:
     *
     * This function will wait up to 300 ms for the mixpanel
     * servers to respond, if they have not responded by that time
     * it will head to the link without ensuring that your event
     * has been tracked.  To configure this timeout please see the
     * set_config() documentation below.
     *
     * If you pass a function in as the properties argument, the
     * function will receive the DOMElement that triggered the
     * event as an argument.  You are expected to return an object
     * from the function; any properties defined on this object
     * will be sent to mixpanel as event properties.
     *
     * @type {Function}
     * @param {Object|String} query A valid DOM query, element or jQuery-esque list
     * @param {String} event_name The name of the event to track
     * @param {Object|Function} [properties] This can be a set of properties, or a function that returns a set of properties after being passed a DOMElement
     */
    MixpanelLib.prototype.track_forms = function() {
        return this._track_dom.call(this, FormTracker, arguments);
    };

    /**
     * Time an event by including the time between this call and a
     * later 'track' call for the same event in the properties sent
     * with the event.
     *
     * ### Usage:
     *
     *     // time an event named 'Registered'
     *     mixpanel.time_event('Registered');
     *     mixpanel.track('Registered', {'Gender': 'Male', 'Age': 21});
     *
     * When called for a particular event name, the next track call for that event
     * name will include the elapsed time between the 'time_event' and 'track'
     * calls. This value is stored as seconds in the '$duration' property.
     *
     * @param {String} event_name The name of the event.
     */
    MixpanelLib.prototype.time_event = function(event_name) {
        if (_.isUndefined(event_name)) {
            this.report_error('No event name provided to mixpanel.time_event');
            return;
        }

        if (this._event_is_disabled(event_name)) {
            return;
        }

        this['persistence'].set_event_timer(event_name,  new Date().getTime());
    };

    var REGISTER_DEFAULTS = {
        'persistent': true
    };
    /**
     * Helper to parse options param for register methods, maintaining
     * legacy support for plain "days" param instead of options object
     * @param {Number|Object} [days_or_options] 'days' option (Number), or Options object for register methods
     * @returns {Object} options object
     */
    var options_for_register = function(days_or_options) {
        var options;
        if (_.isObject(days_or_options)) {
            options = days_or_options;
        } else if (!_.isUndefined(days_or_options)) {
            options = {'days': days_or_options};
        } else {
            options = {};
        }
        return _.extend({}, REGISTER_DEFAULTS, options);
    };

    /**
     * Register a set of super properties, which are included with all
     * events. This will overwrite previous super property values.
     *
     * ### Usage:
     *
     *     // register 'Gender' as a super property
     *     mixpanel.register({'Gender': 'Female'});
     *
     *     // register several super properties when a user signs up
     *     mixpanel.register({
     *         'Email': 'jdoe@example.com',
     *         'Account Type': 'Free'
     *     });
     *
     *     // register only for the current pageload
     *     mixpanel.register({'Name': 'Pat'}, {persistent: false});
     *
     * @param {Object} properties An associative array of properties to store about the user
     * @param {Number|Object} [days_or_options] Options object or number of days since the user's last visit to store the super properties (only valid for persisted props)
     * @param {boolean} [days_or_options.days] - number of days since the user's last visit to store the super properties (only valid for persisted props)
     * @param {boolean} [days_or_options.persistent=true] - whether to put in persistent storage (cookie/localStorage)
     */
    MixpanelLib.prototype.register = function(props, days_or_options) {
        var options = options_for_register(days_or_options);
        if (options['persistent']) {
            this['persistence'].register(props, options['days']);
        } else {
            _.extend(this.unpersisted_superprops, props);
        }
    };

    /**
     * Register a set of super properties only once. This will not
     * overwrite previous super property values, unlike register().
     *
     * ### Usage:
     *
     *     // register a super property for the first time only
     *     mixpanel.register_once({
     *         'First Login Date': new Date().toISOString()
     *     });
     *
     *     // register once, only for the current pageload
     *     mixpanel.register_once({
     *         'First interaction time': new Date().toISOString()
     *     }, 'None', {persistent: false});
     *
     * ### Notes:
     *
     * If default_value is specified, current super properties
     * with that value will be overwritten.
     *
     * @param {Object} properties An associative array of properties to store about the user
     * @param {*} [default_value] Value to override if already set in super properties (ex: 'False') Default: 'None'
     * @param {Number|Object} [days_or_options] Options object or number of days since the user's last visit to store the super properties (only valid for persisted props)
     * @param {boolean} [days_or_options.days] - number of days since the user's last visit to store the super properties (only valid for persisted props)
     * @param {boolean} [days_or_options.persistent=true] - whether to put in persistent storage (cookie/localStorage)
     */
    MixpanelLib.prototype.register_once = function(props, default_value, days_or_options) {
        if (this.config['device_id']) {
            // Do not persist explicit device id
            delete props['$device_id'];
        }

        var options = options_for_register(days_or_options);
        if (options['persistent']) {
            this['persistence'].register_once(props, default_value, options['days']);
        } else {
            if (typeof(default_value) === 'undefined') {
                default_value = 'None';
            }
            _.each(props, function(val, prop) {
                if (!this.unpersisted_superprops.hasOwnProperty(prop) || this.unpersisted_superprops[prop] === default_value) {
                    this.unpersisted_superprops[prop] = val;
                }
            }, this);
        }
    };

    /**
     * Delete a super property stored with the current user.
     *
     * @param {String} property The name of the super property to remove
     * @param {Object} [options]
     * @param {boolean} [options.persistent=true] - whether to look in persistent storage (cookie/localStorage)
     */
    MixpanelLib.prototype.unregister = function(property, options) {
        options = options_for_register(options);
        if (options['persistent']) {
            this['persistence'].unregister(property);
        } else {
            delete this.unpersisted_superprops[property];
        }
    };

    MixpanelLib.prototype._register_single = function(prop, value) {
        var props = {};
        props[prop] = value;
        this.register(props);
    };

    /**
     * Identify a user with a unique ID to track user activity across
     * devices, tie a user to their events, and create a user profile.
     * If you never call this method, unique visitors are tracked using
     * a UUID generated the first time they visit the site.
     *
     * Call identify when you know the identity of the current user,
     * typically after login or signup. We recommend against using
     * identify for anonymous visitors to your site.
     *
     * ### Notes:
     * If your project has
     * <a href="https://help.mixpanel.com/hc/en-us/articles/360039133851">ID Merge</a>
     * enabled, the identify method will connect pre- and
     * post-authentication events when appropriate.
     *
     * If your project does not have ID Merge enabled, identify will
     * change the user's local distinct_id to the unique ID you pass.
     * Events tracked prior to authentication will not be connected
     * to the same user identity. If ID Merge is disabled, alias can
     * be used to connect pre- and post-registration events.
     *
     * @param {String} [unique_id] A string that uniquely identifies a user. If not provided, the distinct_id currently in the persistent store (cookie or localStorage) will be used.
     */
    MixpanelLib.prototype.identify = function(
        new_distinct_id, _set_callback, _add_callback, _append_callback, _set_once_callback, _union_callback, _unset_callback, _remove_callback
    ) {
        // Optional Parameters
        //  _set_callback:function  A callback to be run if and when the People set queue is flushed
        //  _add_callback:function  A callback to be run if and when the People add queue is flushed
        //  _append_callback:function  A callback to be run if and when the People append queue is flushed
        //  _set_once_callback:function  A callback to be run if and when the People set_once queue is flushed
        //  _union_callback:function  A callback to be run if and when the People union queue is flushed
        //  _unset_callback:function  A callback to be run if and when the People unset queue is flushed

        var previous_distinct_id = this.get_distinct_id();
        if (new_distinct_id && previous_distinct_id !== new_distinct_id) {
            // we allow the following condition if previous distinct_id is same as new_distinct_id
            // so that you can force flush people updates for anonymous profiles.
            if (typeof new_distinct_id === 'string' && new_distinct_id.indexOf(DEVICE_ID_PREFIX) === 0) {
                this.report_error('distinct_id cannot have $device: prefix');
                return -1;
            }
            this.register({'$user_id': new_distinct_id});
        }

        if (!this.get_property('$device_id')) {
            // The persisted distinct id might not actually be a device id at all
            // it might be a distinct id of the user from before
            var device_id = previous_distinct_id;
            this.register_once({
                '$had_persisted_distinct_id': true,
                '$device_id': device_id
            }, '');
        }

        // identify only changes the distinct id if it doesn't match either the existing or the alias;
        // if it's new, blow away the alias as well.
        if (new_distinct_id !== previous_distinct_id && new_distinct_id !== this.get_property(ALIAS_ID_KEY)) {
            this.unregister(ALIAS_ID_KEY);
            this.register({'distinct_id': new_distinct_id});
        }
        this._flags.identify_called = true;
        // Flush any queued up people requests
        this['people']._flush(_set_callback, _add_callback, _append_callback, _set_once_callback, _union_callback, _unset_callback, _remove_callback);

        // send an $identify event any time the distinct_id is changing - logic on the server
        // will determine whether or not to do anything with it.
        if (new_distinct_id !== previous_distinct_id) {
            this.track('$identify', {
                'distinct_id': new_distinct_id,
                '$anon_distinct_id': previous_distinct_id
            }, {skip_hooks: true});
        }
    };

    /**
     * Clears super properties and generates a new random distinct_id for this instance.
     * Useful for clearing data when a user logs out.
     */
    MixpanelLib.prototype.reset = function() {
        this['persistence'].clear();
        this._flags.identify_called = false;
        var uuid = _.UUID();
        this.register_once({
            'distinct_id': DEVICE_ID_PREFIX + uuid,
            '$device_id': uuid
        }, '');
    };

    /**
     * Returns the current distinct id of the user. This is either the id automatically
     * generated by the library or the id that has been passed by a call to identify().
     *
     * ### Notes:
     *
     * get_distinct_id() can only be called after the Mixpanel library has finished loading.
     * init() has a loaded function available to handle this automatically. For example:
     *
     *     // set distinct_id after the mixpanel library has loaded
     *     mixpanel.init('YOUR PROJECT TOKEN', {
     *         loaded: function(mixpanel) {
     *             distinct_id = mixpanel.get_distinct_id();
     *         }
     *     });
     */
    MixpanelLib.prototype.get_distinct_id = function() {
        return this.get_property('distinct_id');
    };

    /**
     * The alias method creates an alias which Mixpanel will use to
     * remap one id to another. Multiple aliases can point to the
     * same identifier.
     *
     * The following is a valid use of alias:
     *
     *     mixpanel.alias('new_id', 'existing_id');
     *     // You can add multiple id aliases to the existing ID
     *     mixpanel.alias('newer_id', 'existing_id');
     *
     * Aliases can also be chained - the following is a valid example:
     *
     *     mixpanel.alias('new_id', 'existing_id');
     *     // chain newer_id - new_id - existing_id
     *     mixpanel.alias('newer_id', 'new_id');
     *
     * Aliases cannot point to multiple identifiers - the following
     * example will not work:
     *
     *     mixpanel.alias('new_id', 'existing_id');
     *     // this is invalid as 'new_id' already points to 'existing_id'
     *     mixpanel.alias('new_id', 'newer_id');
     *
     * ### Notes:
     *
     * If your project does not have
     * <a href="https://help.mixpanel.com/hc/en-us/articles/360039133851">ID Merge</a>
     * enabled, the best practice is to call alias once when a unique
     * ID is first created for a user (e.g., when a user first registers
     * for an account). Do not use alias multiple times for a single
     * user without ID Merge enabled.
     *
     * @param {String} alias A unique identifier that you want to use for this user in the future.
     * @param {String} [original] The current identifier being used for this user.
     */
    MixpanelLib.prototype.alias = function(alias, original) {
        // If the $people_distinct_id key exists in persistence, there has been a previous
        // mixpanel.people.identify() call made for this user. It is VERY BAD to make an alias with
        // this ID, as it will duplicate users.
        if (alias === this.get_property(PEOPLE_DISTINCT_ID_KEY)) {
            this.report_error('Attempting to create alias for existing People user - aborting.');
            return -2;
        }

        var _this = this;
        if (_.isUndefined(original)) {
            original = this.get_distinct_id();
        }
        if (alias !== original) {
            this._register_single(ALIAS_ID_KEY, alias);
            return this.track('$create_alias', {
                'alias': alias,
                'distinct_id': original
            }, {
                skip_hooks: true
            }, function() {
                // Flush the people queue
                _this.identify(alias);
            });
        } else {
            this.report_error('alias matches current distinct_id - skipping api call.');
            this.identify(alias);
            return -1;
        }
    };

    /**
     * Provide a string to recognize the user by. The string passed to
     * this method will appear in the Mixpanel Streams product rather
     * than an automatically generated name. Name tags do not have to
     * be unique.
     *
     * This value will only be included in Streams data.
     *
     * @param {String} name_tag A human readable name for the user
     * @deprecated
     */
    MixpanelLib.prototype.name_tag = function(name_tag) {
        this._register_single('mp_name_tag', name_tag);
    };

    /**
     * Update the configuration of a mixpanel library instance.
     *
     * The default config is:
     *
     *     {
     *       // host for requests (customizable for e.g. a local proxy)
     *       api_host: 'https://api-js.mixpanel.com',
     *
     *       // endpoints for different types of requests
     *       api_routes: {
     *         track: 'track/',
     *         engage: 'engage/',
     *         groups: 'groups/',
     *       }
     *
     *       // HTTP method for tracking requests
     *       api_method: 'POST'
     *
     *       // transport for sending requests ('XHR' or 'sendBeacon')
     *       // NB: sendBeacon should only be used for scenarios such as
     *       // page unload where a "best-effort" attempt to send is
     *       // acceptable; the sendBeacon API does not support callbacks
     *       // or any way to know the result of the request. Mixpanel
     *       // tracking via sendBeacon will not support any event-
     *       // batching or retry mechanisms.
     *       api_transport: 'XHR'
     *
     *       // request-batching/queueing/retry
     *       batch_requests: true,
     *
     *       // maximum number of events/updates to send in a single
     *       // network request
     *       batch_size: 50,
     *
     *       // milliseconds to wait between sending batch requests
     *       batch_flush_interval_ms: 5000,
     *
     *       // milliseconds to wait for network responses to batch requests
     *       // before they are considered timed-out and retried
     *       batch_request_timeout_ms: 90000,
     *
     *       // override value for cookie domain, only useful for ensuring
     *       // correct cross-subdomain cookies on unusual domains like
     *       // subdomain.mainsite.avocat.fr; NB this cannot be used to
     *       // set cookies on a different domain than the current origin
     *       cookie_domain: ''
     *
     *       // super properties cookie expiration (in days)
     *       cookie_expiration: 365
     *
     *       // if true, cookie will be set with SameSite=None; Secure
     *       // this is only useful in special situations, like embedded
     *       // 3rd-party iframes that set up a Mixpanel instance
     *       cross_site_cookie: false
     *
     *       // super properties span subdomains
     *       cross_subdomain_cookie: true
     *
     *       // debug mode
     *       debug: false
     *
     *       // if this is true, the mixpanel cookie or localStorage entry
     *       // will be deleted, and no user persistence will take place
     *       disable_persistence: false
     *
     *       // if this is true, Mixpanel will automatically determine
     *       // City, Region and Country data using the IP address of
     *       //the client
     *       ip: true
     *
     *       // opt users out of tracking by this Mixpanel instance by default
     *       opt_out_tracking_by_default: false
     *
     *       // opt users out of browser data storage by this Mixpanel instance by default
     *       opt_out_persistence_by_default: false
     *
     *       // persistence mechanism used by opt-in/opt-out methods - cookie
     *       // or localStorage - falls back to cookie if localStorage is unavailable
     *       opt_out_tracking_persistence_type: 'localStorage'
     *
     *       // customize the name of cookie/localStorage set by opt-in/opt-out methods
     *       opt_out_tracking_cookie_prefix: null
     *
     *       // type of persistent store for super properties (cookie/
     *       // localStorage) if set to 'localStorage', any existing
     *       // mixpanel cookie value with the same persistence_name
     *       // will be transferred to localStorage and deleted
     *       persistence: 'cookie'
     *
     *       // name for super properties persistent store
     *       persistence_name: ''
     *
     *       // names of properties/superproperties which should never
     *       // be sent with track() calls
     *       property_blacklist: []
     *
     *       // if this is true, mixpanel cookies will be marked as
     *       // secure, meaning they will only be transmitted over https
     *       secure_cookie: false
     *
     *       // disables enriching user profiles with first touch marketing data
     *       skip_first_touch_marketing: false
     *
     *       // the amount of time track_links will
     *       // wait for Mixpanel's servers to respond
     *       track_links_timeout: 300
     *
     *       // adds any UTM parameters and click IDs present on the page to any events fired
     *       track_marketing: true
     *
     *       // enables automatic page view tracking using default page view events through
     *       // the track_pageview() method
     *       track_pageview: false
     *
     *       // if you set upgrade to be true, the library will check for
     *       // a cookie from our old js library and import super
     *       // properties from it, then the old cookie is deleted
     *       // The upgrade config option only works in the initialization,
     *       // so make sure you set it when you create the library.
     *       upgrade: false
     *
     *       // extra HTTP request headers to set for each API request, in
     *       // the format {'Header-Name': value}
     *       xhr_headers: {}
     *
     *       // whether to ignore or respect the web browser's Do Not Track setting
     *       ignore_dnt: false
     *     }
     *
     *
     * @param {Object} config A dictionary of new configuration values to update
     */
    MixpanelLib.prototype.set_config = function(config) {
        if (_.isObject(config)) {
            _.extend(this['config'], config);

            var new_batch_size = config['batch_size'];
            if (new_batch_size) {
                _.each(this.request_batchers, function(batcher) {
                    batcher.resetBatchSize();
                });
            }

            if (!this.get_config('persistence_name')) {
                this['config']['persistence_name'] = this['config']['cookie_name'];
            }
            if (!this.get_config('disable_persistence')) {
                this['config']['disable_persistence'] = this['config']['disable_cookie'];
            }

            if (this['persistence']) {
                this['persistence'].update_config(this['config']);
            }
            Config.DEBUG = Config.DEBUG || this.get_config('debug');
        }
    };

    /**
     * returns the current config object for the library.
     */
    MixpanelLib.prototype.get_config = function(prop_name) {
        return this['config'][prop_name];
    };

    /**
     * Fetch a hook function from config, with safe default, and run it
     * against the given arguments
     * @param {string} hook_name which hook to retrieve
     * @returns {any|null} return value of user-provided hook, or null if nothing was returned
     */
    MixpanelLib.prototype._run_hook = function(hook_name) {
        var ret = (this['config']['hooks'][hook_name] || IDENTITY_FUNC).apply(this, slice.call(arguments, 1));
        if (typeof ret === 'undefined') {
            this.report_error(hook_name + ' hook did not return a value');
            ret = null;
        }
        return ret;
    };

    /**
     * Returns the value of the super property named property_name. If no such
     * property is set, get_property() will return the undefined value.
     *
     * ### Notes:
     *
     * get_property() can only be called after the Mixpanel library has finished loading.
     * init() has a loaded function available to handle this automatically. For example:
     *
     *     // grab value for 'user_id' after the mixpanel library has loaded
     *     mixpanel.init('YOUR PROJECT TOKEN', {
     *         loaded: function(mixpanel) {
     *             user_id = mixpanel.get_property('user_id');
     *         }
     *     });
     *
     * @param {String} property_name The name of the super property you want to retrieve
     */
    MixpanelLib.prototype.get_property = function(property_name) {
        if (property_name === '$device_id' && this.get_config('device_id')) {
            // Ignore persistence completely, but keep the persisted data anyway
            return this.get_config('device_id');
        }
        return this['persistence']['props'][property_name];
        // return this['persistence'].load_prop([property_name]);
    };

    MixpanelLib.prototype.toString = function() {
        var name = this.get_config('name');
        if (name !== PRIMARY_INSTANCE_NAME) {
            name = PRIMARY_INSTANCE_NAME + '.' + name;
        }
        return name;
    };

    MixpanelLib.prototype._event_is_disabled = function(event_name) {
        return _.isBlockedUA(userAgent) ||
            this._flags.disable_all_events ||
            _.include(this.__disabled_events, event_name);
    };

    // perform some housekeeping around GDPR opt-in/out state
    MixpanelLib.prototype._gdpr_init = function() {
        var is_localStorage_requested = this.get_config('opt_out_tracking_persistence_type') === 'localStorage';

        // try to convert opt-in/out cookies to localStorage if possible
        if (is_localStorage_requested && _.localStorage.is_supported()) {
            if (!this.has_opted_in_tracking() && this.has_opted_in_tracking({'persistence_type': 'cookie'})) {
                this.opt_in_tracking({'enable_persistence': false});
            }
            if (!this.has_opted_out_tracking() && this.has_opted_out_tracking({'persistence_type': 'cookie'})) {
                this.opt_out_tracking({'clear_persistence': false});
            }
            this.clear_opt_in_out_tracking({
                'persistence_type': 'cookie',
                'enable_persistence': false
            });
        }

        // check whether the user has already opted out - if so, clear & disable persistence
        if (this.has_opted_out_tracking()) {
            this._gdpr_update_persistence({'clear_persistence': true});

        // check whether we should opt out by default
        // note: we don't clear persistence here by default since opt-out default state is often
        //       used as an initial state while GDPR information is being collected
        } else if (!this.has_opted_in_tracking() && (
            this.get_config('opt_out_tracking_by_default') || _.cookie.get('mp_optout')
        )) {
            _.cookie.remove('mp_optout');
            this.opt_out_tracking({
                'clear_persistence': this.get_config('opt_out_persistence_by_default')
            });
        }
    };

    /**
     * Enable or disable persistence based on options
     * only enable/disable if persistence is not already in this state
     * @param {boolean} [options.clear_persistence] If true, will delete all data stored by the sdk in persistence and disable it
     * @param {boolean} [options.enable_persistence] If true, will re-enable sdk persistence
     */
    MixpanelLib.prototype._gdpr_update_persistence = function(options) {
        var disabled;
        if (options && options['clear_persistence']) {
            disabled = true;
        } else if (options && options['enable_persistence']) {
            disabled = false;
        } else {
            return;
        }

        if (!this.get_config('disable_persistence') && this['persistence'].disabled !== disabled) {
            this['persistence'].set_disabled(disabled);
        }

        if (disabled) {
            this.stop_batch_senders();
        } else {
            // only start batchers after opt-in if they have previously been started
            // in order to avoid unintentionally starting up batching for the first time
            if (this._batchers_were_started) {
                this.start_batch_senders();
            }
        }
    };

    // call a base gdpr function after constructing the appropriate token and options args
    MixpanelLib.prototype._gdpr_call_func = function(func, options) {
        options = _.extend({
            'track': _.bind(this.track, this),
            'persistence_type': this.get_config('opt_out_tracking_persistence_type'),
            'cookie_prefix': this.get_config('opt_out_tracking_cookie_prefix'),
            'cookie_expiration': this.get_config('cookie_expiration'),
            'cross_site_cookie': this.get_config('cross_site_cookie'),
            'cross_subdomain_cookie': this.get_config('cross_subdomain_cookie'),
            'cookie_domain': this.get_config('cookie_domain'),
            'secure_cookie': this.get_config('secure_cookie'),
            'ignore_dnt': this.get_config('ignore_dnt')
        }, options);

        // check if localStorage can be used for recording opt out status, fall back to cookie if not
        if (!_.localStorage.is_supported()) {
            options['persistence_type'] = 'cookie';
        }

        return func(this.get_config('token'), {
            track: options['track'],
            trackEventName: options['track_event_name'],
            trackProperties: options['track_properties'],
            persistenceType: options['persistence_type'],
            persistencePrefix: options['cookie_prefix'],
            cookieDomain: options['cookie_domain'],
            cookieExpiration: options['cookie_expiration'],
            crossSiteCookie: options['cross_site_cookie'],
            crossSubdomainCookie: options['cross_subdomain_cookie'],
            secureCookie: options['secure_cookie'],
            ignoreDnt: options['ignore_dnt']
        });
    };

    /**
     * Opt the user in to data tracking and cookies/localstorage for this Mixpanel instance
     *
     * ### Usage:
     *
     *     // opt user in
     *     mixpanel.opt_in_tracking();
     *
     *     // opt user in with specific event name, properties, cookie configuration
     *     mixpanel.opt_in_tracking({
     *         track_event_name: 'User opted in',
     *         track_event_properties: {
     *             'Email': 'jdoe@example.com'
     *         },
     *         cookie_expiration: 30,
     *         secure_cookie: true
     *     });
     *
     * @param {Object} [options] A dictionary of config options to override
     * @param {function} [options.track] Function used for tracking a Mixpanel event to record the opt-in action (default is this Mixpanel instance's track method)
     * @param {string} [options.track_event_name=$opt_in] Event name to be used for tracking the opt-in action
     * @param {Object} [options.track_properties] Set of properties to be tracked along with the opt-in action
     * @param {boolean} [options.enable_persistence=true] If true, will re-enable sdk persistence
     * @param {string} [options.persistence_type=localStorage] Persistence mechanism used - cookie or localStorage - falls back to cookie if localStorage is unavailable
     * @param {string} [options.cookie_prefix=__mp_opt_in_out] Custom prefix to be used in the cookie/localstorage name
     * @param {Number} [options.cookie_expiration] Number of days until the opt-in cookie expires (overrides value specified in this Mixpanel instance's config)
     * @param {string} [options.cookie_domain] Custom cookie domain (overrides value specified in this Mixpanel instance's config)
     * @param {boolean} [options.cross_site_cookie] Whether the opt-in cookie is set as cross-site-enabled (overrides value specified in this Mixpanel instance's config)
     * @param {boolean} [options.cross_subdomain_cookie] Whether the opt-in cookie is set as cross-subdomain or not (overrides value specified in this Mixpanel instance's config)
     * @param {boolean} [options.secure_cookie] Whether the opt-in cookie is set as secure or not (overrides value specified in this Mixpanel instance's config)
     */
    MixpanelLib.prototype.opt_in_tracking = function(options) {
        options = _.extend({
            'enable_persistence': true
        }, options);

        this._gdpr_call_func(optIn, options);
        this._gdpr_update_persistence(options);
    };

    /**
     * Opt the user out of data tracking and cookies/localstorage for this Mixpanel instance
     *
     * ### Usage:
     *
     *     // opt user out
     *     mixpanel.opt_out_tracking();
     *
     *     // opt user out with different cookie configuration from Mixpanel instance
     *     mixpanel.opt_out_tracking({
     *         cookie_expiration: 30,
     *         secure_cookie: true
     *     });
     *
     * @param {Object} [options] A dictionary of config options to override
     * @param {boolean} [options.delete_user=true] If true, will delete the currently identified user's profile and clear all charges after opting the user out
     * @param {boolean} [options.clear_persistence=true] If true, will delete all data stored by the sdk in persistence
     * @param {string} [options.persistence_type=localStorage] Persistence mechanism used - cookie or localStorage - falls back to cookie if localStorage is unavailable
     * @param {string} [options.cookie_prefix=__mp_opt_in_out] Custom prefix to be used in the cookie/localstorage name
     * @param {Number} [options.cookie_expiration] Number of days until the opt-in cookie expires (overrides value specified in this Mixpanel instance's config)
     * @param {string} [options.cookie_domain] Custom cookie domain (overrides value specified in this Mixpanel instance's config)
     * @param {boolean} [options.cross_site_cookie] Whether the opt-in cookie is set as cross-site-enabled (overrides value specified in this Mixpanel instance's config)
     * @param {boolean} [options.cross_subdomain_cookie] Whether the opt-in cookie is set as cross-subdomain or not (overrides value specified in this Mixpanel instance's config)
     * @param {boolean} [options.secure_cookie] Whether the opt-in cookie is set as secure or not (overrides value specified in this Mixpanel instance's config)
     */
    MixpanelLib.prototype.opt_out_tracking = function(options) {
        options = _.extend({
            'clear_persistence': true,
            'delete_user': true
        }, options);

        // delete user and clear charges since these methods may be disabled by opt-out
        if (options['delete_user'] && this['people'] && this['people']._identify_called()) {
            this['people'].delete_user();
            this['people'].clear_charges();
        }

        this._gdpr_call_func(optOut, options);
        this._gdpr_update_persistence(options);
    };

    /**
     * Check whether the user has opted in to data tracking and cookies/localstorage for this Mixpanel instance
     *
     * ### Usage:
     *
     *     var has_opted_in = mixpanel.has_opted_in_tracking();
     *     // use has_opted_in value
     *
     * @param {Object} [options] A dictionary of config options to override
     * @param {string} [options.persistence_type=localStorage] Persistence mechanism used - cookie or localStorage - falls back to cookie if localStorage is unavailable
     * @param {string} [options.cookie_prefix=__mp_opt_in_out] Custom prefix to be used in the cookie/localstorage name
     * @returns {boolean} current opt-in status
     */
    MixpanelLib.prototype.has_opted_in_tracking = function(options) {
        return this._gdpr_call_func(hasOptedIn, options);
    };

    /**
     * Check whether the user has opted out of data tracking and cookies/localstorage for this Mixpanel instance
     *
     * ### Usage:
     *
     *     var has_opted_out = mixpanel.has_opted_out_tracking();
     *     // use has_opted_out value
     *
     * @param {Object} [options] A dictionary of config options to override
     * @param {string} [options.persistence_type=localStorage] Persistence mechanism used - cookie or localStorage - falls back to cookie if localStorage is unavailable
     * @param {string} [options.cookie_prefix=__mp_opt_in_out] Custom prefix to be used in the cookie/localstorage name
     * @returns {boolean} current opt-out status
     */
    MixpanelLib.prototype.has_opted_out_tracking = function(options) {
        return this._gdpr_call_func(hasOptedOut, options);
    };

    /**
     * Clear the user's opt in/out status of data tracking and cookies/localstorage for this Mixpanel instance
     *
     * ### Usage:
     *
     *     // clear user's opt-in/out status
     *     mixpanel.clear_opt_in_out_tracking();
     *
     *     // clear user's opt-in/out status with specific cookie configuration - should match
     *     // configuration used when opt_in_tracking/opt_out_tracking methods were called.
     *     mixpanel.clear_opt_in_out_tracking({
     *         cookie_expiration: 30,
     *         secure_cookie: true
     *     });
     *
     * @param {Object} [options] A dictionary of config options to override
     * @param {boolean} [options.enable_persistence=true] If true, will re-enable sdk persistence
     * @param {string} [options.persistence_type=localStorage] Persistence mechanism used - cookie or localStorage - falls back to cookie if localStorage is unavailable
     * @param {string} [options.cookie_prefix=__mp_opt_in_out] Custom prefix to be used in the cookie/localstorage name
     * @param {Number} [options.cookie_expiration] Number of days until the opt-in cookie expires (overrides value specified in this Mixpanel instance's config)
     * @param {string} [options.cookie_domain] Custom cookie domain (overrides value specified in this Mixpanel instance's config)
     * @param {boolean} [options.cross_site_cookie] Whether the opt-in cookie is set as cross-site-enabled (overrides value specified in this Mixpanel instance's config)
     * @param {boolean} [options.cross_subdomain_cookie] Whether the opt-in cookie is set as cross-subdomain or not (overrides value specified in this Mixpanel instance's config)
     * @param {boolean} [options.secure_cookie] Whether the opt-in cookie is set as secure or not (overrides value specified in this Mixpanel instance's config)
     */
    MixpanelLib.prototype.clear_opt_in_out_tracking = function(options) {
        options = _.extend({
            'enable_persistence': true
        }, options);

        this._gdpr_call_func(clearOptInOut, options);
        this._gdpr_update_persistence(options);
    };

    MixpanelLib.prototype.report_error = function(msg, err) {
        console.error.apply(console.error, arguments);
        try {
            if (!err && !(msg instanceof Error)) {
                msg = new Error(msg);
            }
            this.get_config('error_reporter')(msg, err);
        } catch(err) {
            console.error(err);
        }
    };

    // EXPORTS (for closure compiler)

    // MixpanelLib Exports
    MixpanelLib.prototype['init']                               = MixpanelLib.prototype.init;
    MixpanelLib.prototype['reset']                              = MixpanelLib.prototype.reset;
    MixpanelLib.prototype['disable']                            = MixpanelLib.prototype.disable;
    MixpanelLib.prototype['time_event']                         = MixpanelLib.prototype.time_event;
    MixpanelLib.prototype['track']                              = MixpanelLib.prototype.track;
    MixpanelLib.prototype['track_links']                        = MixpanelLib.prototype.track_links;
    MixpanelLib.prototype['track_forms']                        = MixpanelLib.prototype.track_forms;
    MixpanelLib.prototype['track_pageview']                     = MixpanelLib.prototype.track_pageview;
    MixpanelLib.prototype['register']                           = MixpanelLib.prototype.register;
    MixpanelLib.prototype['register_once']                      = MixpanelLib.prototype.register_once;
    MixpanelLib.prototype['unregister']                         = MixpanelLib.prototype.unregister;
    MixpanelLib.prototype['identify']                           = MixpanelLib.prototype.identify;
    MixpanelLib.prototype['alias']                              = MixpanelLib.prototype.alias;
    MixpanelLib.prototype['name_tag']                           = MixpanelLib.prototype.name_tag;
    MixpanelLib.prototype['set_config']                         = MixpanelLib.prototype.set_config;
    MixpanelLib.prototype['get_config']                         = MixpanelLib.prototype.get_config;
    MixpanelLib.prototype['get_property']                       = MixpanelLib.prototype.get_property;
    MixpanelLib.prototype['get_distinct_id']                    = MixpanelLib.prototype.get_distinct_id;
    MixpanelLib.prototype['toString']                           = MixpanelLib.prototype.toString;
    MixpanelLib.prototype['opt_out_tracking']                   = MixpanelLib.prototype.opt_out_tracking;
    MixpanelLib.prototype['opt_in_tracking']                    = MixpanelLib.prototype.opt_in_tracking;
    MixpanelLib.prototype['has_opted_out_tracking']             = MixpanelLib.prototype.has_opted_out_tracking;
    MixpanelLib.prototype['has_opted_in_tracking']              = MixpanelLib.prototype.has_opted_in_tracking;
    MixpanelLib.prototype['clear_opt_in_out_tracking']          = MixpanelLib.prototype.clear_opt_in_out_tracking;
    MixpanelLib.prototype['get_group']                          = MixpanelLib.prototype.get_group;
    MixpanelLib.prototype['set_group']                          = MixpanelLib.prototype.set_group;
    MixpanelLib.prototype['add_group']                          = MixpanelLib.prototype.add_group;
    MixpanelLib.prototype['remove_group']                       = MixpanelLib.prototype.remove_group;
    MixpanelLib.prototype['track_with_groups']                  = MixpanelLib.prototype.track_with_groups;
    MixpanelLib.prototype['start_batch_senders']                = MixpanelLib.prototype.start_batch_senders;
    MixpanelLib.prototype['stop_batch_senders']                 = MixpanelLib.prototype.stop_batch_senders;
    MixpanelLib.prototype['start_session_recording']            = MixpanelLib.prototype.start_session_recording;
    MixpanelLib.prototype['stop_session_recording']             = MixpanelLib.prototype.stop_session_recording;
    MixpanelLib.prototype['get_session_recording_properties']   = MixpanelLib.prototype.get_session_recording_properties;
    MixpanelLib.prototype['get_session_replay_url']             = MixpanelLib.prototype.get_session_replay_url;
    MixpanelLib.prototype['DEFAULT_API_ROUTES']                 = DEFAULT_API_ROUTES;

    // MixpanelPersistence Exports
    MixpanelPersistence.prototype['properties']            = MixpanelPersistence.prototype.properties;
    MixpanelPersistence.prototype['update_search_keyword'] = MixpanelPersistence.prototype.update_search_keyword;
    MixpanelPersistence.prototype['update_referrer_info']  = MixpanelPersistence.prototype.update_referrer_info;
    MixpanelPersistence.prototype['get_cross_subdomain']   = MixpanelPersistence.prototype.get_cross_subdomain;
    MixpanelPersistence.prototype['clear']                 = MixpanelPersistence.prototype.clear;


    var instances = {};
    var extend_mp = function() {
        // add all the sub mixpanel instances
        _.each(instances, function(instance, name) {
            if (name !== PRIMARY_INSTANCE_NAME) { mixpanel_master[name] = instance; }
        });

        // add private functions as _
        mixpanel_master['_'] = _;
    };

    var override_mp_init_func = function() {
        // we override the snippets init function to handle the case where a
        // user initializes the mixpanel library after the script loads & runs
        mixpanel_master['init'] = function(token, config, name) {
            if (name) {
                // initialize a sub library
                if (!mixpanel_master[name]) {
                    mixpanel_master[name] = instances[name] = create_mplib(token, config, name);
                    mixpanel_master[name]._loaded();
                }
                return mixpanel_master[name];
            } else {
                var instance = mixpanel_master;

                if (instances[PRIMARY_INSTANCE_NAME]) {
                    // main mixpanel lib already initialized
                    instance = instances[PRIMARY_INSTANCE_NAME];
                } else if (token) {
                    // intialize the main mixpanel lib
                    instance = create_mplib(token, config, PRIMARY_INSTANCE_NAME);
                    instance._loaded();
                    instances[PRIMARY_INSTANCE_NAME] = instance;
                }

                mixpanel_master = instance;
                if (init_type === INIT_SNIPPET) {
                    win[PRIMARY_INSTANCE_NAME] = mixpanel_master;
                }
                extend_mp();
            }
        };
    };

    var add_dom_loaded_handler = function() {
        // Cross browser DOM Loaded support
        function dom_loaded_handler() {
            // function flag since we only want to execute this once
            if (dom_loaded_handler.done) { return; }
            dom_loaded_handler.done = true;

            DOM_LOADED = true;
            ENQUEUE_REQUESTS = false;

            _.each(instances, function(inst) {
                inst._dom_loaded();
            });
        }

        function do_scroll_check() {
            try {
                document$1.documentElement.doScroll('left');
            } catch(e) {
                setTimeout(do_scroll_check, 1);
                return;
            }

            dom_loaded_handler();
        }

        if (document$1.addEventListener) {
            if (document$1.readyState === 'complete') {
                // safari 4 can fire the DOMContentLoaded event before loading all
                // external JS (including this file). you will see some copypasta
                // on the internet that checks for 'complete' and 'loaded', but
                // 'loaded' is an IE thing
                dom_loaded_handler();
            } else {
                document$1.addEventListener('DOMContentLoaded', dom_loaded_handler, false);
            }
        } else if (document$1.attachEvent) {
            // IE
            document$1.attachEvent('onreadystatechange', dom_loaded_handler);

            // check to make sure we arn't in a frame
            var toplevel = false;
            try {
                toplevel = win.frameElement === null;
            } catch(e) {
                // noop
            }

            if (document$1.documentElement.doScroll && toplevel) {
                do_scroll_check();
            }
        }

        // fallback handler, always will work
        _.register_event(win, 'load', dom_loaded_handler, true);
    };

    function init_from_snippet(bundle_loader) {
        load_extra_bundle = bundle_loader;
        init_type = INIT_SNIPPET;
        mixpanel_master = win[PRIMARY_INSTANCE_NAME];

        // Initialization
        if (_.isUndefined(mixpanel_master)) {
            // mixpanel wasn't initialized properly, report error and quit
            console.critical('"mixpanel" object not initialized. Ensure you are using the latest version of the Mixpanel JS Library along with the snippet we provide.');
            return;
        }
        if (mixpanel_master['__loaded'] || (mixpanel_master['config'] && mixpanel_master['persistence'])) {
            // lib has already been loaded at least once; we don't want to override the global object this time so bomb early
            console.critical('The Mixpanel library has already been downloaded at least once. Ensure that the Mixpanel code snippet only appears once on the page (and is not double-loaded by a tag manager) in order to avoid errors.');
            return;
        }
        var snippet_version = mixpanel_master['__SV'] || 0;
        if (snippet_version < 1.1) {
            // mixpanel wasn't initialized properly, report error and quit
            console.critical('Version mismatch; please ensure you\'re using the latest version of the Mixpanel code snippet.');
            return;
        }

        // Load instances of the Mixpanel Library
        _.each(mixpanel_master['_i'], function(item) {
            if (item && _.isArray(item)) {
                instances[item[item.length-1]] = create_mplib.apply(this, item);
            }
        });

        override_mp_init_func();
        mixpanel_master['init']();

        // Fire loaded events after updating the window's mixpanel object
        _.each(instances, function(instance) {
            instance._loaded();
        });

        add_dom_loaded_handler();
    }

    // For loading separate bundles asynchronously via script tag
    // so that we don't load them until they are needed at runtime.
    function loadAsync (src, onload) {
        var scriptEl = document.createElement('script');
        scriptEl.type = 'text/javascript';
        scriptEl.async = true;
        scriptEl.onload = onload;
        scriptEl.src = src;
        document.head.appendChild(scriptEl);
    }

    /* eslint camelcase: "off" */

    init_from_snippet(loadAsync);

})();<|MERGE_RESOLUTION|>--- conflicted
+++ resolved
@@ -4671,12 +4671,8 @@
      */
     // http://hacks.mozilla.org/2009/07/cross-site-xmlhttprequest-with-cors/
     // https://developer.mozilla.org/en-US/docs/DOM/XMLHttpRequest#withCredentials
-<<<<<<< HEAD
-    var USE_XHR = (window$1.XMLHttpRequest && 'withCredentials' in new XMLHttpRequest());
+    var USE_XHR = (win.XMLHttpRequest && 'withCredentials' in new XMLHttpRequest());
     var USE_FETCH = !_.isUndefined(fetch) && typeof(fetch) === 'function';
-=======
-    var USE_XHR = (win.XMLHttpRequest && 'withCredentials' in new XMLHttpRequest());
->>>>>>> 504723e6
 
     // IE<10 does not support cross-origin XHR's but script tags
     // with defer won't block window.onload; ENQUEUE_REQUESTS
