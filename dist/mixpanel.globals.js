(function () {
    'use strict';

    var Config = {
        DEBUG: false,
        LIB_VERSION: '2.48.1'
    };

    // since es6 imports are static and we run unit tests from the console, window won't be defined when importing this file
    var window$1;
    if (typeof(window) === 'undefined') {
        var loc = {
            hostname: ''
        };
        window$1 = {
            navigator: { userAgent: '' },
            document: {
                location: loc,
                referrer: ''
            },
            screen: { width: 0, height: 0 },
            location: loc
        };
    } else {
        window$1 = window;
    }

    /*
     * Saved references to long variable names, so that closure compiler can
     * minimize file size.
     */

    var ArrayProto = Array.prototype;
    var FuncProto = Function.prototype;
    var ObjProto = Object.prototype;
    var slice = ArrayProto.slice;
    var toString = ObjProto.toString;
    var hasOwnProperty = ObjProto.hasOwnProperty;
    var windowConsole = window$1.console;
    var navigator = window$1.navigator;
    var document$1 = window$1.document;
    var windowOpera = window$1.opera;
    var screen = window$1.screen;
    var userAgent = navigator.userAgent;
    var nativeBind = FuncProto.bind;
    var nativeForEach = ArrayProto.forEach;
    var nativeIndexOf = ArrayProto.indexOf;
    var nativeMap = ArrayProto.map;
    var nativeIsArray = Array.isArray;
    var breaker = {};
    var _ = {
        trim: function(str) {
            // https://developer.mozilla.org/en-US/docs/Web/JavaScript/Reference/Global_Objects/String/Trim#Polyfill
            return str.replace(/^[\s\uFEFF\xA0]+|[\s\uFEFF\xA0]+$/g, '');
        }
    };

    // Console override
    var console = {
        /** @type {function(...*)} */
        log: function() {
            if (Config.DEBUG && !_.isUndefined(windowConsole) && windowConsole) {
                try {
                    windowConsole.log.apply(windowConsole, arguments);
                } catch (err) {
                    _.each(arguments, function(arg) {
                        windowConsole.log(arg);
                    });
                }
            }
        },
        /** @type {function(...*)} */
        warn: function() {
            if (Config.DEBUG && !_.isUndefined(windowConsole) && windowConsole) {
                var args = ['Mixpanel warning:'].concat(_.toArray(arguments));
                try {
                    windowConsole.warn.apply(windowConsole, args);
                } catch (err) {
                    _.each(args, function(arg) {
                        windowConsole.warn(arg);
                    });
                }
            }
        },
        /** @type {function(...*)} */
        error: function() {
            if (Config.DEBUG && !_.isUndefined(windowConsole) && windowConsole) {
                var args = ['Mixpanel error:'].concat(_.toArray(arguments));
                try {
                    windowConsole.error.apply(windowConsole, args);
                } catch (err) {
                    _.each(args, function(arg) {
                        windowConsole.error(arg);
                    });
                }
            }
        },
        /** @type {function(...*)} */
        critical: function() {
            if (!_.isUndefined(windowConsole) && windowConsole) {
                var args = ['Mixpanel error:'].concat(_.toArray(arguments));
                try {
                    windowConsole.error.apply(windowConsole, args);
                } catch (err) {
                    _.each(args, function(arg) {
                        windowConsole.error(arg);
                    });
                }
            }
        }
    };

    var log_func_with_prefix = function(func, prefix) {
        return function() {
            arguments[0] = '[' + prefix + '] ' + arguments[0];
            return func.apply(console, arguments);
        };
    };
    var console_with_prefix = function(prefix) {
        return {
            log: log_func_with_prefix(console.log, prefix),
            error: log_func_with_prefix(console.error, prefix),
            critical: log_func_with_prefix(console.critical, prefix)
        };
    };


    // UNDERSCORE
    // Embed part of the Underscore Library
    _.bind = function(func, context) {
        var args, bound;
        if (nativeBind && func.bind === nativeBind) {
            return nativeBind.apply(func, slice.call(arguments, 1));
        }
        if (!_.isFunction(func)) {
            throw new TypeError();
        }
        args = slice.call(arguments, 2);
        bound = function() {
            if (!(this instanceof bound)) {
                return func.apply(context, args.concat(slice.call(arguments)));
            }
            var ctor = {};
            ctor.prototype = func.prototype;
            var self = new ctor();
            ctor.prototype = null;
            var result = func.apply(self, args.concat(slice.call(arguments)));
            if (Object(result) === result) {
                return result;
            }
            return self;
        };
        return bound;
    };

    /**
     * @param {*=} obj
     * @param {function(...*)=} iterator
     * @param {Object=} context
     */
    _.each = function(obj, iterator, context) {
        if (obj === null || obj === undefined) {
            return;
        }
        if (nativeForEach && obj.forEach === nativeForEach) {
            obj.forEach(iterator, context);
        } else if (obj.length === +obj.length) {
            for (var i = 0, l = obj.length; i < l; i++) {
                if (i in obj && iterator.call(context, obj[i], i, obj) === breaker) {
                    return;
                }
            }
        } else {
            for (var key in obj) {
                if (hasOwnProperty.call(obj, key)) {
                    if (iterator.call(context, obj[key], key, obj) === breaker) {
                        return;
                    }
                }
            }
        }
    };

    _.extend = function(obj) {
        _.each(slice.call(arguments, 1), function(source) {
            for (var prop in source) {
                if (source[prop] !== void 0) {
                    obj[prop] = source[prop];
                }
            }
        });
        return obj;
    };

    _.isArray = nativeIsArray || function(obj) {
        return toString.call(obj) === '[object Array]';
    };

    // from a comment on http://dbj.org/dbj/?p=286
    // fails on only one very rare and deliberate custom object:
    // var bomb = { toString : undefined, valueOf: function(o) { return "function BOMBA!"; }};
    _.isFunction = function(f) {
        try {
            return /^\s*\bfunction\b/.test(f);
        } catch (x) {
            return false;
        }
    };

    _.isArguments = function(obj) {
        return !!(obj && hasOwnProperty.call(obj, 'callee'));
    };

    _.toArray = function(iterable) {
        if (!iterable) {
            return [];
        }
        if (iterable.toArray) {
            return iterable.toArray();
        }
        if (_.isArray(iterable)) {
            return slice.call(iterable);
        }
        if (_.isArguments(iterable)) {
            return slice.call(iterable);
        }
        return _.values(iterable);
    };

    _.map = function(arr, callback, context) {
        if (nativeMap && arr.map === nativeMap) {
            return arr.map(callback, context);
        } else {
            var results = [];
            _.each(arr, function(item) {
                results.push(callback.call(context, item));
            });
            return results;
        }
    };

    _.keys = function(obj) {
        var results = [];
        if (obj === null) {
            return results;
        }
        _.each(obj, function(value, key) {
            results[results.length] = key;
        });
        return results;
    };

    _.values = function(obj) {
        var results = [];
        if (obj === null) {
            return results;
        }
        _.each(obj, function(value) {
            results[results.length] = value;
        });
        return results;
    };

    _.include = function(obj, target) {
        var found = false;
        if (obj === null) {
            return found;
        }
        if (nativeIndexOf && obj.indexOf === nativeIndexOf) {
            return obj.indexOf(target) != -1;
        }
        _.each(obj, function(value) {
            if (found || (found = (value === target))) {
                return breaker;
            }
        });
        return found;
    };

    _.includes = function(str, needle) {
        return str.indexOf(needle) !== -1;
    };

    // Underscore Addons
    _.inherit = function(subclass, superclass) {
        subclass.prototype = new superclass();
        subclass.prototype.constructor = subclass;
        subclass.superclass = superclass.prototype;
        return subclass;
    };

    _.isObject = function(obj) {
        return (obj === Object(obj) && !_.isArray(obj));
    };

    _.isEmptyObject = function(obj) {
        if (_.isObject(obj)) {
            for (var key in obj) {
                if (hasOwnProperty.call(obj, key)) {
                    return false;
                }
            }
            return true;
        }
        return false;
    };

    _.isUndefined = function(obj) {
        return obj === void 0;
    };

    _.isString = function(obj) {
        return toString.call(obj) == '[object String]';
    };

    _.isDate = function(obj) {
        return toString.call(obj) == '[object Date]';
    };

    _.isNumber = function(obj) {
        return toString.call(obj) == '[object Number]';
    };

    _.isElement = function(obj) {
        return !!(obj && obj.nodeType === 1);
    };

    _.encodeDates = function(obj) {
        _.each(obj, function(v, k) {
            if (_.isDate(v)) {
                obj[k] = _.formatDate(v);
            } else if (_.isObject(v)) {
                obj[k] = _.encodeDates(v); // recurse
            }
        });
        return obj;
    };

    _.timestamp = function() {
        Date.now = Date.now || function() {
            return +new Date;
        };
        return Date.now();
    };

    _.formatDate = function(d) {
        // YYYY-MM-DDTHH:MM:SS in UTC
        function pad(n) {
            return n < 10 ? '0' + n : n;
        }
        return d.getUTCFullYear() + '-' +
            pad(d.getUTCMonth() + 1) + '-' +
            pad(d.getUTCDate()) + 'T' +
            pad(d.getUTCHours()) + ':' +
            pad(d.getUTCMinutes()) + ':' +
            pad(d.getUTCSeconds());
    };

    _.strip_empty_properties = function(p) {
        var ret = {};
        _.each(p, function(v, k) {
            if (_.isString(v) && v.length > 0) {
                ret[k] = v;
            }
        });
        return ret;
    };

    /*
     * this function returns a copy of object after truncating it.  If
     * passed an Array or Object it will iterate through obj and
     * truncate all the values recursively.
     */
    _.truncate = function(obj, length) {
        var ret;

        if (typeof(obj) === 'string') {
            ret = obj.slice(0, length);
        } else if (_.isArray(obj)) {
            ret = [];
            _.each(obj, function(val) {
                ret.push(_.truncate(val, length));
            });
        } else if (_.isObject(obj)) {
            ret = {};
            _.each(obj, function(val, key) {
                ret[key] = _.truncate(val, length);
            });
        } else {
            ret = obj;
        }

        return ret;
    };

    _.JSONEncode = (function() {
        return function(mixed_val) {
            var value = mixed_val;
            var quote = function(string) {
                var escapable = /[\\"\x00-\x1f\x7f-\x9f\u00ad\u0600-\u0604\u070f\u17b4\u17b5\u200c-\u200f\u2028-\u202f\u2060-\u206f\ufeff\ufff0-\uffff]/g; // eslint-disable-line no-control-regex
                var meta = { // table of character substitutions
                    '\b': '\\b',
                    '\t': '\\t',
                    '\n': '\\n',
                    '\f': '\\f',
                    '\r': '\\r',
                    '"': '\\"',
                    '\\': '\\\\'
                };

                escapable.lastIndex = 0;
                return escapable.test(string) ?
                    '"' + string.replace(escapable, function(a) {
                        var c = meta[a];
                        return typeof c === 'string' ? c :
                            '\\u' + ('0000' + a.charCodeAt(0).toString(16)).slice(-4);
                    }) + '"' :
                    '"' + string + '"';
            };

            var str = function(key, holder) {
                var gap = '';
                var indent = '    ';
                var i = 0; // The loop counter.
                var k = ''; // The member key.
                var v = ''; // The member value.
                var length = 0;
                var mind = gap;
                var partial = [];
                var value = holder[key];

                // If the value has a toJSON method, call it to obtain a replacement value.
                if (value && typeof value === 'object' &&
                    typeof value.toJSON === 'function') {
                    value = value.toJSON(key);
                }

                // What happens next depends on the value's type.
                switch (typeof value) {
                    case 'string':
                        return quote(value);

                    case 'number':
                        // JSON numbers must be finite. Encode non-finite numbers as null.
                        return isFinite(value) ? String(value) : 'null';

                    case 'boolean':
                    case 'null':
                        // If the value is a boolean or null, convert it to a string. Note:
                        // typeof null does not produce 'null'. The case is included here in
                        // the remote chance that this gets fixed someday.

                        return String(value);

                    case 'object':
                        // If the type is 'object', we might be dealing with an object or an array or
                        // null.
                        // Due to a specification blunder in ECMAScript, typeof null is 'object',
                        // so watch out for that case.
                        if (!value) {
                            return 'null';
                        }

                        // Make an array to hold the partial results of stringifying this object value.
                        gap += indent;
                        partial = [];

                        // Is the value an array?
                        if (toString.apply(value) === '[object Array]') {
                            // The value is an array. Stringify every element. Use null as a placeholder
                            // for non-JSON values.

                            length = value.length;
                            for (i = 0; i < length; i += 1) {
                                partial[i] = str(i, value) || 'null';
                            }

                            // Join all of the elements together, separated with commas, and wrap them in
                            // brackets.
                            v = partial.length === 0 ? '[]' :
                                gap ? '[\n' + gap +
                                partial.join(',\n' + gap) + '\n' +
                                mind + ']' :
                                    '[' + partial.join(',') + ']';
                            gap = mind;
                            return v;
                        }

                        // Iterate through all of the keys in the object.
                        for (k in value) {
                            if (hasOwnProperty.call(value, k)) {
                                v = str(k, value);
                                if (v) {
                                    partial.push(quote(k) + (gap ? ': ' : ':') + v);
                                }
                            }
                        }

                        // Join all of the member texts together, separated with commas,
                        // and wrap them in braces.
                        v = partial.length === 0 ? '{}' :
                            gap ? '{' + partial.join(',') + '' +
                            mind + '}' : '{' + partial.join(',') + '}';
                        gap = mind;
                        return v;
                }
            };

            // Make a fake root object containing our value under the key of ''.
            // Return the result of stringifying the value.
            return str('', {
                '': value
            });
        };
    })();

    /**
     * From https://github.com/douglascrockford/JSON-js/blob/master/json_parse.js
     * Slightly modified to throw a real Error rather than a POJO
     */
    _.JSONDecode = (function() {
        var at, // The index of the current character
            ch, // The current character
            escapee = {
                '"': '"',
                '\\': '\\',
                '/': '/',
                'b': '\b',
                'f': '\f',
                'n': '\n',
                'r': '\r',
                't': '\t'
            },
            text,
            error = function(m) {
                var e = new SyntaxError(m);
                e.at = at;
                e.text = text;
                throw e;
            },
            next = function(c) {
                // If a c parameter is provided, verify that it matches the current character.
                if (c && c !== ch) {
                    error('Expected \'' + c + '\' instead of \'' + ch + '\'');
                }
                // Get the next character. When there are no more characters,
                // return the empty string.
                ch = text.charAt(at);
                at += 1;
                return ch;
            },
            number = function() {
                // Parse a number value.
                var number,
                    string = '';

                if (ch === '-') {
                    string = '-';
                    next('-');
                }
                while (ch >= '0' && ch <= '9') {
                    string += ch;
                    next();
                }
                if (ch === '.') {
                    string += '.';
                    while (next() && ch >= '0' && ch <= '9') {
                        string += ch;
                    }
                }
                if (ch === 'e' || ch === 'E') {
                    string += ch;
                    next();
                    if (ch === '-' || ch === '+') {
                        string += ch;
                        next();
                    }
                    while (ch >= '0' && ch <= '9') {
                        string += ch;
                        next();
                    }
                }
                number = +string;
                if (!isFinite(number)) {
                    error('Bad number');
                } else {
                    return number;
                }
            },

            string = function() {
                // Parse a string value.
                var hex,
                    i,
                    string = '',
                    uffff;
                // When parsing for string values, we must look for " and \ characters.
                if (ch === '"') {
                    while (next()) {
                        if (ch === '"') {
                            next();
                            return string;
                        }
                        if (ch === '\\') {
                            next();
                            if (ch === 'u') {
                                uffff = 0;
                                for (i = 0; i < 4; i += 1) {
                                    hex = parseInt(next(), 16);
                                    if (!isFinite(hex)) {
                                        break;
                                    }
                                    uffff = uffff * 16 + hex;
                                }
                                string += String.fromCharCode(uffff);
                            } else if (typeof escapee[ch] === 'string') {
                                string += escapee[ch];
                            } else {
                                break;
                            }
                        } else {
                            string += ch;
                        }
                    }
                }
                error('Bad string');
            },
            white = function() {
                // Skip whitespace.
                while (ch && ch <= ' ') {
                    next();
                }
            },
            word = function() {
                // true, false, or null.
                switch (ch) {
                    case 't':
                        next('t');
                        next('r');
                        next('u');
                        next('e');
                        return true;
                    case 'f':
                        next('f');
                        next('a');
                        next('l');
                        next('s');
                        next('e');
                        return false;
                    case 'n':
                        next('n');
                        next('u');
                        next('l');
                        next('l');
                        return null;
                }
                error('Unexpected "' + ch + '"');
            },
            value, // Placeholder for the value function.
            array = function() {
                // Parse an array value.
                var array = [];

                if (ch === '[') {
                    next('[');
                    white();
                    if (ch === ']') {
                        next(']');
                        return array; // empty array
                    }
                    while (ch) {
                        array.push(value());
                        white();
                        if (ch === ']') {
                            next(']');
                            return array;
                        }
                        next(',');
                        white();
                    }
                }
                error('Bad array');
            },
            object = function() {
                // Parse an object value.
                var key,
                    object = {};

                if (ch === '{') {
                    next('{');
                    white();
                    if (ch === '}') {
                        next('}');
                        return object; // empty object
                    }
                    while (ch) {
                        key = string();
                        white();
                        next(':');
                        if (Object.hasOwnProperty.call(object, key)) {
                            error('Duplicate key "' + key + '"');
                        }
                        object[key] = value();
                        white();
                        if (ch === '}') {
                            next('}');
                            return object;
                        }
                        next(',');
                        white();
                    }
                }
                error('Bad object');
            };

        value = function() {
            // Parse a JSON value. It could be an object, an array, a string,
            // a number, or a word.
            white();
            switch (ch) {
                case '{':
                    return object();
                case '[':
                    return array();
                case '"':
                    return string();
                case '-':
                    return number();
                default:
                    return ch >= '0' && ch <= '9' ? number() : word();
            }
        };

        // Return the json_parse function. It will have access to all of the
        // above functions and variables.
        return function(source) {
            var result;

            text = source;
            at = 0;
            ch = ' ';
            result = value();
            white();
            if (ch) {
                error('Syntax error');
            }

            return result;
        };
    })();

    _.base64Encode = function(data) {
        var b64 = 'ABCDEFGHIJKLMNOPQRSTUVWXYZabcdefghijklmnopqrstuvwxyz0123456789+/=';
        var o1, o2, o3, h1, h2, h3, h4, bits, i = 0,
            ac = 0,
            enc = '',
            tmp_arr = [];

        if (!data) {
            return data;
        }

        data = _.utf8Encode(data);

        do { // pack three octets into four hexets
            o1 = data.charCodeAt(i++);
            o2 = data.charCodeAt(i++);
            o3 = data.charCodeAt(i++);

            bits = o1 << 16 | o2 << 8 | o3;

            h1 = bits >> 18 & 0x3f;
            h2 = bits >> 12 & 0x3f;
            h3 = bits >> 6 & 0x3f;
            h4 = bits & 0x3f;

            // use hexets to index into b64, and append result to encoded string
            tmp_arr[ac++] = b64.charAt(h1) + b64.charAt(h2) + b64.charAt(h3) + b64.charAt(h4);
        } while (i < data.length);

        enc = tmp_arr.join('');

        switch (data.length % 3) {
            case 1:
                enc = enc.slice(0, -2) + '==';
                break;
            case 2:
                enc = enc.slice(0, -1) + '=';
                break;
        }

        return enc;
    };

    _.utf8Encode = function(string) {
        string = (string + '').replace(/\r\n/g, '\n').replace(/\r/g, '\n');

        var utftext = '',
            start,
            end;
        var stringl = 0,
            n;

        start = end = 0;
        stringl = string.length;

        for (n = 0; n < stringl; n++) {
            var c1 = string.charCodeAt(n);
            var enc = null;

            if (c1 < 128) {
                end++;
            } else if ((c1 > 127) && (c1 < 2048)) {
                enc = String.fromCharCode((c1 >> 6) | 192, (c1 & 63) | 128);
            } else {
                enc = String.fromCharCode((c1 >> 12) | 224, ((c1 >> 6) & 63) | 128, (c1 & 63) | 128);
            }
            if (enc !== null) {
                if (end > start) {
                    utftext += string.substring(start, end);
                }
                utftext += enc;
                start = end = n + 1;
            }
        }

        if (end > start) {
            utftext += string.substring(start, string.length);
        }

        return utftext;
    };

    _.UUID = (function() {

        // Time-based entropy
        var T = function() {
            var time = 1 * new Date(); // cross-browser version of Date.now()
            var ticks;
            if (window$1.performance && window$1.performance.now) {
                ticks = window$1.performance.now();
            } else {
                // fall back to busy loop
                ticks = 0;

                // this while loop figures how many browser ticks go by
                // before 1*new Date() returns a new number, ie the amount
                // of ticks that go by per millisecond
                while (time == 1 * new Date()) {
                    ticks++;
                }
            }
            return time.toString(16) + Math.floor(ticks).toString(16);
        };

        // Math.Random entropy
        var R = function() {
            return Math.random().toString(16).replace('.', '');
        };

        // User agent entropy
        // This function takes the user agent string, and then xors
        // together each sequence of 8 bytes.  This produces a final
        // sequence of 8 bytes which it returns as hex.
        var UA = function() {
            var ua = userAgent,
                i, ch, buffer = [],
                ret = 0;

            function xor(result, byte_array) {
                var j, tmp = 0;
                for (j = 0; j < byte_array.length; j++) {
                    tmp |= (buffer[j] << j * 8);
                }
                return result ^ tmp;
            }

            for (i = 0; i < ua.length; i++) {
                ch = ua.charCodeAt(i);
                buffer.unshift(ch & 0xFF);
                if (buffer.length >= 4) {
                    ret = xor(ret, buffer);
                    buffer = [];
                }
            }

            if (buffer.length > 0) {
                ret = xor(ret, buffer);
            }

            return ret.toString(16);
        };

        return function() {
            var se = (screen.height * screen.width).toString(16);
            return (T() + '-' + R() + '-' + UA() + '-' + se + '-' + T());
        };
    })();

    // _.isBlockedUA()
    // This is to block various web spiders from executing our JS and
    // sending false tracking data
    var BLOCKED_UA_STRS = [
        'ahrefsbot',
        'baiduspider',
        'bingbot',
        'bingpreview',
        'chrome-lighthouse',
        'facebookexternal',
        'petalbot',
        'pinterest',
        'screaming frog',
        'yahoo! slurp',
        'yandexbot',

        // a whole bunch of goog-specific crawlers
        // https://developers.google.com/search/docs/advanced/crawling/overview-google-crawlers
        'adsbot-google',
        'apis-google',
        'duplexweb-google',
        'feedfetcher-google',
        'google favicon',
        'google web preview',
        'google-read-aloud',
        'googlebot',
        'googleweblight',
        'mediapartners-google',
        'storebot-google'
    ];
    _.isBlockedUA = function(ua) {
        var i;
        ua = ua.toLowerCase();
        for (i = 0; i < BLOCKED_UA_STRS.length; i++) {
            if (ua.indexOf(BLOCKED_UA_STRS[i]) !== -1) {
                return true;
            }
        }
        return false;
    };

    /**
     * @param {Object=} formdata
     * @param {string=} arg_separator
     */
    _.HTTPBuildQuery = function(formdata, arg_separator) {
        var use_val, use_key, tmp_arr = [];

        if (_.isUndefined(arg_separator)) {
            arg_separator = '&';
        }

        _.each(formdata, function(val, key) {
            use_val = encodeURIComponent(val.toString());
            use_key = encodeURIComponent(key);
            tmp_arr[tmp_arr.length] = use_key + '=' + use_val;
        });

        return tmp_arr.join(arg_separator);
    };

    _.getQueryParam = function(url, param) {
        // Expects a raw URL

        param = param.replace(/[[]/, '\\[').replace(/[\]]/, '\\]');
        var regexS = '[\\?&]' + param + '=([^&#]*)',
            regex = new RegExp(regexS),
            results = regex.exec(url);
        if (results === null || (results && typeof(results[1]) !== 'string' && results[1].length)) {
            return '';
        } else {
            var result = results[1];
            try {
                result = decodeURIComponent(result);
            } catch(err) {
                console.error('Skipping decoding for malformed query param: ' + result);
            }
            return result.replace(/\+/g, ' ');
        }
    };


    // _.cookie
    // Methods partially borrowed from quirksmode.org/js/cookies.html
    _.cookie = {
        get: function(name) {
            var nameEQ = name + '=';
            var ca = document$1.cookie.split(';');
            for (var i = 0; i < ca.length; i++) {
                var c = ca[i];
                while (c.charAt(0) == ' ') {
                    c = c.substring(1, c.length);
                }
                if (c.indexOf(nameEQ) === 0) {
                    return decodeURIComponent(c.substring(nameEQ.length, c.length));
                }
            }
            return null;
        },

        parse: function(name) {
            var cookie;
            try {
                cookie = _.JSONDecode(_.cookie.get(name)) || {};
            } catch (err) {
                // noop
            }
            return cookie;
        },

        set_seconds: function(name, value, seconds, is_cross_subdomain, is_secure, is_cross_site, domain_override) {
            var cdomain = '',
                expires = '',
                secure = '';

            if (domain_override) {
                cdomain = '; domain=' + domain_override;
            } else if (is_cross_subdomain) {
                var domain = extract_domain(document$1.location.hostname);
                cdomain = domain ? '; domain=.' + domain : '';
            }

            if (seconds) {
                var date = new Date();
                date.setTime(date.getTime() + (seconds * 1000));
                expires = '; expires=' + date.toGMTString();
            }

            if (is_cross_site) {
                is_secure = true;
                secure = '; SameSite=None';
            }
            if (is_secure) {
                secure += '; secure';
            }

            document$1.cookie = name + '=' + encodeURIComponent(value) + expires + '; path=/' + cdomain + secure;
        },

        set: function(name, value, days, is_cross_subdomain, is_secure, is_cross_site, domain_override) {
            var cdomain = '', expires = '', secure = '';

            if (domain_override) {
                cdomain = '; domain=' + domain_override;
            } else if (is_cross_subdomain) {
                var domain = extract_domain(document$1.location.hostname);
                cdomain = domain ? '; domain=.' + domain : '';
            }

            if (days) {
                var date = new Date();
                date.setTime(date.getTime() + (days * 24 * 60 * 60 * 1000));
                expires = '; expires=' + date.toGMTString();
            }

            if (is_cross_site) {
                is_secure = true;
                secure = '; SameSite=None';
            }
            if (is_secure) {
                secure += '; secure';
            }

            var new_cookie_val = name + '=' + encodeURIComponent(value) + expires + '; path=/' + cdomain + secure;
            document$1.cookie = new_cookie_val;
            return new_cookie_val;
        },

        remove: function(name, is_cross_subdomain, domain_override) {
            _.cookie.set(name, '', -1, is_cross_subdomain, false, false, domain_override);
        }
    };

    var _localStorageSupported = null;
    var localStorageSupported = function(storage, forceCheck) {
        if (_localStorageSupported !== null && !forceCheck) {
            return _localStorageSupported;
        }

        var supported = true;
        try {
            storage = storage || window.localStorage;
            var key = '__mplss_' + cheap_guid(8),
                val = 'xyz';
            storage.setItem(key, val);
            if (storage.getItem(key) !== val) {
                supported = false;
            }
            storage.removeItem(key);
        } catch (err) {
            supported = false;
        }

        _localStorageSupported = supported;
        return supported;
    };

    // _.localStorage
    _.localStorage = {
        is_supported: function(force_check) {
            var supported = localStorageSupported(null, force_check);
            if (!supported) {
                console.error('localStorage unsupported; falling back to cookie store');
            }
            return supported;
        },

        error: function(msg) {
            console.error('localStorage error: ' + msg);
        },

        get: function(name) {
            try {
                return window.localStorage.getItem(name);
            } catch (err) {
                _.localStorage.error(err);
            }
            return null;
        },

        parse: function(name) {
            try {
                return _.JSONDecode(_.localStorage.get(name)) || {};
            } catch (err) {
                // noop
            }
            return null;
        },

        set: function(name, value) {
            try {
                window.localStorage.setItem(name, value);
            } catch (err) {
                _.localStorage.error(err);
            }
        },

        remove: function(name) {
            try {
                window.localStorage.removeItem(name);
            } catch (err) {
                _.localStorage.error(err);
            }
        }
    };

    _.register_event = (function() {
        // written by Dean Edwards, 2005
        // with input from Tino Zijdel - crisp@xs4all.nl
        // with input from Carl Sverre - mail@carlsverre.com
        // with input from Mixpanel
        // http://dean.edwards.name/weblog/2005/10/add-event/
        // https://gist.github.com/1930440

        /**
         * @param {Object} element
         * @param {string} type
         * @param {function(...*)} handler
         * @param {boolean=} oldSchool
         * @param {boolean=} useCapture
         */
        var register_event = function(element, type, handler, oldSchool, useCapture) {
            if (!element) {
                console.error('No valid element provided to register_event');
                return;
            }

            if (element.addEventListener && !oldSchool) {
                element.addEventListener(type, handler, !!useCapture);
            } else {
                var ontype = 'on' + type;
                var old_handler = element[ontype]; // can be undefined
                element[ontype] = makeHandler(element, handler, old_handler);
            }
        };

        function makeHandler(element, new_handler, old_handlers) {
            var handler = function(event) {
                event = event || fixEvent(window.event);

                // this basically happens in firefox whenever another script
                // overwrites the onload callback and doesn't pass the event
                // object to previously defined callbacks.  All the browsers
                // that don't define window.event implement addEventListener
                // so the dom_loaded handler will still be fired as usual.
                if (!event) {
                    return undefined;
                }

                var ret = true;
                var old_result, new_result;

                if (_.isFunction(old_handlers)) {
                    old_result = old_handlers(event);
                }
                new_result = new_handler.call(element, event);

                if ((false === old_result) || (false === new_result)) {
                    ret = false;
                }

                return ret;
            };

            return handler;
        }

        function fixEvent(event) {
            if (event) {
                event.preventDefault = fixEvent.preventDefault;
                event.stopPropagation = fixEvent.stopPropagation;
            }
            return event;
        }
        fixEvent.preventDefault = function() {
            this.returnValue = false;
        };
        fixEvent.stopPropagation = function() {
            this.cancelBubble = true;
        };

        return register_event;
    })();


    var TOKEN_MATCH_REGEX = new RegExp('^(\\w*)\\[(\\w+)([=~\\|\\^\\$\\*]?)=?"?([^\\]"]*)"?\\]$');

    _.dom_query = (function() {
        /* document.getElementsBySelector(selector)
        - returns an array of element objects from the current document
        matching the CSS selector. Selectors can contain element names,
        class names and ids and can be nested. For example:

        elements = document.getElementsBySelector('div#main p a.external')

        Will return an array of all 'a' elements with 'external' in their
        class attribute that are contained inside 'p' elements that are
        contained inside the 'div' element which has id="main"

        New in version 0.4: Support for CSS2 and CSS3 attribute selectors:
        See http://www.w3.org/TR/css3-selectors/#attribute-selectors

        Version 0.4 - Simon Willison, March 25th 2003
        -- Works in Phoenix 0.5, Mozilla 1.3, Opera 7, Internet Explorer 6, Internet Explorer 5 on Windows
        -- Opera 7 fails

        Version 0.5 - Carl Sverre, Jan 7th 2013
        -- Now uses jQuery-esque `hasClass` for testing class name
        equality.  This fixes a bug related to '-' characters being
        considered not part of a 'word' in regex.
        */

        function getAllChildren(e) {
            // Returns all children of element. Workaround required for IE5/Windows. Ugh.
            return e.all ? e.all : e.getElementsByTagName('*');
        }

        var bad_whitespace = /[\t\r\n]/g;

        function hasClass(elem, selector) {
            var className = ' ' + selector + ' ';
            return ((' ' + elem.className + ' ').replace(bad_whitespace, ' ').indexOf(className) >= 0);
        }

        function getElementsBySelector(selector) {
            // Attempt to fail gracefully in lesser browsers
            if (!document$1.getElementsByTagName) {
                return [];
            }
            // Split selector in to tokens
            var tokens = selector.split(' ');
            var token, bits, tagName, found, foundCount, i, j, k, elements, currentContextIndex;
            var currentContext = [document$1];
            for (i = 0; i < tokens.length; i++) {
                token = tokens[i].replace(/^\s+/, '').replace(/\s+$/, '');
                if (token.indexOf('#') > -1) {
                    // Token is an ID selector
                    bits = token.split('#');
                    tagName = bits[0];
                    var id = bits[1];
                    var element = document$1.getElementById(id);
                    if (!element || (tagName && element.nodeName.toLowerCase() != tagName)) {
                        // element not found or tag with that ID not found, return false
                        return [];
                    }
                    // Set currentContext to contain just this element
                    currentContext = [element];
                    continue; // Skip to next token
                }
                if (token.indexOf('.') > -1) {
                    // Token contains a class selector
                    bits = token.split('.');
                    tagName = bits[0];
                    var className = bits[1];
                    if (!tagName) {
                        tagName = '*';
                    }
                    // Get elements matching tag, filter them for class selector
                    found = [];
                    foundCount = 0;
                    for (j = 0; j < currentContext.length; j++) {
                        if (tagName == '*') {
                            elements = getAllChildren(currentContext[j]);
                        } else {
                            elements = currentContext[j].getElementsByTagName(tagName);
                        }
                        for (k = 0; k < elements.length; k++) {
                            found[foundCount++] = elements[k];
                        }
                    }
                    currentContext = [];
                    currentContextIndex = 0;
                    for (j = 0; j < found.length; j++) {
                        if (found[j].className &&
                            _.isString(found[j].className) && // some SVG elements have classNames which are not strings
                            hasClass(found[j], className)
                        ) {
                            currentContext[currentContextIndex++] = found[j];
                        }
                    }
                    continue; // Skip to next token
                }
                // Code to deal with attribute selectors
                var token_match = token.match(TOKEN_MATCH_REGEX);
                if (token_match) {
                    tagName = token_match[1];
                    var attrName = token_match[2];
                    var attrOperator = token_match[3];
                    var attrValue = token_match[4];
                    if (!tagName) {
                        tagName = '*';
                    }
                    // Grab all of the tagName elements within current context
                    found = [];
                    foundCount = 0;
                    for (j = 0; j < currentContext.length; j++) {
                        if (tagName == '*') {
                            elements = getAllChildren(currentContext[j]);
                        } else {
                            elements = currentContext[j].getElementsByTagName(tagName);
                        }
                        for (k = 0; k < elements.length; k++) {
                            found[foundCount++] = elements[k];
                        }
                    }
                    currentContext = [];
                    currentContextIndex = 0;
                    var checkFunction; // This function will be used to filter the elements
                    switch (attrOperator) {
                        case '=': // Equality
                            checkFunction = function(e) {
                                return (e.getAttribute(attrName) == attrValue);
                            };
                            break;
                        case '~': // Match one of space seperated words
                            checkFunction = function(e) {
                                return (e.getAttribute(attrName).match(new RegExp('\\b' + attrValue + '\\b')));
                            };
                            break;
                        case '|': // Match start with value followed by optional hyphen
                            checkFunction = function(e) {
                                return (e.getAttribute(attrName).match(new RegExp('^' + attrValue + '-?')));
                            };
                            break;
                        case '^': // Match starts with value
                            checkFunction = function(e) {
                                return (e.getAttribute(attrName).indexOf(attrValue) === 0);
                            };
                            break;
                        case '$': // Match ends with value - fails with "Warning" in Opera 7
                            checkFunction = function(e) {
                                return (e.getAttribute(attrName).lastIndexOf(attrValue) == e.getAttribute(attrName).length - attrValue.length);
                            };
                            break;
                        case '*': // Match ends with value
                            checkFunction = function(e) {
                                return (e.getAttribute(attrName).indexOf(attrValue) > -1);
                            };
                            break;
                        default:
                            // Just test for existence of attribute
                            checkFunction = function(e) {
                                return e.getAttribute(attrName);
                            };
                    }
                    currentContext = [];
                    currentContextIndex = 0;
                    for (j = 0; j < found.length; j++) {
                        if (checkFunction(found[j])) {
                            currentContext[currentContextIndex++] = found[j];
                        }
                    }
                    // alert('Attribute Selector: '+tagName+' '+attrName+' '+attrOperator+' '+attrValue);
                    continue; // Skip to next token
                }
                // If we get here, token is JUST an element (not a class or ID selector)
                tagName = token;
                found = [];
                foundCount = 0;
                for (j = 0; j < currentContext.length; j++) {
                    elements = currentContext[j].getElementsByTagName(tagName);
                    for (k = 0; k < elements.length; k++) {
                        found[foundCount++] = elements[k];
                    }
                }
                currentContext = found;
            }
            return currentContext;
        }

        return function(query) {
            if (_.isElement(query)) {
                return [query];
            } else if (_.isObject(query) && !_.isUndefined(query.length)) {
                return query;
            } else {
                return getElementsBySelector.call(this, query);
            }
        };
    })();

    var CAMPAIGN_KEYWORDS = ['utm_source', 'utm_medium', 'utm_campaign', 'utm_content', 'utm_term'];
    var CLICK_IDS = ['dclid', 'fbclid', 'gclid', 'ko_click_id', 'li_fat_id', 'msclkid', 'ttclid', 'twclid', 'wbraid'];

    _.info = {
        campaignParams: function(default_value) {
            var kw = '',
                params = {};
            _.each(CAMPAIGN_KEYWORDS, function(kwkey) {
                kw = _.getQueryParam(document$1.URL, kwkey);
                if (kw.length) {
                    params[kwkey] = kw;
                } else if (default_value !== undefined) {
                    params[kwkey] = default_value;
                }
            });

            return params;
        },

        clickParams: function() {
            var id = '',
                params = {};
            _.each(CLICK_IDS, function(idkey) {
                id = _.getQueryParam(document$1.URL, idkey);
                if (id.length) {
                    params[idkey] = id;
                }
            });

            return params;
        },

        marketingParams: function() {
            return _.extend(_.info.campaignParams(), _.info.clickParams());
        },

        searchEngine: function(referrer) {
            if (referrer.search('https?://(.*)google.([^/?]*)') === 0) {
                return 'google';
            } else if (referrer.search('https?://(.*)bing.com') === 0) {
                return 'bing';
            } else if (referrer.search('https?://(.*)yahoo.com') === 0) {
                return 'yahoo';
            } else if (referrer.search('https?://(.*)duckduckgo.com') === 0) {
                return 'duckduckgo';
            } else {
                return null;
            }
        },

        searchInfo: function(referrer) {
            var search = _.info.searchEngine(referrer),
                param = (search != 'yahoo') ? 'q' : 'p',
                ret = {};

            if (search !== null) {
                ret['$search_engine'] = search;

                var keyword = _.getQueryParam(referrer, param);
                if (keyword.length) {
                    ret['mp_keyword'] = keyword;
                }
            }

            return ret;
        },

        /**
         * This function detects which browser is running this script.
         * The order of the checks are important since many user agents
         * include key words used in later checks.
         */
        browser: function(user_agent, vendor, opera) {
            vendor = vendor || ''; // vendor is undefined for at least IE9
            if (opera || _.includes(user_agent, ' OPR/')) {
                if (_.includes(user_agent, 'Mini')) {
                    return 'Opera Mini';
                }
                return 'Opera';
            } else if (/(BlackBerry|PlayBook|BB10)/i.test(user_agent)) {
                return 'BlackBerry';
            } else if (_.includes(user_agent, 'IEMobile') || _.includes(user_agent, 'WPDesktop')) {
                return 'Internet Explorer Mobile';
            } else if (_.includes(user_agent, 'SamsungBrowser/')) {
                // https://developer.samsung.com/internet/user-agent-string-format
                return 'Samsung Internet';
            } else if (_.includes(user_agent, 'Edge') || _.includes(user_agent, 'Edg/')) {
                return 'Microsoft Edge';
            } else if (_.includes(user_agent, 'FBIOS')) {
                return 'Facebook Mobile';
            } else if (_.includes(user_agent, 'Chrome')) {
                return 'Chrome';
            } else if (_.includes(user_agent, 'CriOS')) {
                return 'Chrome iOS';
            } else if (_.includes(user_agent, 'UCWEB') || _.includes(user_agent, 'UCBrowser')) {
                return 'UC Browser';
            } else if (_.includes(user_agent, 'FxiOS')) {
                return 'Firefox iOS';
            } else if (_.includes(vendor, 'Apple')) {
                if (_.includes(user_agent, 'Mobile')) {
                    return 'Mobile Safari';
                }
                return 'Safari';
            } else if (_.includes(user_agent, 'Android')) {
                return 'Android Mobile';
            } else if (_.includes(user_agent, 'Konqueror')) {
                return 'Konqueror';
            } else if (_.includes(user_agent, 'Firefox')) {
                return 'Firefox';
            } else if (_.includes(user_agent, 'MSIE') || _.includes(user_agent, 'Trident/')) {
                return 'Internet Explorer';
            } else if (_.includes(user_agent, 'Gecko')) {
                return 'Mozilla';
            } else {
                return '';
            }
        },

        /**
         * This function detects which browser version is running this script,
         * parsing major and minor version (e.g., 42.1). User agent strings from:
         * http://www.useragentstring.com/pages/useragentstring.php
         */
        browserVersion: function(userAgent, vendor, opera) {
            var browser = _.info.browser(userAgent, vendor, opera);
            var versionRegexs = {
                'Internet Explorer Mobile': /rv:(\d+(\.\d+)?)/,
                'Microsoft Edge': /Edge?\/(\d+(\.\d+)?)/,
                'Chrome': /Chrome\/(\d+(\.\d+)?)/,
                'Chrome iOS': /CriOS\/(\d+(\.\d+)?)/,
                'UC Browser' : /(UCBrowser|UCWEB)\/(\d+(\.\d+)?)/,
                'Safari': /Version\/(\d+(\.\d+)?)/,
                'Mobile Safari': /Version\/(\d+(\.\d+)?)/,
                'Opera': /(Opera|OPR)\/(\d+(\.\d+)?)/,
                'Firefox': /Firefox\/(\d+(\.\d+)?)/,
                'Firefox iOS': /FxiOS\/(\d+(\.\d+)?)/,
                'Konqueror': /Konqueror:(\d+(\.\d+)?)/,
                'BlackBerry': /BlackBerry (\d+(\.\d+)?)/,
                'Android Mobile': /android\s(\d+(\.\d+)?)/,
                'Samsung Internet': /SamsungBrowser\/(\d+(\.\d+)?)/,
                'Internet Explorer': /(rv:|MSIE )(\d+(\.\d+)?)/,
                'Mozilla': /rv:(\d+(\.\d+)?)/
            };
            var regex = versionRegexs[browser];
            if (regex === undefined) {
                return null;
            }
            var matches = userAgent.match(regex);
            if (!matches) {
                return null;
            }
            return parseFloat(matches[matches.length - 2]);
        },

        os: function() {
            var a = userAgent;
            if (/Windows/i.test(a)) {
                if (/Phone/.test(a) || /WPDesktop/.test(a)) {
                    return 'Windows Phone';
                }
                return 'Windows';
            } else if (/(iPhone|iPad|iPod)/.test(a)) {
                return 'iOS';
            } else if (/Android/.test(a)) {
                return 'Android';
            } else if (/(BlackBerry|PlayBook|BB10)/i.test(a)) {
                return 'BlackBerry';
            } else if (/Mac/i.test(a)) {
                return 'Mac OS X';
            } else if (/Linux/.test(a)) {
                return 'Linux';
            } else if (/CrOS/.test(a)) {
                return 'Chrome OS';
            } else {
                return '';
            }
        },

        device: function(user_agent) {
            if (/Windows Phone/i.test(user_agent) || /WPDesktop/.test(user_agent)) {
                return 'Windows Phone';
            } else if (/iPad/.test(user_agent)) {
                return 'iPad';
            } else if (/iPod/.test(user_agent)) {
                return 'iPod Touch';
            } else if (/iPhone/.test(user_agent)) {
                return 'iPhone';
            } else if (/(BlackBerry|PlayBook|BB10)/i.test(user_agent)) {
                return 'BlackBerry';
            } else if (/Android/.test(user_agent)) {
                return 'Android';
            } else {
                return '';
            }
        },

        referringDomain: function(referrer) {
            var split = referrer.split('/');
            if (split.length >= 3) {
                return split[2];
            }
            return '';
        },

        properties: function() {
            return _.extend(_.strip_empty_properties({
                '$os': _.info.os(),
                '$browser': _.info.browser(userAgent, navigator.vendor, windowOpera),
                '$referrer': document$1.referrer,
                '$referring_domain': _.info.referringDomain(document$1.referrer),
                '$device': _.info.device(userAgent)
            }), {
                '$current_url': window$1.location.href,
                '$browser_version': _.info.browserVersion(userAgent, navigator.vendor, windowOpera),
                '$screen_height': screen.height,
                '$screen_width': screen.width,
                'mp_lib': 'web',
                '$lib_version': Config.LIB_VERSION,
                '$insert_id': cheap_guid(),
                'time': _.timestamp() / 1000 // epoch time in seconds
            });
        },

        people_properties: function() {
            return _.extend(_.strip_empty_properties({
                '$os': _.info.os(),
                '$browser': _.info.browser(userAgent, navigator.vendor, windowOpera)
            }), {
                '$browser_version': _.info.browserVersion(userAgent, navigator.vendor, windowOpera)
            });
        },

        mpPageViewProperties: function() {
            return _.strip_empty_properties({
                'current_page_title': document$1.title,
                'current_domain': window$1.location.hostname,
                'current_url_path': window$1.location.pathname,
                'current_url_protocol': window$1.location.protocol,
                'current_url_search': window$1.location.search
            });
        }
    };

    var cheap_guid = function(maxlen) {
        var guid = Math.random().toString(36).substring(2, 10) + Math.random().toString(36).substring(2, 10);
        return maxlen ? guid.substring(0, maxlen) : guid;
    };

    // naive way to extract domain name (example.com) from full hostname (my.sub.example.com)
    var SIMPLE_DOMAIN_MATCH_REGEX = /[a-z0-9][a-z0-9-]*\.[a-z]+$/i;
    // this next one attempts to account for some ccSLDs, e.g. extracting oxford.ac.uk from www.oxford.ac.uk
    var DOMAIN_MATCH_REGEX = /[a-z0-9][a-z0-9-]+\.[a-z.]{2,6}$/i;
    /**
     * Attempts to extract main domain name from full hostname, using a few blunt heuristics. For
     * common TLDs like .com/.org that always have a simple SLD.TLD structure (example.com), we
     * simply extract the last two .-separated parts of the hostname (SIMPLE_DOMAIN_MATCH_REGEX).
     * For others, we attempt to account for short ccSLD+TLD combos (.ac.uk) with the legacy
     * DOMAIN_MATCH_REGEX (kept to maintain backwards compatibility with existing Mixpanel
     * integrations). The only _reliable_ way to extract domain from hostname is with an up-to-date
     * list like at https://publicsuffix.org/ so for cases that this helper fails at, the SDK
     * offers the 'cookie_domain' config option to set it explicitly.
     * @example
     * extract_domain('my.sub.example.com')
     * // 'example.com'
     */
    var extract_domain = function(hostname) {
        var domain_regex = DOMAIN_MATCH_REGEX;
        var parts = hostname.split('.');
        var tld = parts[parts.length - 1];
        if (tld.length > 4 || tld === 'com' || tld === 'org') {
            domain_regex = SIMPLE_DOMAIN_MATCH_REGEX;
        }
        var matches = hostname.match(domain_regex);
        return matches ? matches[0] : '';
    };

    var JSONStringify = null;
    var JSONParse = null;
    if (typeof JSON !== 'undefined') {
        JSONStringify = JSON.stringify;
        JSONParse = JSON.parse;
    }
    JSONStringify = JSONStringify || _.JSONEncode;
    JSONParse = JSONParse || _.JSONDecode;

    // EXPORTS (for closure compiler)
    _['toArray']                = _.toArray;
    _['isObject']               = _.isObject;
    _['JSONEncode']             = _.JSONEncode;
    _['JSONDecode']             = _.JSONDecode;
    _['isBlockedUA']            = _.isBlockedUA;
    _['isEmptyObject']          = _.isEmptyObject;
    _['info']                   = _.info;
    _['info']['device']         = _.info.device;
    _['info']['browser']        = _.info.browser;
    _['info']['browserVersion'] = _.info.browserVersion;
    _['info']['properties']     = _.info.properties;

    /**
     * DomTracker Object
     * @constructor
     */
    var DomTracker = function() {};


    // interface
    DomTracker.prototype.create_properties = function() {};
    DomTracker.prototype.event_handler = function() {};
    DomTracker.prototype.after_track_handler = function() {};

    DomTracker.prototype.init = function(mixpanel_instance) {
        this.mp = mixpanel_instance;
        return this;
    };

    /**
     * @param {Object|string} query
     * @param {string} event_name
     * @param {Object=} properties
     * @param {function=} user_callback
     */
    DomTracker.prototype.track = function(query, event_name, properties, user_callback) {
        var that = this;
        var elements = _.dom_query(query);

        if (elements.length === 0) {
            console.error('The DOM query (' + query + ') returned 0 elements');
            return;
        }

        _.each(elements, function(element) {
            _.register_event(element, this.override_event, function(e) {
                var options = {};
                var props = that.create_properties(properties, this);
                var timeout = that.mp.get_config('track_links_timeout');

                that.event_handler(e, this, options);

                // in case the mixpanel servers don't get back to us in time
                window.setTimeout(that.track_callback(user_callback, props, options, true), timeout);

                // fire the tracking event
                that.mp.track(event_name, props, that.track_callback(user_callback, props, options));
            });
        }, this);

        return true;
    };

    /**
     * @param {function} user_callback
     * @param {Object} props
     * @param {boolean=} timeout_occured
     */
    DomTracker.prototype.track_callback = function(user_callback, props, options, timeout_occured) {
        timeout_occured = timeout_occured || false;
        var that = this;

        return function() {
            // options is referenced from both callbacks, so we can have
            // a 'lock' of sorts to ensure only one fires
            if (options.callback_fired) { return; }
            options.callback_fired = true;

            if (user_callback && user_callback(timeout_occured, props) === false) {
                // user can prevent the default functionality by
                // returning false from their callback
                return;
            }

            that.after_track_handler(props, options, timeout_occured);
        };
    };

    DomTracker.prototype.create_properties = function(properties, element) {
        var props;

        if (typeof(properties) === 'function') {
            props = properties(element);
        } else {
            props = _.extend({}, properties);
        }

        return props;
    };

    /**
     * LinkTracker Object
     * @constructor
     * @extends DomTracker
     */
    var LinkTracker = function() {
        this.override_event = 'click';
    };
    _.inherit(LinkTracker, DomTracker);

    LinkTracker.prototype.create_properties = function(properties, element) {
        var props = LinkTracker.superclass.create_properties.apply(this, arguments);

        if (element.href) { props['url'] = element.href; }

        return props;
    };

    LinkTracker.prototype.event_handler = function(evt, element, options) {
        options.new_tab = (
            evt.which === 2 ||
            evt.metaKey ||
            evt.ctrlKey ||
            element.target === '_blank'
        );
        options.href = element.href;

        if (!options.new_tab) {
            evt.preventDefault();
        }
    };

    LinkTracker.prototype.after_track_handler = function(props, options) {
        if (options.new_tab) { return; }

        setTimeout(function() {
            window.location = options.href;
        }, 0);
    };

    /**
     * FormTracker Object
     * @constructor
     * @extends DomTracker
     */
    var FormTracker = function() {
        this.override_event = 'submit';
    };
    _.inherit(FormTracker, DomTracker);

    FormTracker.prototype.event_handler = function(evt, element, options) {
        options.element = element;
        evt.preventDefault();
    };

    FormTracker.prototype.after_track_handler = function(props, options) {
        setTimeout(function() {
            options.element.submit();
        }, 0);
    };

    // eslint-disable-line camelcase

    var logger$2 = console_with_prefix('lock');

    /**
     * SharedLock: a mutex built on HTML5 localStorage, to ensure that only one browser
     * window/tab at a time will be able to access shared resources.
     *
     * Based on the Alur and Taubenfeld fast lock
     * (http://www.cs.rochester.edu/research/synchronization/pseudocode/fastlock.html)
     * with an added timeout to ensure there will be eventual progress in the event
     * that a window is closed in the middle of the callback.
     *
     * Implementation based on the original version by David Wolever (https://github.com/wolever)
     * at https://gist.github.com/wolever/5fd7573d1ef6166e8f8c4af286a69432.
     *
     * @example
     * const myLock = new SharedLock('some-key');
     * myLock.withLock(function() {
     *   console.log('I hold the mutex!');
     * });
     *
     * @constructor
     */
    var SharedLock = function(key, options) {
        options = options || {};

        this.storageKey = key;
        this.storage = options.storage || window.localStorage;
        this.pollIntervalMS = options.pollIntervalMS || 100;
        this.timeoutMS = options.timeoutMS || 2000;
    };

    // pass in a specific pid to test contention scenarios; otherwise
    // it is chosen randomly for each acquisition attempt
    SharedLock.prototype.withLock = function(lockedCB, errorCB, pid) {
        if (!pid && typeof errorCB !== 'function') {
            pid = errorCB;
            errorCB = null;
        }

        var i = pid || (new Date().getTime() + '|' + Math.random());
        var startTime = new Date().getTime();

        var key = this.storageKey;
        var pollIntervalMS = this.pollIntervalMS;
        var timeoutMS = this.timeoutMS;
        var storage = this.storage;

        var keyX = key + ':X';
        var keyY = key + ':Y';
        var keyZ = key + ':Z';

        var reportError = function(err) {
            errorCB && errorCB(err);
        };

        var delay = function(cb) {
            if (new Date().getTime() - startTime > timeoutMS) {
                logger$2.error('Timeout waiting for mutex on ' + key + '; clearing lock. [' + i + ']');
                storage.removeItem(keyZ);
                storage.removeItem(keyY);
                loop();
                return;
            }
            setTimeout(function() {
                try {
                    cb();
                } catch(err) {
                    reportError(err);
                }
            }, pollIntervalMS * (Math.random() + 0.1));
        };

        var waitFor = function(predicate, cb) {
            if (predicate()) {
                cb();
            } else {
                delay(function() {
                    waitFor(predicate, cb);
                });
            }
        };

        var getSetY = function() {
            var valY = storage.getItem(keyY);
            if (valY && valY !== i) { // if Y == i then this process already has the lock (useful for test cases)
                return false;
            } else {
                storage.setItem(keyY, i);
                if (storage.getItem(keyY) === i) {
                    return true;
                } else {
                    if (!localStorageSupported(storage, true)) {
                        throw new Error('localStorage support dropped while acquiring lock');
                    }
                    return false;
                }
            }
        };

        var loop = function() {
            storage.setItem(keyX, i);

            waitFor(getSetY, function() {
                if (storage.getItem(keyX) === i) {
                    criticalSection();
                    return;
                }

                delay(function() {
                    if (storage.getItem(keyY) !== i) {
                        loop();
                        return;
                    }
                    waitFor(function() {
                        return !storage.getItem(keyZ);
                    }, criticalSection);
                });
            });
        };

        var criticalSection = function() {
            storage.setItem(keyZ, '1');
            try {
                lockedCB();
            } finally {
                storage.removeItem(keyZ);
                if (storage.getItem(keyY) === i) {
                    storage.removeItem(keyY);
                }
                if (storage.getItem(keyX) === i) {
                    storage.removeItem(keyX);
                }
            }
        };

        try {
            if (localStorageSupported(storage, true)) {
                loop();
            } else {
                throw new Error('localStorage support check failed');
            }
        } catch(err) {
            reportError(err);
        }
    };

    // eslint-disable-line camelcase

    var logger$1 = console_with_prefix('batch');

    /**
     * RequestQueue: queue for batching API requests with localStorage backup for retries.
     * Maintains an in-memory queue which represents the source of truth for the current
     * page, but also writes all items out to a copy in the browser's localStorage, which
     * can be read on subsequent pageloads and retried. For batchability, all the request
     * items in the queue should be of the same type (events, people updates, group updates)
     * so they can be sent in a single request to the same API endpoint.
     *
     * LocalStorage keying and locking: In order for reloads and subsequent pageloads of
     * the same site to access the same persisted data, they must share the same localStorage
     * key (for instance based on project token and queue type). Therefore access to the
     * localStorage entry is guarded by an asynchronous mutex (SharedLock) to prevent
     * simultaneously open windows/tabs from overwriting each other's data (which would lead
     * to data loss in some situations).
     * @constructor
     */
    var RequestQueue = function(storageKey, options) {
        options = options || {};
        this.storageKey = storageKey;
        this.storage = options.storage || window.localStorage;
        this.reportError = options.errorReporter || _.bind(logger$1.error, logger$1);
        this.lock = new SharedLock(storageKey, {storage: this.storage});

        this.pid = options.pid || null; // pass pid to test out storage lock contention scenarios

        this.memQueue = [];
    };

    /**
     * Add one item to queues (memory and localStorage). The queued entry includes
     * the given item along with an auto-generated ID and a "flush-after" timestamp.
     * It is expected that the item will be sent over the network and dequeued
     * before the flush-after time; if this doesn't happen it is considered orphaned
     * (e.g., the original tab where it was enqueued got closed before it could be
     * sent) and the item can be sent by any tab that finds it in localStorage.
     *
     * The final callback param is called with a param indicating success or
     * failure of the enqueue operation; it is asynchronous because the localStorage
     * lock is asynchronous.
     */
    RequestQueue.prototype.enqueue = function(item, flushInterval, cb) {
        var queueEntry = {
            'id': cheap_guid(),
            'flushAfter': new Date().getTime() + flushInterval * 2,
            'payload': item
        };

        this.lock.withLock(_.bind(function lockAcquired() {
            var succeeded;
            try {
                var storedQueue = this.readFromStorage();
                storedQueue.push(queueEntry);
                succeeded = this.saveToStorage(storedQueue);
                if (succeeded) {
                    // only add to in-memory queue when storage succeeds
                    this.memQueue.push(queueEntry);
                }
            } catch(err) {
                this.reportError('Error enqueueing item', item);
                succeeded = false;
            }
            if (cb) {
                cb(succeeded);
            }
        }, this), _.bind(function lockFailure(err) {
            this.reportError('Error acquiring storage lock', err);
            if (cb) {
                cb(false);
            }
        }, this), this.pid);
    };

    /**
     * Read out the given number of queue entries. If this.memQueue
     * has fewer than batchSize items, then look for "orphaned" items
     * in the persisted queue (items where the 'flushAfter' time has
     * already passed).
     */
    RequestQueue.prototype.fillBatch = function(batchSize) {
        var batch = this.memQueue.slice(0, batchSize);
        if (batch.length < batchSize) {
            // don't need lock just to read events; localStorage is thread-safe
            // and the worst that could happen is a duplicate send of some
            // orphaned events, which will be deduplicated on the server side
            var storedQueue = this.readFromStorage();
            if (storedQueue.length) {
                // item IDs already in batch; don't duplicate out of storage
                var idsInBatch = {}; // poor man's Set
                _.each(batch, function(item) { idsInBatch[item['id']] = true; });

                for (var i = 0; i < storedQueue.length; i++) {
                    var item = storedQueue[i];
                    if (new Date().getTime() > item['flushAfter'] && !idsInBatch[item['id']]) {
                        item.orphaned = true;
                        batch.push(item);
                        if (batch.length >= batchSize) {
                            break;
                        }
                    }
                }
            }
        }
        return batch;
    };

    /**
     * Remove items with matching 'id' from array (immutably)
     * also remove any item without a valid id (e.g., malformed
     * storage entries).
     */
    var filterOutIDsAndInvalid = function(items, idSet) {
        var filteredItems = [];
        _.each(items, function(item) {
            if (item['id'] && !idSet[item['id']]) {
                filteredItems.push(item);
            }
        });
        return filteredItems;
    };

    /**
     * Remove items with matching IDs from both in-memory queue
     * and persisted queue
     */
    RequestQueue.prototype.removeItemsByID = function(ids, cb) {
        var idSet = {}; // poor man's Set
        _.each(ids, function(id) { idSet[id] = true; });

        this.memQueue = filterOutIDsAndInvalid(this.memQueue, idSet);

        var removeFromStorage = _.bind(function() {
            var succeeded;
            try {
                var storedQueue = this.readFromStorage();
                storedQueue = filterOutIDsAndInvalid(storedQueue, idSet);
                succeeded = this.saveToStorage(storedQueue);

                // an extra check: did storage report success but somehow
                // the items are still there?
                if (succeeded) {
                    storedQueue = this.readFromStorage();
                    for (var i = 0; i < storedQueue.length; i++) {
                        var item = storedQueue[i];
                        if (item['id'] && !!idSet[item['id']]) {
                            this.reportError('Item not removed from storage');
                            return false;
                        }
                    }
                }
            } catch(err) {
                this.reportError('Error removing items', ids);
                succeeded = false;
            }
            return succeeded;
        }, this);

        this.lock.withLock(function lockAcquired() {
            var succeeded = removeFromStorage();
            if (cb) {
                cb(succeeded);
            }
        }, _.bind(function lockFailure(err) {
            var succeeded = false;
            this.reportError('Error acquiring storage lock', err);
            if (!localStorageSupported(this.storage, true)) {
                // Looks like localStorage writes have stopped working sometime after
                // initialization (probably full), and so nobody can acquire locks
                // anymore. Consider it temporarily safe to remove items without the
                // lock, since nobody's writing successfully anyway.
                succeeded = removeFromStorage();
                if (!succeeded) {
                    // OK, we couldn't even write out the smaller queue. Try clearing it
                    // entirely.
                    try {
                        this.storage.removeItem(this.storageKey);
                    } catch(err) {
                        this.reportError('Error clearing queue', err);
                    }
                }
            }
            if (cb) {
                cb(succeeded);
            }
        }, this), this.pid);
    };

    // internal helper for RequestQueue.updatePayloads
    var updatePayloads = function(existingItems, itemsToUpdate) {
        var newItems = [];
        _.each(existingItems, function(item) {
            var id = item['id'];
            if (id in itemsToUpdate) {
                var newPayload = itemsToUpdate[id];
                if (newPayload !== null) {
                    item['payload'] = newPayload;
                    newItems.push(item);
                }
            } else {
                // no update
                newItems.push(item);
            }
        });
        return newItems;
    };

    /**
     * Update payloads of given items in both in-memory queue and
     * persisted queue. Items set to null are removed from queues.
     */
    RequestQueue.prototype.updatePayloads = function(itemsToUpdate, cb) {
        this.memQueue = updatePayloads(this.memQueue, itemsToUpdate);
        this.lock.withLock(_.bind(function lockAcquired() {
            var succeeded;
            try {
                var storedQueue = this.readFromStorage();
                storedQueue = updatePayloads(storedQueue, itemsToUpdate);
                succeeded = this.saveToStorage(storedQueue);
            } catch(err) {
                this.reportError('Error updating items', itemsToUpdate);
                succeeded = false;
            }
            if (cb) {
                cb(succeeded);
            }
        }, this), _.bind(function lockFailure(err) {
            this.reportError('Error acquiring storage lock', err);
            if (cb) {
                cb(false);
            }
        }, this), this.pid);
    };

    /**
     * Read and parse items array from localStorage entry, handling
     * malformed/missing data if necessary.
     */
    RequestQueue.prototype.readFromStorage = function() {
        var storageEntry;
        try {
            storageEntry = this.storage.getItem(this.storageKey);
            if (storageEntry) {
                storageEntry = JSONParse(storageEntry);
                if (!_.isArray(storageEntry)) {
                    this.reportError('Invalid storage entry:', storageEntry);
                    storageEntry = null;
                }
            }
        } catch (err) {
            this.reportError('Error retrieving queue', err);
            storageEntry = null;
        }
        return storageEntry || [];
    };

    /**
     * Serialize the given items array to localStorage.
     */
    RequestQueue.prototype.saveToStorage = function(queue) {
        try {
            this.storage.setItem(this.storageKey, JSONStringify(queue));
            return true;
        } catch (err) {
            this.reportError('Error saving queue', err);
            return false;
        }
    };

    /**
     * Clear out queues (memory and localStorage).
     */
    RequestQueue.prototype.clear = function() {
        this.memQueue = [];
        this.storage.removeItem(this.storageKey);
    };

    // eslint-disable-line camelcase

    // maximum interval between request retries after exponential backoff
    var MAX_RETRY_INTERVAL_MS = 10 * 60 * 1000; // 10 minutes

    var logger = console_with_prefix('batch');

    /**
     * RequestBatcher: manages the queueing, flushing, retry etc of requests of one
     * type (events, people, groups).
     * Uses RequestQueue to manage the backing store.
     * @constructor
     */
    var RequestBatcher = function(storageKey, options) {
        this.errorReporter = options.errorReporter;
        this.queue = new RequestQueue(storageKey, {
            errorReporter: _.bind(this.reportError, this),
            storage: options.storage
        });

        this.libConfig = options.libConfig;
        this.sendRequest = options.sendRequestFunc;
        this.beforeSendHook = options.beforeSendHook;
        this.stopAllBatching = options.stopAllBatchingFunc;

        // seed variable batch size + flush interval with configured values
        this.batchSize = this.libConfig['batch_size'];
        this.flushInterval = this.libConfig['batch_flush_interval_ms'];

        this.stopped = !this.libConfig['batch_autostart'];
        this.consecutiveRemovalFailures = 0;

        // extra client-side dedupe
        this.itemIdsSentSuccessfully = {};
    };

    /**
     * Add one item to queue.
     */
    RequestBatcher.prototype.enqueue = function(item, cb) {
        this.queue.enqueue(item, this.flushInterval, cb);
    };

    /**
     * Start flushing batches at the configured time interval. Must call
     * this method upon SDK init in order to send anything over the network.
     */
    RequestBatcher.prototype.start = function() {
        this.stopped = false;
        this.consecutiveRemovalFailures = 0;
        this.flush();
    };

    /**
     * Stop flushing batches. Can be restarted by calling start().
     */
    RequestBatcher.prototype.stop = function() {
        this.stopped = true;
        if (this.timeoutID) {
            clearTimeout(this.timeoutID);
            this.timeoutID = null;
        }
    };

    /**
     * Clear out queue.
     */
    RequestBatcher.prototype.clear = function() {
        this.queue.clear();
    };

    /**
     * Restore batch size configuration to whatever is set in the main SDK.
     */
    RequestBatcher.prototype.resetBatchSize = function() {
        this.batchSize = this.libConfig['batch_size'];
    };

    /**
     * Restore flush interval time configuration to whatever is set in the main SDK.
     */
    RequestBatcher.prototype.resetFlush = function() {
        this.scheduleFlush(this.libConfig['batch_flush_interval_ms']);
    };

    /**
     * Schedule the next flush in the given number of milliseconds.
     */
    RequestBatcher.prototype.scheduleFlush = function(flushMS) {
        this.flushInterval = flushMS;
        if (!this.stopped) { // don't schedule anymore if batching has been stopped
            this.timeoutID = setTimeout(_.bind(this.flush, this), this.flushInterval);
        }
    };

    /**
     * Flush one batch to network. Depending on success/failure modes, it will either
     * remove the batch from the queue or leave it in for retry, and schedule the next
     * flush. In cases of most network or API failures, it will back off exponentially
     * when retrying.
     * @param {Object} [options]
     * @param {boolean} [options.sendBeacon] - whether to send batch with
     * navigator.sendBeacon (only useful for sending batches before page unloads, as
     * sendBeacon offers no callbacks or status indications)
     */
    RequestBatcher.prototype.flush = function(options) {
        try {

            if (this.requestInProgress) {
                logger.log('Flush: Request already in progress');
                return;
            }

            options = options || {};
            var timeoutMS = this.libConfig['batch_request_timeout_ms'];
            var startTime = new Date().getTime();
            var currentBatchSize = this.batchSize;
            var batch = this.queue.fillBatch(currentBatchSize);
            var dataForRequest = [];
            var transformedItems = {};
            _.each(batch, function(item) {
                var payload = item['payload'];
                if (this.beforeSendHook && !item.orphaned) {
                    payload = this.beforeSendHook(payload);
                }
                if (payload) {
                    // mp_sent_by_lib_version prop captures which lib version actually
                    // sends each event (regardless of which version originally queued
                    // it for sending)
                    if (payload['event'] && payload['properties']) {
                        payload['properties'] = _.extend(
                            {},
                            payload['properties'],
                            {'mp_sent_by_lib_version': Config.LIB_VERSION}
                        );
                    }
                    var addPayload = true;
                    var itemId = item['id'];
                    if (itemId) {
                        if ((this.itemIdsSentSuccessfully[itemId] || 0) > 5) {
                            this.reportError('[dupe] item ID sent too many times, not sending', {
                                item: item,
                                batchSize: batch.length,
                                timesSent: this.itemIdsSentSuccessfully[itemId]
                            });
                            addPayload = false;
                        }
                    } else {
                        this.reportError('[dupe] found item with no ID', {item: item});
                    }

                    if (addPayload) {
                        dataForRequest.push(payload);
                    }
                }
                transformedItems[item['id']] = payload;
            }, this);
            if (dataForRequest.length < 1) {
                this.resetFlush();
                return; // nothing to do
            }

            this.requestInProgress = true;

            var batchSendCallback = _.bind(function(res) {
                this.requestInProgress = false;

                try {

                    // handle API response in a try-catch to make sure we can reset the
                    // flush operation if something goes wrong

                    var removeItemsFromQueue = false;
                    if (options.unloading) {
                        // update persisted data to include hook transformations
                        this.queue.updatePayloads(transformedItems);
                    } else if (
                        _.isObject(res) &&
                        res.error === 'timeout' &&
                        new Date().getTime() - startTime >= timeoutMS
                    ) {
                        this.reportError('Network timeout; retrying');
                        this.flush();
                    } else if (
                        _.isObject(res) &&
                        res.xhr_req &&
                        (res.xhr_req['status'] >= 500 || res.xhr_req['status'] === 429 || res.error === 'timeout')
                    ) {
                        // network or API error, or 429 Too Many Requests, retry
                        var retryMS = this.flushInterval * 2;
                        var headers = res.xhr_req['responseHeaders'];
                        if (headers) {
                            var retryAfter = headers['Retry-After'];
                            if (retryAfter) {
                                retryMS = (parseInt(retryAfter, 10) * 1000) || retryMS;
                            }
                        }
                        retryMS = Math.min(MAX_RETRY_INTERVAL_MS, retryMS);
                        this.reportError('Error; retry in ' + retryMS + ' ms');
                        this.scheduleFlush(retryMS);
                    } else if (_.isObject(res) && res.xhr_req && res.xhr_req['status'] === 413) {
                        // 413 Payload Too Large
                        if (batch.length > 1) {
                            var halvedBatchSize = Math.max(1, Math.floor(currentBatchSize / 2));
                            this.batchSize = Math.min(this.batchSize, halvedBatchSize, batch.length - 1);
                            this.reportError('413 response; reducing batch size to ' + this.batchSize);
                            this.resetFlush();
                        } else {
                            this.reportError('Single-event request too large; dropping', batch);
                            this.resetBatchSize();
                            removeItemsFromQueue = true;
                        }
                    } else {
                        // successful network request+response; remove each item in batch from queue
                        // (even if it was e.g. a 400, in which case retrying won't help)
                        removeItemsFromQueue = true;
                    }

                    if (removeItemsFromQueue) {
                        this.queue.removeItemsByID(
                            _.map(batch, function(item) { return item['id']; }),
                            _.bind(function(succeeded) {
                                if (succeeded) {
                                    this.consecutiveRemovalFailures = 0;
                                    this.flush(); // handle next batch if the queue isn't empty
                                } else {
                                    this.reportError('Failed to remove items from queue');
                                    if (++this.consecutiveRemovalFailures > 5) {
                                        this.reportError('Too many queue failures; disabling batching system.');
                                        this.stopAllBatching();
                                    } else {
                                        this.resetFlush();
                                    }
                                }
                            }, this)
                        );

                        // client-side dedupe
                        _.each(batch, _.bind(function(item) {
                            var itemId = item['id'];
                            if (itemId) {
                                this.itemIdsSentSuccessfully[itemId] = this.itemIdsSentSuccessfully[itemId] || 0;
                                this.itemIdsSentSuccessfully[itemId]++;
                                if (this.itemIdsSentSuccessfully[itemId] > 5) {
                                    this.reportError('[dupe] item ID sent too many times', {
                                        item: item,
                                        batchSize: batch.length,
                                        timesSent: this.itemIdsSentSuccessfully[itemId]
                                    });
                                }
                            } else {
                                this.reportError('[dupe] found item with no ID while removing', {item: item});
                            }
                        }, this));
                    }

                } catch(err) {
                    this.reportError('Error handling API response', err);
                    this.resetFlush();
                }
            }, this);
            var requestOptions = {
                method: 'POST',
                verbose: true,
                ignore_json_errors: true, // eslint-disable-line camelcase
                timeout_ms: timeoutMS // eslint-disable-line camelcase
            };
            if (options.unloading) {
                requestOptions.transport = 'sendBeacon';
            }
            logger.log('MIXPANEL REQUEST:', dataForRequest);
            this.sendRequest(dataForRequest, requestOptions, batchSendCallback);

        } catch(err) {
            this.reportError('Error flushing request queue', err);
            this.resetFlush();
        }
    };

    /**
     * Log error to global logger and optional user-defined logger.
     */
    RequestBatcher.prototype.reportError = function(msg, err) {
        logger.error.apply(logger.error, arguments);
        if (this.errorReporter) {
            try {
                if (!(err instanceof Error)) {
                    err = new Error(msg);
                }
                this.errorReporter(msg, err);
            } catch(err) {
                logger.error(err);
            }
        }
    };

    /**
     * A function used to track a Mixpanel event (e.g. MixpanelLib.track)
     * @callback trackFunction
     * @param {String} event_name The name of the event. This can be anything the user does - 'Button Click', 'Sign Up', 'Item Purchased', etc.
     * @param {Object} [properties] A set of properties to include with the event you're sending. These describe the user who did the event or details about the event itself.
     * @param {Function} [callback] If provided, the callback function will be called after tracking the event.
     */

    /** Public **/

    var GDPR_DEFAULT_PERSISTENCE_PREFIX = '__mp_opt_in_out_';

    /**
     * Opt the user in to data tracking and cookies/localstorage for the given token
     * @param {string} token - Mixpanel project tracking token
     * @param {Object} [options]
     * @param {trackFunction} [options.track] - function used for tracking a Mixpanel event to record the opt-in action
     * @param {string} [options.trackEventName] - event name to be used for tracking the opt-in action
     * @param {Object} [options.trackProperties] - set of properties to be tracked along with the opt-in action
     * @param {string} [options.persistenceType] Persistence mechanism used - cookie or localStorage
     * @param {string} [options.persistencePrefix=__mp_opt_in_out] - custom prefix to be used in the cookie/localstorage name
     * @param {Number} [options.cookieExpiration] - number of days until the opt-in cookie expires
     * @param {string} [options.cookieDomain] - custom cookie domain
     * @param {boolean} [options.crossSiteCookie] - whether the opt-in cookie is set as cross-site-enabled
     * @param {boolean} [options.crossSubdomainCookie] - whether the opt-in cookie is set as cross-subdomain or not
     * @param {boolean} [options.secureCookie] - whether the opt-in cookie is set as secure or not
     */
    function optIn(token, options) {
        _optInOut(true, token, options);
    }

    /**
     * Opt the user out of data tracking and cookies/localstorage for the given token
     * @param {string} token - Mixpanel project tracking token
     * @param {Object} [options]
     * @param {string} [options.persistenceType] Persistence mechanism used - cookie or localStorage
     * @param {string} [options.persistencePrefix=__mp_opt_in_out] - custom prefix to be used in the cookie/localstorage name
     * @param {Number} [options.cookieExpiration] - number of days until the opt-out cookie expires
     * @param {string} [options.cookieDomain] - custom cookie domain
     * @param {boolean} [options.crossSiteCookie] - whether the opt-in cookie is set as cross-site-enabled
     * @param {boolean} [options.crossSubdomainCookie] - whether the opt-out cookie is set as cross-subdomain or not
     * @param {boolean} [options.secureCookie] - whether the opt-out cookie is set as secure or not
     */
    function optOut(token, options) {
        _optInOut(false, token, options);
    }

    /**
     * Check whether the user has opted in to data tracking and cookies/localstorage for the given token
     * @param {string} token - Mixpanel project tracking token
     * @param {Object} [options]
     * @param {string} [options.persistenceType] Persistence mechanism used - cookie or localStorage
     * @param {string} [options.persistencePrefix=__mp_opt_in_out] - custom prefix to be used in the cookie/localstorage name
     * @returns {boolean} whether the user has opted in to the given opt type
     */
    function hasOptedIn(token, options) {
        return _getStorageValue(token, options) === '1';
    }

    /**
     * Check whether the user has opted out of data tracking and cookies/localstorage for the given token
     * @param {string} token - Mixpanel project tracking token
     * @param {Object} [options]
     * @param {string} [options.persistenceType] Persistence mechanism used - cookie or localStorage
     * @param {string} [options.persistencePrefix=__mp_opt_in_out] - custom prefix to be used in the cookie/localstorage name
     * @param {boolean} [options.ignoreDnt] - flag to ignore browser DNT settings and always return false
     * @returns {boolean} whether the user has opted out of the given opt type
     */
    function hasOptedOut(token, options) {
        if (_hasDoNotTrackFlagOn(options)) {
            console.warn('This browser has "Do Not Track" enabled. This will prevent the Mixpanel SDK from sending any data. To ignore the "Do Not Track" browser setting, initialize the Mixpanel instance with the config "ignore_dnt: true"');
            return true;
        }
        var optedOut = _getStorageValue(token, options) === '0';
        if (optedOut) {
            console.warn('You are opted out of Mixpanel tracking. This will prevent the Mixpanel SDK from sending any data.');
        }
        return optedOut;
    }

    /**
     * Wrap a MixpanelLib method with a check for whether the user is opted out of data tracking and cookies/localstorage for the given token
     * If the user has opted out, return early instead of executing the method.
     * If a callback argument was provided, execute it passing the 0 error code.
     * @param {function} method - wrapped method to be executed if the user has not opted out
     * @returns {*} the result of executing method OR undefined if the user has opted out
     */
    function addOptOutCheckMixpanelLib(method) {
        return _addOptOutCheck(method, function(name) {
            return this.get_config(name);
        });
    }

    /**
     * Wrap a MixpanelPeople method with a check for whether the user is opted out of data tracking and cookies/localstorage for the given token
     * If the user has opted out, return early instead of executing the method.
     * If a callback argument was provided, execute it passing the 0 error code.
     * @param {function} method - wrapped method to be executed if the user has not opted out
     * @returns {*} the result of executing method OR undefined if the user has opted out
     */
    function addOptOutCheckMixpanelPeople(method) {
        return _addOptOutCheck(method, function(name) {
            return this._get_config(name);
        });
    }

    /**
     * Wrap a MixpanelGroup method with a check for whether the user is opted out of data tracking and cookies/localstorage for the given token
     * If the user has opted out, return early instead of executing the method.
     * If a callback argument was provided, execute it passing the 0 error code.
     * @param {function} method - wrapped method to be executed if the user has not opted out
     * @returns {*} the result of executing method OR undefined if the user has opted out
     */
    function addOptOutCheckMixpanelGroup(method) {
        return _addOptOutCheck(method, function(name) {
            return this._get_config(name);
        });
    }

    /**
     * Clear the user's opt in/out status of data tracking and cookies/localstorage for the given token
     * @param {string} token - Mixpanel project tracking token
     * @param {Object} [options]
     * @param {string} [options.persistenceType] Persistence mechanism used - cookie or localStorage
     * @param {string} [options.persistencePrefix=__mp_opt_in_out] - custom prefix to be used in the cookie/localstorage name
     * @param {Number} [options.cookieExpiration] - number of days until the opt-in cookie expires
     * @param {string} [options.cookieDomain] - custom cookie domain
     * @param {boolean} [options.crossSiteCookie] - whether the opt-in cookie is set as cross-site-enabled
     * @param {boolean} [options.crossSubdomainCookie] - whether the opt-in cookie is set as cross-subdomain or not
     * @param {boolean} [options.secureCookie] - whether the opt-in cookie is set as secure or not
     */
    function clearOptInOut(token, options) {
        options = options || {};
        _getStorage(options).remove(
            _getStorageKey(token, options), !!options.crossSubdomainCookie, options.cookieDomain
        );
    }

    /** Private **/

    /**
     * Get storage util
     * @param {Object} [options]
     * @param {string} [options.persistenceType]
     * @returns {object} either _.cookie or _.localstorage
     */
    function _getStorage(options) {
        options = options || {};
        return options.persistenceType === 'localStorage' ? _.localStorage : _.cookie;
    }

    /**
     * Get the name of the cookie that is used for the given opt type (tracking, cookie, etc.)
     * @param {string} token - Mixpanel project tracking token
     * @param {Object} [options]
     * @param {string} [options.persistencePrefix=__mp_opt_in_out] - custom prefix to be used in the cookie/localstorage name
     * @returns {string} the name of the cookie for the given opt type
     */
    function _getStorageKey(token, options) {
        options = options || {};
        return (options.persistencePrefix || GDPR_DEFAULT_PERSISTENCE_PREFIX) + token;
    }

    /**
     * Get the value of the cookie that is used for the given opt type (tracking, cookie, etc.)
     * @param {string} token - Mixpanel project tracking token
     * @param {Object} [options]
     * @param {string} [options.persistencePrefix=__mp_opt_in_out] - custom prefix to be used in the cookie/localstorage name
     * @returns {string} the value of the cookie for the given opt type
     */
    function _getStorageValue(token, options) {
        return _getStorage(options).get(_getStorageKey(token, options));
    }

    /**
     * Check whether the user has set the DNT/doNotTrack setting to true in their browser
     * @param {Object} [options]
     * @param {string} [options.window] - alternate window object to check; used to force various DNT settings in browser tests
     * @param {boolean} [options.ignoreDnt] - flag to ignore browser DNT settings and always return false
     * @returns {boolean} whether the DNT setting is true
     */
    function _hasDoNotTrackFlagOn(options) {
        if (options && options.ignoreDnt) {
            return false;
        }
        var win = (options && options.window) || window$1;
        var nav = win['navigator'] || {};
        var hasDntOn = false;

        _.each([
            nav['doNotTrack'], // standard
            nav['msDoNotTrack'],
            win['doNotTrack']
        ], function(dntValue) {
            if (_.includes([true, 1, '1', 'yes'], dntValue)) {
                hasDntOn = true;
            }
        });

        return hasDntOn;
    }

    /**
     * Set cookie/localstorage for the user indicating that they are opted in or out for the given opt type
     * @param {boolean} optValue - whether to opt the user in or out for the given opt type
     * @param {string} token - Mixpanel project tracking token
     * @param {Object} [options]
     * @param {trackFunction} [options.track] - function used for tracking a Mixpanel event to record the opt-in action
     * @param {string} [options.trackEventName] - event name to be used for tracking the opt-in action
     * @param {Object} [options.trackProperties] - set of properties to be tracked along with the opt-in action
     * @param {string} [options.persistencePrefix=__mp_opt_in_out] - custom prefix to be used in the cookie/localstorage name
     * @param {Number} [options.cookieExpiration] - number of days until the opt-in cookie expires
     * @param {string} [options.cookieDomain] - custom cookie domain
     * @param {boolean} [options.crossSiteCookie] - whether the opt-in cookie is set as cross-site-enabled
     * @param {boolean} [options.crossSubdomainCookie] - whether the opt-in cookie is set as cross-subdomain or not
     * @param {boolean} [options.secureCookie] - whether the opt-in cookie is set as secure or not
     */
    function _optInOut(optValue, token, options) {
        if (!_.isString(token) || !token.length) {
            console.error('gdpr.' + (optValue ? 'optIn' : 'optOut') + ' called with an invalid token');
            return;
        }

        options = options || {};

        _getStorage(options).set(
            _getStorageKey(token, options),
            optValue ? 1 : 0,
            _.isNumber(options.cookieExpiration) ? options.cookieExpiration : null,
            !!options.crossSubdomainCookie,
            !!options.secureCookie,
            !!options.crossSiteCookie,
            options.cookieDomain
        );

        if (options.track && optValue) { // only track event if opting in (optValue=true)
            options.track(options.trackEventName || '$opt_in', options.trackProperties, {
                'send_immediately': true
            });
        }
    }

    /**
     * Wrap a method with a check for whether the user is opted out of data tracking and cookies/localstorage for the given token
     * If the user has opted out, return early instead of executing the method.
     * If a callback argument was provided, execute it passing the 0 error code.
     * @param {function} method - wrapped method to be executed if the user has not opted out
     * @param {function} getConfigValue - getter function for the Mixpanel API token and other options to be used with opt-out check
     * @returns {*} the result of executing method OR undefined if the user has opted out
     */
    function _addOptOutCheck(method, getConfigValue) {
        return function() {
            var optedOut = false;

            try {
                var token = getConfigValue.call(this, 'token');
                var ignoreDnt = getConfigValue.call(this, 'ignore_dnt');
                var persistenceType = getConfigValue.call(this, 'opt_out_tracking_persistence_type');
                var persistencePrefix = getConfigValue.call(this, 'opt_out_tracking_cookie_prefix');
                var win = getConfigValue.call(this, 'window'); // used to override window during browser tests

                if (token) { // if there was an issue getting the token, continue method execution as normal
                    optedOut = hasOptedOut(token, {
                        ignoreDnt: ignoreDnt,
                        persistenceType: persistenceType,
                        persistencePrefix: persistencePrefix,
                        window: win
                    });
                }
            } catch(err) {
                console.error('Unexpected error when checking tracking opt-out status: ' + err);
            }

            if (!optedOut) {
                return method.apply(this, arguments);
            }

            var callback = arguments[arguments.length - 1];
            if (typeof(callback) === 'function') {
                callback(0);
            }

            return;
        };
    }

    /** @const */ var SET_ACTION      = '$set';
    /** @const */ var SET_ONCE_ACTION = '$set_once';
    /** @const */ var UNSET_ACTION    = '$unset';
    /** @const */ var ADD_ACTION      = '$add';
    /** @const */ var APPEND_ACTION   = '$append';
    /** @const */ var UNION_ACTION    = '$union';
    /** @const */ var REMOVE_ACTION   = '$remove';
    /** @const */ var DELETE_ACTION   = '$delete';

    // Common internal methods for mixpanel.people and mixpanel.group APIs.
    // These methods shouldn't involve network I/O.
    var apiActions = {
        set_action: function(prop, to) {
            var data = {};
            var $set = {};
            if (_.isObject(prop)) {
                _.each(prop, function(v, k) {
                    if (!this._is_reserved_property(k)) {
                        $set[k] = v;
                    }
                }, this);
            } else {
                $set[prop] = to;
            }

            data[SET_ACTION] = $set;
            return data;
        },

        unset_action: function(prop) {
            var data = {};
            var $unset = [];
            if (!_.isArray(prop)) {
                prop = [prop];
            }

            _.each(prop, function(k) {
                if (!this._is_reserved_property(k)) {
                    $unset.push(k);
                }
            }, this);

            data[UNSET_ACTION] = $unset;
            return data;
        },

        set_once_action: function(prop, to) {
            var data = {};
            var $set_once = {};
            if (_.isObject(prop)) {
                _.each(prop, function(v, k) {
                    if (!this._is_reserved_property(k)) {
                        $set_once[k] = v;
                    }
                }, this);
            } else {
                $set_once[prop] = to;
            }
            data[SET_ONCE_ACTION] = $set_once;
            return data;
        },

        union_action: function(list_name, values) {
            var data = {};
            var $union = {};
            if (_.isObject(list_name)) {
                _.each(list_name, function(v, k) {
                    if (!this._is_reserved_property(k)) {
                        $union[k] = _.isArray(v) ? v : [v];
                    }
                }, this);
            } else {
                $union[list_name] = _.isArray(values) ? values : [values];
            }
            data[UNION_ACTION] = $union;
            return data;
        },

        append_action: function(list_name, value) {
            var data = {};
            var $append = {};
            if (_.isObject(list_name)) {
                _.each(list_name, function(v, k) {
                    if (!this._is_reserved_property(k)) {
                        $append[k] = v;
                    }
                }, this);
            } else {
                $append[list_name] = value;
            }
            data[APPEND_ACTION] = $append;
            return data;
        },

        remove_action: function(list_name, value) {
            var data = {};
            var $remove = {};
            if (_.isObject(list_name)) {
                _.each(list_name, function(v, k) {
                    if (!this._is_reserved_property(k)) {
                        $remove[k] = v;
                    }
                }, this);
            } else {
                $remove[list_name] = value;
            }
            data[REMOVE_ACTION] = $remove;
            return data;
        },

        delete_action: function() {
            var data = {};
            data[DELETE_ACTION] = '';
            return data;
        }
    };

    /**
     * Mixpanel Group Object
     * @constructor
     */
    var MixpanelGroup = function() {};

    _.extend(MixpanelGroup.prototype, apiActions);

    MixpanelGroup.prototype._init = function(mixpanel_instance, group_key, group_id) {
        this._mixpanel = mixpanel_instance;
        this._group_key = group_key;
        this._group_id = group_id;
    };

    /**
     * Set properties on a group.
     *
     * ### Usage:
     *
     *     mixpanel.get_group('company', 'mixpanel').set('Location', '405 Howard');
     *
     *     // or set multiple properties at once
     *     mixpanel.get_group('company', 'mixpanel').set({
     *          'Location': '405 Howard',
     *          'Founded' : 2009,
     *     });
     *     // properties can be strings, integers, dates, or lists
     *
     * @param {Object|String} prop If a string, this is the name of the property. If an object, this is an associative array of names and values.
     * @param {*} [to] A value to set on the given property name
     * @param {Function} [callback] If provided, the callback will be called after the tracking event
     */
    MixpanelGroup.prototype.set = addOptOutCheckMixpanelGroup(function(prop, to, callback) {
        var data = this.set_action(prop, to);
        if (_.isObject(prop)) {
            callback = to;
        }
        return this._send_request(data, callback);
    });

    /**
     * Set properties on a group, only if they do not yet exist.
     * This will not overwrite previous group property values, unlike
     * group.set().
     *
     * ### Usage:
     *
     *     mixpanel.get_group('company', 'mixpanel').set_once('Location', '405 Howard');
     *
     *     // or set multiple properties at once
     *     mixpanel.get_group('company', 'mixpanel').set_once({
     *          'Location': '405 Howard',
     *          'Founded' : 2009,
     *     });
     *     // properties can be strings, integers, lists or dates
     *
     * @param {Object|String} prop If a string, this is the name of the property. If an object, this is an associative array of names and values.
     * @param {*} [to] A value to set on the given property name
     * @param {Function} [callback] If provided, the callback will be called after the tracking event
     */
    MixpanelGroup.prototype.set_once = addOptOutCheckMixpanelGroup(function(prop, to, callback) {
        var data = this.set_once_action(prop, to);
        if (_.isObject(prop)) {
            callback = to;
        }
        return this._send_request(data, callback);
    });

    /**
     * Unset properties on a group permanently.
     *
     * ### Usage:
     *
     *     mixpanel.get_group('company', 'mixpanel').unset('Founded');
     *
     * @param {String} prop The name of the property.
     * @param {Function} [callback] If provided, the callback will be called after the tracking event
     */
    MixpanelGroup.prototype.unset = addOptOutCheckMixpanelGroup(function(prop, callback) {
        var data = this.unset_action(prop);
        return this._send_request(data, callback);
    });

    /**
     * Merge a given list with a list-valued group property, excluding duplicate values.
     *
     * ### Usage:
     *
     *     // merge a value to a list, creating it if needed
     *     mixpanel.get_group('company', 'mixpanel').union('Location', ['San Francisco', 'London']);
     *
     * @param {String} list_name Name of the property.
     * @param {Array} values Values to merge with the given property
     * @param {Function} [callback] If provided, the callback will be called after the tracking event
     */
    MixpanelGroup.prototype.union = addOptOutCheckMixpanelGroup(function(list_name, values, callback) {
        if (_.isObject(list_name)) {
            callback = values;
        }
        var data = this.union_action(list_name, values);
        return this._send_request(data, callback);
    });

    /**
     * Permanently delete a group.
     *
     * ### Usage:
     *
     *     mixpanel.get_group('company', 'mixpanel').delete();
     *
     * @param {Function} [callback] If provided, the callback will be called after the tracking event
     */
    MixpanelGroup.prototype['delete'] = addOptOutCheckMixpanelGroup(function(callback) {
        // bracket notation above prevents a minification error related to reserved words
        var data = this.delete_action();
        return this._send_request(data, callback);
    });

    /**
     * Remove a property from a group. The value will be ignored if doesn't exist.
     *
     * ### Usage:
     *
     *     mixpanel.get_group('company', 'mixpanel').remove('Location', 'London');
     *
     * @param {String} list_name Name of the property.
     * @param {Object} value Value to remove from the given group property
     * @param {Function} [callback] If provided, the callback will be called after the tracking event
     */
    MixpanelGroup.prototype.remove = addOptOutCheckMixpanelGroup(function(list_name, value, callback) {
        var data = this.remove_action(list_name, value);
        return this._send_request(data, callback);
    });

    MixpanelGroup.prototype._send_request = function(data, callback) {
        data['$group_key'] = this._group_key;
        data['$group_id'] = this._group_id;
        data['$token'] = this._get_config('token');

        var date_encoded_data = _.encodeDates(data);
        return this._mixpanel._track_or_batch({
            type: 'groups',
            data: date_encoded_data,
            endpoint: this._get_config('api_host') + '/' +  this._get_config('api_routes')['groups'],
            batcher: this._mixpanel.request_batchers.groups
        }, callback);
    };

    MixpanelGroup.prototype._is_reserved_property = function(prop) {
        return prop === '$group_key' || prop === '$group_id';
    };

    MixpanelGroup.prototype._get_config = function(conf) {
        return this._mixpanel.get_config(conf);
    };

    MixpanelGroup.prototype.toString = function() {
        return this._mixpanel.toString() + '.group.' + this._group_key + '.' + this._group_id;
    };

    // MixpanelGroup Exports
    MixpanelGroup.prototype['remove']   = MixpanelGroup.prototype.remove;
    MixpanelGroup.prototype['set']      = MixpanelGroup.prototype.set;
    MixpanelGroup.prototype['set_once'] = MixpanelGroup.prototype.set_once;
    MixpanelGroup.prototype['union']    = MixpanelGroup.prototype.union;
    MixpanelGroup.prototype['unset']    = MixpanelGroup.prototype.unset;
    MixpanelGroup.prototype['toString'] = MixpanelGroup.prototype.toString;

    /**
     * Mixpanel People Object
     * @constructor
     */
    var MixpanelPeople = function() {};

    _.extend(MixpanelPeople.prototype, apiActions);

    MixpanelPeople.prototype._init = function(mixpanel_instance) {
        this._mixpanel = mixpanel_instance;
    };

    /*
    * Set properties on a user record.
    *
    * ### Usage:
    *
    *     mixpanel.people.set('gender', 'm');
    *
    *     // or set multiple properties at once
    *     mixpanel.people.set({
    *         'Company': 'Acme',
    *         'Plan': 'Premium',
    *         'Upgrade date': new Date()
    *     });
    *     // properties can be strings, integers, dates, or lists
    *
    * @param {Object|String} prop If a string, this is the name of the property. If an object, this is an associative array of names and values.
    * @param {*} [to] A value to set on the given property name
    * @param {Function} [callback] If provided, the callback will be called after tracking the event.
    */
    MixpanelPeople.prototype.set = addOptOutCheckMixpanelPeople(function(prop, to, callback) {
        var data = this.set_action(prop, to);
        if (_.isObject(prop)) {
            callback = to;
        }
        // make sure that the referrer info has been updated and saved
        if (this._get_config('save_referrer') && typeof document !== 'undefined') {
            this._mixpanel['persistence'].update_referrer_info(document.referrer);
        }

        // update $set object with default people properties
        data[SET_ACTION] = _.extend(
            {},
            _.info.people_properties(),
            this._mixpanel['persistence'].get_referrer_info(),
            data[SET_ACTION]
        );
        return this._send_request(data, callback);
    });

    /*
    * Set properties on a user record, only if they do not yet exist.
    * This will not overwrite previous people property values, unlike
    * people.set().
    *
    * ### Usage:
    *
    *     mixpanel.people.set_once('First Login Date', new Date());
    *
    *     // or set multiple properties at once
    *     mixpanel.people.set_once({
    *         'First Login Date': new Date(),
    *         'Starting Plan': 'Premium'
    *     });
    *
    *     // properties can be strings, integers or dates
    *
    * @param {Object|String} prop If a string, this is the name of the property. If an object, this is an associative array of names and values.
    * @param {*} [to] A value to set on the given property name
    * @param {Function} [callback] If provided, the callback will be called after tracking the event.
    */
    MixpanelPeople.prototype.set_once = addOptOutCheckMixpanelPeople(function(prop, to, callback) {
        var data = this.set_once_action(prop, to);
        if (_.isObject(prop)) {
            callback = to;
        }
        return this._send_request(data, callback);
    });

    /*
    * Unset properties on a user record (permanently removes the properties and their values from a profile).
    *
    * ### Usage:
    *
    *     mixpanel.people.unset('gender');
    *
    *     // or unset multiple properties at once
    *     mixpanel.people.unset(['gender', 'Company']);
    *
    * @param {Array|String} prop If a string, this is the name of the property. If an array, this is a list of property names.
    * @param {Function} [callback] If provided, the callback will be called after tracking the event.
    */
    MixpanelPeople.prototype.unset = addOptOutCheckMixpanelPeople(function(prop, callback) {
        var data = this.unset_action(prop);
        return this._send_request(data, callback);
    });

    /*
    * Increment/decrement numeric people analytics properties.
    *
    * ### Usage:
    *
    *     mixpanel.people.increment('page_views', 1);
    *
    *     // or, for convenience, if you're just incrementing a counter by
    *     // 1, you can simply do
    *     mixpanel.people.increment('page_views');
    *
    *     // to decrement a counter, pass a negative number
    *     mixpanel.people.increment('credits_left', -1);
    *
    *     // like mixpanel.people.set(), you can increment multiple
    *     // properties at once:
    *     mixpanel.people.increment({
    *         counter1: 1,
    *         counter2: 6
    *     });
    *
    * @param {Object|String} prop If a string, this is the name of the property. If an object, this is an associative array of names and numeric values.
    * @param {Number} [by] An amount to increment the given property
    * @param {Function} [callback] If provided, the callback will be called after tracking the event.
    */
    MixpanelPeople.prototype.increment = addOptOutCheckMixpanelPeople(function(prop, by, callback) {
        var data = {};
        var $add = {};
        if (_.isObject(prop)) {
            _.each(prop, function(v, k) {
                if (!this._is_reserved_property(k)) {
                    if (isNaN(parseFloat(v))) {
                        console.error('Invalid increment value passed to mixpanel.people.increment - must be a number');
                        return;
                    } else {
                        $add[k] = v;
                    }
                }
            }, this);
            callback = by;
        } else {
            // convenience: mixpanel.people.increment('property'); will
            // increment 'property' by 1
            if (_.isUndefined(by)) {
                by = 1;
            }
            $add[prop] = by;
        }
        data[ADD_ACTION] = $add;

        return this._send_request(data, callback);
    });

    /*
    * Append a value to a list-valued people analytics property.
    *
    * ### Usage:
    *
    *     // append a value to a list, creating it if needed
    *     mixpanel.people.append('pages_visited', 'homepage');
    *
    *     // like mixpanel.people.set(), you can append multiple
    *     // properties at once:
    *     mixpanel.people.append({
    *         list1: 'bob',
    *         list2: 123
    *     });
    *
    * @param {Object|String} list_name If a string, this is the name of the property. If an object, this is an associative array of names and values.
    * @param {*} [value] value An item to append to the list
    * @param {Function} [callback] If provided, the callback will be called after tracking the event.
    */
    MixpanelPeople.prototype.append = addOptOutCheckMixpanelPeople(function(list_name, value, callback) {
        if (_.isObject(list_name)) {
            callback = value;
        }
        var data = this.append_action(list_name, value);
        return this._send_request(data, callback);
    });

    /*
    * Remove a value from a list-valued people analytics property.
    *
    * ### Usage:
    *
    *     mixpanel.people.remove('School', 'UCB');
    *
    * @param {Object|String} list_name If a string, this is the name of the property. If an object, this is an associative array of names and values.
    * @param {*} [value] value Item to remove from the list
    * @param {Function} [callback] If provided, the callback will be called after tracking the event.
    */
    MixpanelPeople.prototype.remove = addOptOutCheckMixpanelPeople(function(list_name, value, callback) {
        if (_.isObject(list_name)) {
            callback = value;
        }
        var data = this.remove_action(list_name, value);
        return this._send_request(data, callback);
    });

    /*
    * Merge a given list with a list-valued people analytics property,
    * excluding duplicate values.
    *
    * ### Usage:
    *
    *     // merge a value to a list, creating it if needed
    *     mixpanel.people.union('pages_visited', 'homepage');
    *
    *     // like mixpanel.people.set(), you can append multiple
    *     // properties at once:
    *     mixpanel.people.union({
    *         list1: 'bob',
    *         list2: 123
    *     });
    *
    *     // like mixpanel.people.append(), you can append multiple
    *     // values to the same list:
    *     mixpanel.people.union({
    *         list1: ['bob', 'billy']
    *     });
    *
    * @param {Object|String} list_name If a string, this is the name of the property. If an object, this is an associative array of names and values.
    * @param {*} [value] Value / values to merge with the given property
    * @param {Function} [callback] If provided, the callback will be called after tracking the event.
    */
    MixpanelPeople.prototype.union = addOptOutCheckMixpanelPeople(function(list_name, values, callback) {
        if (_.isObject(list_name)) {
            callback = values;
        }
        var data = this.union_action(list_name, values);
        return this._send_request(data, callback);
    });

    /*
     * Record that you have charged the current user a certain amount
     * of money. Charges recorded with track_charge() will appear in the
     * Mixpanel revenue report.
     *
     * ### Usage:
     *
     *     // charge a user $50
     *     mixpanel.people.track_charge(50);
     *
     *     // charge a user $30.50 on the 2nd of january
     *     mixpanel.people.track_charge(30.50, {
     *         '$time': new Date('jan 1 2012')
     *     });
     *
     * @param {Number} amount The amount of money charged to the current user
     * @param {Object} [properties] An associative array of properties associated with the charge
     * @param {Function} [callback] If provided, the callback will be called when the server responds
     * @deprecated
     */
    MixpanelPeople.prototype.track_charge = addOptOutCheckMixpanelPeople(function(amount, properties, callback) {
        if (!_.isNumber(amount)) {
            amount = parseFloat(amount);
            if (isNaN(amount)) {
                console.error('Invalid value passed to mixpanel.people.track_charge - must be a number');
                return;
            }
        }

        return this.append('$transactions', _.extend({
            '$amount': amount
        }, properties), callback);
    });

    /*
     * Permanently clear all revenue report transactions from the
     * current user's people analytics profile.
     *
     * ### Usage:
     *
     *     mixpanel.people.clear_charges();
     *
     * @param {Function} [callback] If provided, the callback will be called after tracking the event.
     * @deprecated
     */
    MixpanelPeople.prototype.clear_charges = function(callback) {
        return this.set('$transactions', [], callback);
    };

    /*
    * Permanently deletes the current people analytics profile from
    * Mixpanel (using the current distinct_id).
    *
    * ### Usage:
    *
    *     // remove the all data you have stored about the current user
    *     mixpanel.people.delete_user();
    *
    */
    MixpanelPeople.prototype.delete_user = function() {
        if (!this._identify_called()) {
            console.error('mixpanel.people.delete_user() requires you to call identify() first');
            return;
        }
        var data = {'$delete': this._mixpanel.get_distinct_id()};
        return this._send_request(data);
    };

    MixpanelPeople.prototype.toString = function() {
        return this._mixpanel.toString() + '.people';
    };

    MixpanelPeople.prototype._send_request = function(data, callback) {
        data['$token'] = this._get_config('token');
        data['$distinct_id'] = this._mixpanel.get_distinct_id();
        var device_id = this._mixpanel.get_property('$device_id');
        var user_id = this._mixpanel.get_property('$user_id');
        var had_persisted_distinct_id = this._mixpanel.get_property('$had_persisted_distinct_id');
        if (device_id) {
            data['$device_id'] = device_id;
        }
        if (user_id) {
            data['$user_id'] = user_id;
        }
        if (had_persisted_distinct_id) {
            data['$had_persisted_distinct_id'] = had_persisted_distinct_id;
        }

        var date_encoded_data = _.encodeDates(data);

        if (!this._identify_called()) {
            this._enqueue(data);
            if (!_.isUndefined(callback)) {
                if (this._get_config('verbose')) {
                    callback({status: -1, error: null});
                } else {
                    callback(-1);
                }
            }
            return _.truncate(date_encoded_data, 255);
        }

        return this._mixpanel._track_or_batch({
            type: 'people',
            data: date_encoded_data,
            endpoint: this._get_config('api_host') + '/' +  this._get_config('api_routes')['engage'],
            batcher: this._mixpanel.request_batchers.people
        }, callback);
    };

    MixpanelPeople.prototype._get_config = function(conf_var) {
        return this._mixpanel.get_config(conf_var);
    };

    MixpanelPeople.prototype._identify_called = function() {
        return this._mixpanel._flags.identify_called === true;
    };

    // Queue up engage operations if identify hasn't been called yet.
    MixpanelPeople.prototype._enqueue = function(data) {
        if (SET_ACTION in data) {
            this._mixpanel['persistence']._add_to_people_queue(SET_ACTION, data);
        } else if (SET_ONCE_ACTION in data) {
            this._mixpanel['persistence']._add_to_people_queue(SET_ONCE_ACTION, data);
        } else if (UNSET_ACTION in data) {
            this._mixpanel['persistence']._add_to_people_queue(UNSET_ACTION, data);
        } else if (ADD_ACTION in data) {
            this._mixpanel['persistence']._add_to_people_queue(ADD_ACTION, data);
        } else if (APPEND_ACTION in data) {
            this._mixpanel['persistence']._add_to_people_queue(APPEND_ACTION, data);
        } else if (REMOVE_ACTION in data) {
            this._mixpanel['persistence']._add_to_people_queue(REMOVE_ACTION, data);
        } else if (UNION_ACTION in data) {
            this._mixpanel['persistence']._add_to_people_queue(UNION_ACTION, data);
        } else {
            console.error('Invalid call to _enqueue():', data);
        }
    };

    MixpanelPeople.prototype._flush_one_queue = function(action, action_method, callback, queue_to_params_fn) {
        var _this = this;
        var queued_data = _.extend({}, this._mixpanel['persistence'].load_queue(action));
        var action_params = queued_data;

        if (!_.isUndefined(queued_data) && _.isObject(queued_data) && !_.isEmptyObject(queued_data)) {
            _this._mixpanel['persistence']._pop_from_people_queue(action, queued_data);
            _this._mixpanel['persistence'].save();
            if (queue_to_params_fn) {
                action_params = queue_to_params_fn(queued_data);
            }
            action_method.call(_this, action_params, function(response, data) {
                // on bad response, we want to add it back to the queue
                if (response === 0) {
                    _this._mixpanel['persistence']._add_to_people_queue(action, queued_data);
                }
                if (!_.isUndefined(callback)) {
                    callback(response, data);
                }
            });
        }
    };

    // Flush queued engage operations - order does not matter,
    // and there are network level race conditions anyway
    MixpanelPeople.prototype._flush = function(
        _set_callback, _add_callback, _append_callback, _set_once_callback, _union_callback, _unset_callback, _remove_callback
    ) {
        var _this = this;

        this._flush_one_queue(SET_ACTION, this.set, _set_callback);
        this._flush_one_queue(SET_ONCE_ACTION, this.set_once, _set_once_callback);
        this._flush_one_queue(UNSET_ACTION, this.unset, _unset_callback, function(queue) { return _.keys(queue); });
        this._flush_one_queue(ADD_ACTION, this.increment, _add_callback);
        this._flush_one_queue(UNION_ACTION, this.union, _union_callback);

        // we have to fire off each $append individually since there is
        // no concat method server side
        var $append_queue = this._mixpanel['persistence'].load_queue(APPEND_ACTION);
        if (!_.isUndefined($append_queue) && _.isArray($append_queue) && $append_queue.length) {
            var $append_item;
            var append_callback = function(response, data) {
                if (response === 0) {
                    _this._mixpanel['persistence']._add_to_people_queue(APPEND_ACTION, $append_item);
                }
                if (!_.isUndefined(_append_callback)) {
                    _append_callback(response, data);
                }
            };
            for (var i = $append_queue.length - 1; i >= 0; i--) {
                $append_queue = this._mixpanel['persistence'].load_queue(APPEND_ACTION);
                $append_item = $append_queue.pop();
                _this._mixpanel['persistence'].save();
                if (!_.isEmptyObject($append_item)) {
                    _this.append($append_item, append_callback);
                }
            }
        }

        // same for $remove
        var $remove_queue = this._mixpanel['persistence'].load_queue(REMOVE_ACTION);
        if (!_.isUndefined($remove_queue) && _.isArray($remove_queue) && $remove_queue.length) {
            var $remove_item;
            var remove_callback = function(response, data) {
                if (response === 0) {
                    _this._mixpanel['persistence']._add_to_people_queue(REMOVE_ACTION, $remove_item);
                }
                if (!_.isUndefined(_remove_callback)) {
                    _remove_callback(response, data);
                }
            };
            for (var j = $remove_queue.length - 1; j >= 0; j--) {
                $remove_queue = this._mixpanel['persistence'].load_queue(REMOVE_ACTION);
                $remove_item = $remove_queue.pop();
                _this._mixpanel['persistence'].save();
                if (!_.isEmptyObject($remove_item)) {
                    _this.remove($remove_item, remove_callback);
                }
            }
        }
    };

    MixpanelPeople.prototype._is_reserved_property = function(prop) {
        return prop === '$distinct_id' || prop === '$token' || prop === '$device_id' || prop === '$user_id' || prop === '$had_persisted_distinct_id';
    };

    // MixpanelPeople Exports
    MixpanelPeople.prototype['set']           = MixpanelPeople.prototype.set;
    MixpanelPeople.prototype['set_once']      = MixpanelPeople.prototype.set_once;
    MixpanelPeople.prototype['unset']         = MixpanelPeople.prototype.unset;
    MixpanelPeople.prototype['increment']     = MixpanelPeople.prototype.increment;
    MixpanelPeople.prototype['append']        = MixpanelPeople.prototype.append;
    MixpanelPeople.prototype['remove']        = MixpanelPeople.prototype.remove;
    MixpanelPeople.prototype['union']         = MixpanelPeople.prototype.union;
    MixpanelPeople.prototype['track_charge']  = MixpanelPeople.prototype.track_charge;
    MixpanelPeople.prototype['clear_charges'] = MixpanelPeople.prototype.clear_charges;
    MixpanelPeople.prototype['delete_user']   = MixpanelPeople.prototype.delete_user;
    MixpanelPeople.prototype['toString']      = MixpanelPeople.prototype.toString;

    /*
     * Constants
     */
    /** @const */ var SET_QUEUE_KEY          = '__mps';
    /** @const */ var SET_ONCE_QUEUE_KEY     = '__mpso';
    /** @const */ var UNSET_QUEUE_KEY        = '__mpus';
    /** @const */ var ADD_QUEUE_KEY          = '__mpa';
    /** @const */ var APPEND_QUEUE_KEY       = '__mpap';
    /** @const */ var REMOVE_QUEUE_KEY       = '__mpr';
    /** @const */ var UNION_QUEUE_KEY        = '__mpu';
    // This key is deprecated, but we want to check for it to see whether aliasing is allowed.
    /** @const */ var PEOPLE_DISTINCT_ID_KEY = '$people_distinct_id';
    /** @const */ var ALIAS_ID_KEY           = '__alias';
    /** @const */ var EVENT_TIMERS_KEY       = '__timers';
    /** @const */ var RESERVED_PROPERTIES = [
        SET_QUEUE_KEY,
        SET_ONCE_QUEUE_KEY,
        UNSET_QUEUE_KEY,
        ADD_QUEUE_KEY,
        APPEND_QUEUE_KEY,
        REMOVE_QUEUE_KEY,
        UNION_QUEUE_KEY,
        PEOPLE_DISTINCT_ID_KEY,
        ALIAS_ID_KEY,
        EVENT_TIMERS_KEY
    ];

    /**
     * Mixpanel Persistence Object
     * @constructor
     */
    var MixpanelPersistence = function(config) {
        this['props'] = {};
        this.campaign_params_saved = false;

        if (config['persistence_name']) {
            this.name = 'mp_' + config['persistence_name'];
        } else {
            this.name = 'mp_' + config['token'] + '_mixpanel';
        }

        var storage_type = config['persistence'];
        if (storage_type !== 'cookie' && storage_type !== 'localStorage') {
            console.critical('Unknown persistence type ' + storage_type + '; falling back to cookie');
            storage_type = config['persistence'] = 'cookie';
        }

        if (storage_type === 'localStorage' && _.localStorage.is_supported()) {
            this.storage = _.localStorage;
        } else {
            this.storage = _.cookie;
        }

        this.load();
        this.update_config(config);
        this.upgrade(config);
        this.save();
    };

    MixpanelPersistence.prototype.properties = function() {
        var p = {};

        this.load();

        // Filter out reserved properties
        _.each(this['props'], function(v, k) {
            if (!_.include(RESERVED_PROPERTIES, k)) {
                p[k] = v;
            }
        });
        return p;
    };

    MixpanelPersistence.prototype.load = function() {
        if (this.disabled) { return; }

        var entry = this.storage.parse(this.name);

        if (entry) {
            this['props'] = _.extend({}, entry);
        }
    };

    MixpanelPersistence.prototype.upgrade = function(config) {
        var upgrade_from_old_lib = config['upgrade'],
            old_cookie_name,
            old_cookie;

        if (upgrade_from_old_lib) {
            old_cookie_name = 'mp_super_properties';
            // Case where they had a custom cookie name before.
            if (typeof(upgrade_from_old_lib) === 'string') {
                old_cookie_name = upgrade_from_old_lib;
            }

            old_cookie = this.storage.parse(old_cookie_name);

            // remove the cookie
            this.storage.remove(old_cookie_name);
            this.storage.remove(old_cookie_name, true);

            if (old_cookie) {
                this['props'] = _.extend(
                    this['props'],
                    old_cookie['all'],
                    old_cookie['events']
                );
            }
        }

        if (!config['cookie_name'] && config['name'] !== 'mixpanel') {
            // special case to handle people with cookies of the form
            // mp_TOKEN_INSTANCENAME from the first release of this library
            old_cookie_name = 'mp_' + config['token'] + '_' + config['name'];
            old_cookie = this.storage.parse(old_cookie_name);

            if (old_cookie) {
                this.storage.remove(old_cookie_name);
                this.storage.remove(old_cookie_name, true);

                // Save the prop values that were in the cookie from before -
                // this should only happen once as we delete the old one.
                this.register_once(old_cookie);
            }
        }

        if (this.storage === _.localStorage) {
            old_cookie = _.cookie.parse(this.name);

            _.cookie.remove(this.name);
            _.cookie.remove(this.name, true);

            if (old_cookie) {
                this.register_once(old_cookie);
            }
        }
    };

    MixpanelPersistence.prototype.save = function() {
        if (this.disabled) { return; }

        this.storage.set(
            this.name,
            _.JSONEncode(this['props']),
            this.expire_days,
            this.cross_subdomain,
            this.secure,
            this.cross_site,
            this.cookie_domain
        );
    };

    MixpanelPersistence.prototype.load_prop = function(key) {
        this.load();
        return this['props'][key];
    };

    MixpanelPersistence.prototype.remove = function() {
        // remove both domain and subdomain cookies
        this.storage.remove(this.name, false, this.cookie_domain);
        this.storage.remove(this.name, true, this.cookie_domain);
    };

    // removes the storage entry and deletes all loaded data
    // forced name for tests
    MixpanelPersistence.prototype.clear = function() {
        this.remove();
        this['props'] = {};
    };

    /**
    * @param {Object} props
    * @param {*=} default_value
    * @param {number=} days
    */
    MixpanelPersistence.prototype.register_once = function(props, default_value, days) {
        if (_.isObject(props)) {
            if (typeof(default_value) === 'undefined') { default_value = 'None'; }
            this.expire_days = (typeof(days) === 'undefined') ? this.default_expiry : days;

            this.load();

            _.each(props, function(val, prop) {
                if (!this['props'].hasOwnProperty(prop) || this['props'][prop] === default_value) {
                    this['props'][prop] = val;
                }
            }, this);

            this.save();

            return true;
        }
        return false;
    };

    /**
    * @param {Object} props
    * @param {number=} days
    */
    MixpanelPersistence.prototype.register = function(props, days) {
        if (_.isObject(props)) {
            this.expire_days = (typeof(days) === 'undefined') ? this.default_expiry : days;

            this.load();
            _.extend(this['props'], props);
            this.save();

            return true;
        }
        return false;
    };

    MixpanelPersistence.prototype.unregister = function(prop) {
        this.load();
        if (prop in this['props']) {
            delete this['props'][prop];
            this.save();
        }
    };

    MixpanelPersistence.prototype.update_search_keyword = function(referrer) {
        this.register(_.info.searchInfo(referrer));
    };

    // EXPORTED METHOD, we test this directly.
    MixpanelPersistence.prototype.update_referrer_info = function(referrer) {
        // If referrer doesn't exist, we want to note the fact that it was type-in traffic.
        this.register_once({
            '$initial_referrer': referrer || '$direct',
            '$initial_referring_domain': _.info.referringDomain(referrer) || '$direct'
        }, '');
    };

    MixpanelPersistence.prototype.get_referrer_info = function() {
        return _.strip_empty_properties({
            '$initial_referrer': this['props']['$initial_referrer'],
            '$initial_referring_domain': this['props']['$initial_referring_domain']
        });
    };

    MixpanelPersistence.prototype.update_config = function(config) {
        this.default_expiry = this.expire_days = config['cookie_expiration'];
        this.set_disabled(config['disable_persistence']);
        this.set_cookie_domain(config['cookie_domain']);
        this.set_cross_site(config['cross_site_cookie']);
        this.set_cross_subdomain(config['cross_subdomain_cookie']);
        this.set_secure(config['secure_cookie']);
    };

    MixpanelPersistence.prototype.set_disabled = function(disabled) {
        this.disabled = disabled;
        if (this.disabled) {
            this.remove();
        } else {
            this.save();
        }
    };

    MixpanelPersistence.prototype.set_cookie_domain = function(cookie_domain) {
        if (cookie_domain !== this.cookie_domain) {
            this.remove();
            this.cookie_domain = cookie_domain;
            this.save();
        }
    };

    MixpanelPersistence.prototype.set_cross_site = function(cross_site) {
        if (cross_site !== this.cross_site) {
            this.cross_site = cross_site;
            this.remove();
            this.save();
        }
    };

    MixpanelPersistence.prototype.set_cross_subdomain = function(cross_subdomain) {
        if (cross_subdomain !== this.cross_subdomain) {
            this.cross_subdomain = cross_subdomain;
            this.remove();
            this.save();
        }
    };

    MixpanelPersistence.prototype.get_cross_subdomain = function() {
        return this.cross_subdomain;
    };

    MixpanelPersistence.prototype.set_secure = function(secure) {
        if (secure !== this.secure) {
            this.secure = secure ? true : false;
            this.remove();
            this.save();
        }
    };

    MixpanelPersistence.prototype._add_to_people_queue = function(queue, data) {
        var q_key = this._get_queue_key(queue),
            q_data = data[queue],
            set_q = this._get_or_create_queue(SET_ACTION),
            set_once_q = this._get_or_create_queue(SET_ONCE_ACTION),
            unset_q = this._get_or_create_queue(UNSET_ACTION),
            add_q = this._get_or_create_queue(ADD_ACTION),
            union_q = this._get_or_create_queue(UNION_ACTION),
            remove_q = this._get_or_create_queue(REMOVE_ACTION, []),
            append_q = this._get_or_create_queue(APPEND_ACTION, []);

        if (q_key === SET_QUEUE_KEY) {
            // Update the set queue - we can override any existing values
            _.extend(set_q, q_data);
            // if there was a pending increment, override it
            // with the set.
            this._pop_from_people_queue(ADD_ACTION, q_data);
            // if there was a pending union, override it
            // with the set.
            this._pop_from_people_queue(UNION_ACTION, q_data);
            this._pop_from_people_queue(UNSET_ACTION, q_data);
        } else if (q_key === SET_ONCE_QUEUE_KEY) {
            // only queue the data if there is not already a set_once call for it.
            _.each(q_data, function(v, k) {
                if (!(k in set_once_q)) {
                    set_once_q[k] = v;
                }
            });
            this._pop_from_people_queue(UNSET_ACTION, q_data);
        } else if (q_key === UNSET_QUEUE_KEY) {
            _.each(q_data, function(prop) {

                // undo previously-queued actions on this key
                _.each([set_q, set_once_q, add_q, union_q], function(enqueued_obj) {
                    if (prop in enqueued_obj) {
                        delete enqueued_obj[prop];
                    }
                });
                _.each(append_q, function(append_obj) {
                    if (prop in append_obj) {
                        delete append_obj[prop];
                    }
                });

                unset_q[prop] = true;

            });
        } else if (q_key === ADD_QUEUE_KEY) {
            _.each(q_data, function(v, k) {
                // If it exists in the set queue, increment
                // the value
                if (k in set_q) {
                    set_q[k] += v;
                } else {
                    // If it doesn't exist, update the add
                    // queue
                    if (!(k in add_q)) {
                        add_q[k] = 0;
                    }
                    add_q[k] += v;
                }
            }, this);
            this._pop_from_people_queue(UNSET_ACTION, q_data);
        } else if (q_key === UNION_QUEUE_KEY) {
            _.each(q_data, function(v, k) {
                if (_.isArray(v)) {
                    if (!(k in union_q)) {
                        union_q[k] = [];
                    }
                    // We may send duplicates, the server will dedup them.
                    union_q[k] = union_q[k].concat(v);
                }
            });
            this._pop_from_people_queue(UNSET_ACTION, q_data);
        } else if (q_key === REMOVE_QUEUE_KEY) {
            remove_q.push(q_data);
            this._pop_from_people_queue(APPEND_ACTION, q_data);
        } else if (q_key === APPEND_QUEUE_KEY) {
            append_q.push(q_data);
            this._pop_from_people_queue(UNSET_ACTION, q_data);
        }

        console.log('MIXPANEL PEOPLE REQUEST (QUEUED, PENDING IDENTIFY):');
        console.log(data);

        this.save();
    };

    MixpanelPersistence.prototype._pop_from_people_queue = function(queue, data) {
        var q = this['props'][this._get_queue_key(queue)];
        if (!_.isUndefined(q)) {
            _.each(data, function(v, k) {
                if (queue === APPEND_ACTION || queue === REMOVE_ACTION) {
                    // list actions: only remove if both k+v match
                    // e.g. remove should not override append in a case like
                    // append({foo: 'bar'}); remove({foo: 'qux'})
                    _.each(q, function(queued_action) {
                        if (queued_action[k] === v) {
                            delete queued_action[k];
                        }
                    });
                } else {
                    delete q[k];
                }
            }, this);
        }
    };

    MixpanelPersistence.prototype.load_queue = function(queue) {
        return this.load_prop(this._get_queue_key(queue));
    };

    MixpanelPersistence.prototype._get_queue_key = function(queue) {
        if (queue === SET_ACTION) {
            return SET_QUEUE_KEY;
        } else if (queue === SET_ONCE_ACTION) {
            return SET_ONCE_QUEUE_KEY;
        } else if (queue === UNSET_ACTION) {
            return UNSET_QUEUE_KEY;
        } else if (queue === ADD_ACTION) {
            return ADD_QUEUE_KEY;
        } else if (queue === APPEND_ACTION) {
            return APPEND_QUEUE_KEY;
        } else if (queue === REMOVE_ACTION) {
            return REMOVE_QUEUE_KEY;
        } else if (queue === UNION_ACTION) {
            return UNION_QUEUE_KEY;
        } else {
            console.error('Invalid queue:', queue);
        }
    };

    MixpanelPersistence.prototype._get_or_create_queue = function(queue, default_val) {
        var key = this._get_queue_key(queue);
        default_val = _.isUndefined(default_val) ? {} : default_val;
        return this['props'][key] || (this['props'][key] = default_val);
    };

    MixpanelPersistence.prototype.set_event_timer = function(event_name, timestamp) {
        var timers = this.load_prop(EVENT_TIMERS_KEY) || {};
        timers[event_name] = timestamp;
        this['props'][EVENT_TIMERS_KEY] = timers;
        this.save();
    };

    MixpanelPersistence.prototype.remove_event_timer = function(event_name) {
        var timers = this.load_prop(EVENT_TIMERS_KEY) || {};
        var timestamp = timers[event_name];
        if (!_.isUndefined(timestamp)) {
            delete this['props'][EVENT_TIMERS_KEY][event_name];
            this.save();
        }
        return timestamp;
    };

    /*
     * Mixpanel JS Library
     *
     * Copyright 2012, Mixpanel, Inc. All Rights Reserved
     * http://mixpanel.com/
     *
     * Includes portions of Underscore.js
     * http://documentcloud.github.com/underscore/
     * (c) 2011 Jeremy Ashkenas, DocumentCloud Inc.
     * Released under the MIT License.
     */

    // ==ClosureCompiler==
    // @compilation_level ADVANCED_OPTIMIZATIONS
    // @output_file_name mixpanel-2.8.min.js
    // ==/ClosureCompiler==

    /*
    SIMPLE STYLE GUIDE:

    this.x === public function
    this._x === internal - only use within this file
    this.__x === private - only use within the class

    Globals should be all caps
    */

    var init_type;       // MODULE or SNIPPET loader
    var mixpanel_master; // main mixpanel instance / object
    var INIT_MODULE  = 0;
    var INIT_SNIPPET = 1;

    var IDENTITY_FUNC = function(x) {return x;};
    var NOOP_FUNC = function() {};

    /** @const */ var PRIMARY_INSTANCE_NAME = 'mixpanel';
    /** @const */ var PAYLOAD_TYPE_BASE64   = 'base64';
    /** @const */ var PAYLOAD_TYPE_JSON     = 'json';
    /** @const */ var DEVICE_ID_PREFIX      = '$device:';


    /*
     * Dynamic... constants? Is that an oxymoron?
     */
    // http://hacks.mozilla.org/2009/07/cross-site-xmlhttprequest-with-cors/
    // https://developer.mozilla.org/en-US/docs/DOM/XMLHttpRequest#withCredentials
    var USE_XHR = (window$1.XMLHttpRequest && 'withCredentials' in new XMLHttpRequest());
    var USE_FETCH = !_.isUndefined(fetch) && typeof(fetch) === 'function';

    // IE<10 does not support cross-origin XHR's but script tags
    // with defer won't block window.onload; ENQUEUE_REQUESTS
    // should only be true for Opera<12
    var ENQUEUE_REQUESTS = !USE_XHR && !USE_FETCH && (userAgent.indexOf('MSIE') === -1) && (userAgent.indexOf('Mozilla') === -1);

    // save reference to navigator.sendBeacon so it can be minified
    var sendBeacon = null;
    if (navigator['sendBeacon']) {
        sendBeacon = function() {
            // late reference to navigator.sendBeacon to allow patching/spying
            return navigator['sendBeacon'].apply(navigator, arguments);
        };
    }

    var DEFAULT_API_ROUTES = {
        'track': 'track/',
        'engage': 'engage/',
        'groups': 'groups/'
    };

    /*
     * Module-level globals
     */
    var DEFAULT_CONFIG = {
        'api_host':                          'https://api-js.mixpanel.com',
        'api_routes':                        DEFAULT_API_ROUTES,
        'api_method':                        'POST',
        'api_transport':                     'XHR',
        'api_payload_format':                PAYLOAD_TYPE_BASE64,
        'app_host':                          'https://mixpanel.com',
        'cdn':                               'https://cdn.mxpnl.com',
        'cross_site_cookie':                 false,
        'cross_subdomain_cookie':            true,
        'error_reporter':                    NOOP_FUNC,
        'persistence':                       'cookie',
        'persistence_name':                  '',
        'cookie_domain':                     '',
        'cookie_name':                       '',
        'loaded':                            NOOP_FUNC,
        'track_marketing':                   true,
        'track_pageview':                    false,
        'skip_first_touch_marketing':        false,
        'store_google':                      true,
        'save_referrer':                     true,
        'test':                              false,
        'verbose':                           false,
        'img':                               false,
        'debug':                             false,
        'track_links_timeout':               300,
        'cookie_expiration':                 365,
        'upgrade':                           false,
        'disable_persistence':               false,
        'disable_cookie':                    false,
        'secure_cookie':                     false,
        'ip':                                true,
        'opt_out_tracking_by_default':       false,
        'opt_out_persistence_by_default':    false,
        'opt_out_tracking_persistence_type': 'localStorage',
        'opt_out_tracking_cookie_prefix':    null,
        'property_blacklist':                [],
        'xhr_headers':                       {}, // { header: value, header2: value }
        'ignore_dnt':                        false,
        'batch_requests':                    true,
        'batch_size':                        50,
        'batch_flush_interval_ms':           5000,
        'batch_request_timeout_ms':          90000,
        'batch_autostart':                   true,
        'hooks':                             {}
    };

    var DOM_LOADED = false;

    /**
     * Mixpanel Library Object
     * @constructor
     */
    var MixpanelLib = function() {};


    /**
     * create_mplib(token:string, config:object, name:string)
     *
     * This function is used by the init method of MixpanelLib objects
     * as well as the main initializer at the end of the JSLib (that
     * initializes document.mixpanel as well as any additional instances
     * declared before this file has loaded).
     */
    var create_mplib = function(token, config, name) {
        var instance,
            target = (name === PRIMARY_INSTANCE_NAME) ? mixpanel_master : mixpanel_master[name];

        if (target && init_type === INIT_MODULE) {
            instance = target;
        } else {
            if (target && !_.isArray(target)) {
                console.error('You have already initialized ' + name);
                return;
            }
            instance = new MixpanelLib();
        }

        instance._cached_groups = {}; // cache groups in a pool

        instance._init(token, config, name);

        instance['people'] = new MixpanelPeople();
        instance['people']._init(instance);

        if (!instance.get_config('skip_first_touch_marketing')) {
            // We need null UTM params in the object because
            // UTM parameters act as a tuple. If any UTM param
            // is present, then we set all UTM params including
            // empty ones together
            var utm_params = _.info.campaignParams(null);
            var initial_utm_params = {};
            var has_utm = false;
            _.each(utm_params, function(utm_value, utm_key) {
                initial_utm_params['initial_' + utm_key] = utm_value;
                if (utm_value) {
                    has_utm = true;
                }
            });
            if (has_utm) {
                instance['people'].set_once(initial_utm_params);
            }
        }

        // if any instance on the page has debug = true, we set the
        // global debug to be true
        Config.DEBUG = Config.DEBUG || instance.get_config('debug');

        // if target is not defined, we called init after the lib already
        // loaded, so there won't be an array of things to execute
        if (!_.isUndefined(target) && _.isArray(target)) {
            // Crunch through the people queue first - we queue this data up &
            // flush on identify, so it's better to do all these operations first
            instance._execute_array.call(instance['people'], target['people']);
            instance._execute_array(target);
        }

        return instance;
    };

    // Initialization methods

    /**
     * This function initializes a new instance of the Mixpanel tracking object.
     * All new instances are added to the main mixpanel object as sub properties (such as
     * mixpanel.library_name) and also returned by this function. To define a
     * second instance on the page, you would call:
     *
     *     mixpanel.init('new token', { your: 'config' }, 'library_name');
     *
     * and use it like so:
     *
     *     mixpanel.library_name.track(...);
     *
     * @param {String} token   Your Mixpanel API token
     * @param {Object} [config]  A dictionary of config options to override. <a href="https://github.com/mixpanel/mixpanel-js/blob/v2.46.0/src/mixpanel-core.js#L88-L127">See a list of default config options</a>.
     * @param {String} [name]    The name for the new mixpanel instance that you want created
     */
    MixpanelLib.prototype.init = function (token, config, name) {
        if (_.isUndefined(name)) {
            this.report_error('You must name your new library: init(token, config, name)');
            return;
        }
        if (name === PRIMARY_INSTANCE_NAME) {
            this.report_error('You must initialize the main mixpanel object right after you include the Mixpanel js snippet');
            return;
        }

        var instance = create_mplib(token, config, name);
        mixpanel_master[name] = instance;
        instance._loaded();

        return instance;
    };

    // mixpanel._init(token:string, config:object, name:string)
    //
    // This function sets up the current instance of the mixpanel
    // library.  The difference between this method and the init(...)
    // method is this one initializes the actual instance, whereas the
    // init(...) method sets up a new library and calls _init on it.
    //
    MixpanelLib.prototype._init = function(token, config, name) {
        config = config || {};

        this['__loaded'] = true;
        this['config'] = {};

        var variable_features = {};

        // default to JSON payload for standard mixpanel.com API hosts
        if (!('api_payload_format' in config)) {
            var api_host = config['api_host'] || DEFAULT_CONFIG['api_host'];
            if (api_host.match(/\.mixpanel\.com/)) {
                variable_features['api_payload_format'] = PAYLOAD_TYPE_JSON;
            }
        }

        this.set_config(_.extend({}, DEFAULT_CONFIG, variable_features, config, {
            'name': name,
            'token': token,
            'callback_fn': ((name === PRIMARY_INSTANCE_NAME) ? name : PRIMARY_INSTANCE_NAME + '.' + name) + '._jsc'
        }));

        this['_jsc'] = NOOP_FUNC;

        this.__dom_loaded_queue = [];
        this.__request_queue = [];
        this.__disabled_events = [];
        this._flags = {
            'disable_all_events': false,
            'identify_called': false
        };

        // set up request queueing/batching
        this.request_batchers = {};
        this._batch_requests = this.get_config('batch_requests');
        if (this._batch_requests) {
            if (!_.localStorage.is_supported(true) || !USE_XHR) {
                this._batch_requests = false;
                console.log('Turning off Mixpanel request-queueing; needs XHR and localStorage support');
                _.each(this.get_batcher_configs(), function(batcher_config) {
                    console.log('Clearing batch queue ' + batcher_config.queue_key);
                    _.localStorage.remove(batcher_config.queue_key);
                });
            } else {
                this.init_batchers();
                if (sendBeacon && window$1.addEventListener) {
                    // Before page closes or hides (user tabs away etc), attempt to flush any events
                    // queued up via navigator.sendBeacon. Since sendBeacon doesn't report success/failure,
                    // events will not be removed from the persistent store; if the site is loaded again,
                    // the events will be flushed again on startup and deduplicated on the Mixpanel server
                    // side.
                    // There is no reliable way to capture only page close events, so we lean on the
                    // visibilitychange and pagehide events as recommended at
                    // https://developer.mozilla.org/en-US/docs/Web/API/Window/unload_event#usage_notes.
                    // These events fire when the user clicks away from the current page/tab, so will occur
                    // more frequently than page unload, but are the only mechanism currently for capturing
                    // this scenario somewhat reliably.
                    var flush_on_unload = _.bind(function() {
                        if (!this.request_batchers.events.stopped) {
                            this.request_batchers.events.flush({unloading: true});
                        }
                    }, this);
                    window$1.addEventListener('pagehide', function(ev) {
                        if (ev['persisted']) {
                            flush_on_unload();
                        }
                    });
                    window$1.addEventListener('visibilitychange', function() {
                        if (document$1['visibilityState'] === 'hidden') {
                            flush_on_unload();
                        }
                    });
                }
            }
        }

        this['persistence'] = this['cookie'] = new MixpanelPersistence(this['config']);
        this.unpersisted_superprops = {};
        this._gdpr_init();

        var uuid = config['device_id'] || _.UUID();
        if (!this.get_distinct_id()) {
            // There is no need to set the distinct id
            // or the device id if something was already stored
            // in the persitence
            this.register_once({
                'distinct_id': DEVICE_ID_PREFIX + uuid,
                '$device_id': uuid
            }, '');
        }

        if (this.get_config('track_pageview')) {
            this.track_pageview();
        }
    };

    // Private methods

    MixpanelLib.prototype._loaded = function() {
        this.get_config('loaded')(this);
        this._set_default_superprops();
    };

    // update persistence with info on referrer, UTM params, etc
    MixpanelLib.prototype._set_default_superprops = function() {
        this['persistence'].update_search_keyword(document$1.referrer);
        if (this.get_config('store_google')) {
            this.register(_.info.campaignParams());
        }
        if (this.get_config('save_referrer')) {
            this['persistence'].update_referrer_info(document$1.referrer);
        }
    };

    MixpanelLib.prototype._dom_loaded = function() {
        _.each(this.__dom_loaded_queue, function(item) {
            this._track_dom.apply(this, item);
        }, this);

        if (!this.has_opted_out_tracking()) {
            _.each(this.__request_queue, function(item) {
                this._send_request.apply(this, item);
            }, this);
        }

        delete this.__dom_loaded_queue;
        delete this.__request_queue;
    };

    MixpanelLib.prototype._track_dom = function(DomClass, args) {
        if (this.get_config('img')) {
            this.report_error('You can\'t use DOM tracking functions with img = true.');
            return false;
        }

        if (!DOM_LOADED) {
            this.__dom_loaded_queue.push([DomClass, args]);
            return false;
        }

        var dt = new DomClass().init(this);
        return dt.track.apply(dt, args);
    };

    /**
     * _prepare_callback() should be called by callers of _send_request for use
     * as the callback argument.
     *
     * If there is no callback, this returns null.
     * If we are going to make XHR/XDR requests, this returns a function.
     * If we are going to use script tags, this returns a string to use as the
     * callback GET param.
     */
    MixpanelLib.prototype._prepare_callback = function(callback, data) {
        if (_.isUndefined(callback)) {
            return null;
        }

        if (USE_XHR || USE_FETCH) {
            var callback_function = function(response) {
                callback(response, data);
            };
            return callback_function;
        } else {
            // if the user gives us a callback, we store as a random
            // property on this instances jsc function and update our
            // callback string to reflect that.
            var jsc = this['_jsc'];
            var randomized_cb = '' + Math.floor(Math.random() * 100000000);
            var callback_string = this.get_config('callback_fn') + '[' + randomized_cb + ']';
            jsc[randomized_cb] = function(response) {
                delete jsc[randomized_cb];
                callback(response, data);
            };
            return callback_string;
        }
    };

    MixpanelLib.prototype._send_request = function(url, data, options, callback) {
        var succeeded = true;

        if (ENQUEUE_REQUESTS) {
            this.__request_queue.push(arguments);
            return succeeded;
        }

        var DEFAULT_OPTIONS = {
            method: this.get_config('api_method'),
            transport: this.get_config('api_transport'),
            verbose: this.get_config('verbose')
        };
        var body_data = null;

        if (!callback && (_.isFunction(options) || typeof options === 'string')) {
            callback = options;
            options = null;
        }
        options = _.extend(DEFAULT_OPTIONS, options || {});
        if (!USE_XHR && !USE_FETCH) {
            options.method = 'GET';
        }
        var use_post = options.method === 'POST';
        var use_sendBeacon = sendBeacon && use_post && options.transport.toLowerCase() === 'sendbeacon';

        // needed to correctly format responses
        var verbose_mode = options.verbose;
        if (data['verbose']) { verbose_mode = true; }

        if (this.get_config('test')) { data['test'] = 1; }
        if (verbose_mode) { data['verbose'] = 1; }
        if (this.get_config('img')) { data['img'] = 1; }
        if (!USE_XHR && !USE_FETCH) {
            if (callback) {
                data['callback'] = callback;
            } else if (verbose_mode || this.get_config('test')) {
                // Verbose output (from verbose mode, or an error in test mode) is a json blob,
                // which by itself is not valid javascript. Without a callback, this verbose output will
                // cause an error when returned via jsonp, so we force a no-op callback param.
                // See the ECMA script spec: http://www.ecma-international.org/ecma-262/5.1/#sec-12.4
                data['callback'] = '(function(){})';
            }
        }

        data['ip'] = this.get_config('ip')?1:0;
        data['_'] = new Date().getTime().toString();

        if (use_post) {
            body_data = 'data=' + encodeURIComponent(data['data']);
            delete data['data'];
        }

        url += '?' + _.HTTPBuildQuery(data);

        var lib = this;
        if ('img' in data) {
            var img = document$1.createElement('img');
            img.src = url;
            document$1.body.appendChild(img);
        } else if (use_sendBeacon) {
            try {
                succeeded = sendBeacon(url, body_data);
            } catch (e) {
                lib.report_error(e);
                succeeded = false;
            }
            try {
                if (callback) {
                    callback(succeeded ? 1 : 0);
                }
            } catch (e) {
                lib.report_error(e);
            }
        } else if (USE_XHR) {
            try {
                var req = new XMLHttpRequest();
                req.open(options.method, url, true);

                var headers = this.get_config('xhr_headers');
                if (use_post) {
                    headers['Content-Type'] = 'application/x-www-form-urlencoded';
                }
                _.each(headers, function(headerValue, headerName) {
                    req.setRequestHeader(headerName, headerValue);
                });

                if (options.timeout_ms && typeof req.timeout !== 'undefined') {
                    req.timeout = options.timeout_ms;
                    var start_time = new Date().getTime();
                }

                // send the mp_optout cookie
                // withCredentials cannot be modified until after calling .open on Android and Mobile Safari
                req.withCredentials = true;
                req.onreadystatechange = function () {
                    if (req.readyState === 4) { // XMLHttpRequest.DONE == 4, except in safari 4
                        if (req.status === 200) {
                            if (callback) {
                                if (verbose_mode) {
                                    var response;
                                    try {
                                        response = _.JSONDecode(req.responseText);
                                    } catch (e) {
                                        lib.report_error(e);
                                        if (options.ignore_json_errors) {
                                            response = req.responseText;
                                        } else {
                                            return;
                                        }
                                    }
                                    callback(response);
                                } else {
                                    callback(Number(req.responseText));
                                }
                            }
                        } else {
                            var error;
                            if (
                                req.timeout &&
                                !req.status &&
                                new Date().getTime() - start_time >= req.timeout
                            ) {
                                error = 'timeout';
                            } else {
                                error = 'Bad HTTP status: ' + req.status + ' ' + req.statusText;
                            }
                            lib.report_error(error);
                            if (callback) {
                                if (verbose_mode) {
                                    callback({status: 0, error: error, xhr_req: req});
                                } else {
                                    callback(0);
                                }
                            }
                        }
                    }
                };
                req.send(body_data);
            } catch (e) {
                lib.report_error(e);
                succeeded = false;
            }
        } else if (USE_FETCH) {
            try {
                var headersFetch = this.get_config('xhr_headers');
                if (use_post) {
                    headersFetch['Content-Type'] = 'application/x-www-form-urlencoded';
                }

                var fetchOpts = {
                    method: options.method,
                    mode: 'cors',
                    credentials: 'include',
                    headers: headersFetch,
                    body: body_data
                };

                fetch(url, fetchOpts)
                    .then(function (response) {
                        return response.text().then(function (body) {
                            return {
                                status: response.status,
                                statusText: response.statusText,
                                headers: response.headers,
                                body: body
                            };
                        });
                    })
                    .then(function (res) {
                        if (res.status === 200) {
                            if (callback) {
                                var body = res.body;
                                if (verbose_mode) {
                                    var response;
                                    try {
                                        response = _.JSONDecode(body);
                                    } catch (e) {
                                        lib.report_error(e);
                                        if (options.ignore_json_errors) {
                                            response = body;
                                        } else {
                                            return;
                                        }
                                    }
                                    callback(response);
                                } else {
                                    callback(Number(body));
                                }
                            }
                        } else {
                            var error = 'Bad HTTP status: ' + res.status + ' ' + res.statusText;
                            lib.report_error(error);

                            if (callback) {
                                if (verbose_mode) {
                                    var xhr_req = { status: res.status, responseHeaders: res.headers };
                                    callback({ status: 0, error: error, xhr_req: xhr_req });
                                } else {
                                    callback(0);
                                }
                            }
                        }
                    });
            } catch (e) {
                lib.report_error(e);
                succeeded = false;
            }
        } else {
            var script = document$1.createElement('script');
            script.type = 'text/javascript';
            script.async = true;
            script.defer = true;
            script.src = url;
            var s = document$1.getElementsByTagName('script')[0];
            s.parentNode.insertBefore(script, s);
        }

        return succeeded;
    };

    /**
     * _execute_array() deals with processing any mixpanel function
     * calls that were called before the Mixpanel library were loaded
     * (and are thus stored in an array so they can be called later)
     *
     * Note: we fire off all the mixpanel function calls && user defined
     * functions BEFORE we fire off mixpanel tracking calls. This is so
     * identify/register/set_config calls can properly modify early
     * tracking calls.
     *
     * @param {Array} array
     */
    MixpanelLib.prototype._execute_array = function(array) {
        var fn_name, alias_calls = [], other_calls = [], tracking_calls = [];
        _.each(array, function(item) {
            if (item) {
                fn_name = item[0];
                if (_.isArray(fn_name)) {
                    tracking_calls.push(item); // chained call e.g. mixpanel.get_group().set()
                } else if (typeof(item) === 'function') {
                    item.call(this);
                } else if (_.isArray(item) && fn_name === 'alias') {
                    alias_calls.push(item);
                } else if (_.isArray(item) && fn_name.indexOf('track') !== -1 && typeof(this[fn_name]) === 'function') {
                    tracking_calls.push(item);
                } else {
                    other_calls.push(item);
                }
            }
        }, this);

        var execute = function(calls, context) {
            _.each(calls, function(item) {
                if (_.isArray(item[0])) {
                    // chained call
                    var caller = context;
                    _.each(item, function(call) {
                        caller = caller[call[0]].apply(caller, call.slice(1));
                    });
                } else {
                    this[item[0]].apply(this, item.slice(1));
                }
            }, context);
        };

        execute(alias_calls, this);
        execute(other_calls, this);
        execute(tracking_calls, this);
    };

    // request queueing utils

    MixpanelLib.prototype.are_batchers_initialized = function() {
        return !!this.request_batchers.events;
    };

    MixpanelLib.prototype.get_batcher_configs = function() {
        var queue_prefix = '__mpq_' + this.get_config('token');
        var api_routes = this.get_config('api_routes');
        this._batcher_configs = this._batcher_configs || {
            events: {type: 'events', endpoint: '/' + api_routes['track'], queue_key: queue_prefix + '_ev'},
            people: {type: 'people', endpoint: '/' + api_routes['engage'], queue_key: queue_prefix + '_pp'},
            groups: {type: 'groups', endpoint: '/' + api_routes['groups'], queue_key: queue_prefix + '_gr'}
        };
        return this._batcher_configs;
    };

    MixpanelLib.prototype.init_batchers = function() {
        if (!this.are_batchers_initialized()) {
            var batcher_for = _.bind(function(attrs) {
                return new RequestBatcher(
                    attrs.queue_key,
                    {
                        libConfig: this['config'],
                        sendRequestFunc: _.bind(function(data, options, cb) {
                            this._send_request(
                                this.get_config('api_host') + attrs.endpoint,
                                this._encode_data_for_request(data),
                                options,
                                this._prepare_callback(cb, data)
                            );
                        }, this),
                        beforeSendHook: _.bind(function(item) {
                            return this._run_hook('before_send_' + attrs.type, item);
                        }, this),
                        errorReporter: this.get_config('error_reporter'),
                        stopAllBatchingFunc: _.bind(this.stop_batch_senders, this)
                    }
                );
            }, this);
            var batcher_configs = this.get_batcher_configs();
            this.request_batchers = {
                events: batcher_for(batcher_configs.events),
                people: batcher_for(batcher_configs.people),
                groups: batcher_for(batcher_configs.groups)
            };
        }
        if (this.get_config('batch_autostart')) {
            this.start_batch_senders();
        }
    };

    MixpanelLib.prototype.start_batch_senders = function() {
        this._batchers_were_started = true;
        if (this.are_batchers_initialized()) {
            this._batch_requests = true;
            _.each(this.request_batchers, function(batcher) {
                batcher.start();
            });
        }
    };

    MixpanelLib.prototype.stop_batch_senders = function() {
        this._batch_requests = false;
        _.each(this.request_batchers, function(batcher) {
            batcher.stop();
            batcher.clear();
        });
    };

    /**
     * push() keeps the standard async-array-push
     * behavior around after the lib is loaded.
     * This is only useful for external integrations that
     * do not wish to rely on our convenience methods
     * (created in the snippet).
     *
     * ### Usage:
     *     mixpanel.push(['register', { a: 'b' }]);
     *
     * @param {Array} item A [function_name, args...] array to be executed
     */
    MixpanelLib.prototype.push = function(item) {
        this._execute_array([item]);
    };

    /**
     * Disable events on the Mixpanel object. If passed no arguments,
     * this function disables tracking of any event. If passed an
     * array of event names, those events will be disabled, but other
     * events will continue to be tracked.
     *
     * Note: this function does not stop other mixpanel functions from
     * firing, such as register() or people.set().
     *
     * @param {Array} [events] An array of event names to disable
     */
    MixpanelLib.prototype.disable = function(events) {
        if (typeof(events) === 'undefined') {
            this._flags.disable_all_events = true;
        } else {
            this.__disabled_events = this.__disabled_events.concat(events);
        }
    };

    MixpanelLib.prototype._encode_data_for_request = function(data) {
        var encoded_data = _.JSONEncode(data);
        if (this.get_config('api_payload_format') === PAYLOAD_TYPE_BASE64) {
            encoded_data = _.base64Encode(encoded_data);
        }
        return {'data': encoded_data};
    };

    // internal method for handling track vs batch-enqueue logic
    MixpanelLib.prototype._track_or_batch = function(options, callback) {
        var truncated_data = _.truncate(options.data, 255);
        var endpoint = options.endpoint;
        var batcher = options.batcher;
        var should_send_immediately = options.should_send_immediately;
        var send_request_options = options.send_request_options || {};
        callback = callback || NOOP_FUNC;

        var request_enqueued_or_initiated = true;
        var send_request_immediately = _.bind(function() {
            if (!send_request_options.skip_hooks) {
                truncated_data = this._run_hook('before_send_' + options.type, truncated_data);
            }
            if (truncated_data) {
                console.log('MIXPANEL REQUEST:');
                console.log(truncated_data);
                return this._send_request(
                    endpoint,
                    this._encode_data_for_request(truncated_data),
                    send_request_options,
                    this._prepare_callback(callback, truncated_data)
                );
            } else {
                return null;
            }
        }, this);

        if (this._batch_requests && !should_send_immediately) {
            batcher.enqueue(truncated_data, function(succeeded) {
                if (succeeded) {
                    callback(1, truncated_data);
                } else {
                    send_request_immediately();
                }
            });
        } else {
            request_enqueued_or_initiated = send_request_immediately();
        }

        return request_enqueued_or_initiated && truncated_data;
    };

    /**
     * Track an event. This is the most important and
     * frequently used Mixpanel function.
     *
     * ### Usage:
     *
     *     // track an event named 'Registered'
     *     mixpanel.track('Registered', {'Gender': 'Male', 'Age': 21});
     *
     *     // track an event using navigator.sendBeacon
     *     mixpanel.track('Left page', {'duration_seconds': 35}, {transport: 'sendBeacon'});
     *
     * To track link clicks or form submissions, see track_links() or track_forms().
     *
     * @param {String} event_name The name of the event. This can be anything the user does - 'Button Click', 'Sign Up', 'Item Purchased', etc.
     * @param {Object} [properties] A set of properties to include with the event you're sending. These describe the user who did the event or details about the event itself.
     * @param {Object} [options] Optional configuration for this track request.
     * @param {String} [options.transport] Transport method for network request ('xhr' or 'sendBeacon').
     * @param {Boolean} [options.send_immediately] Whether to bypass batching/queueing and send track request immediately.
     * @param {Function} [callback] If provided, the callback function will be called after tracking the event.
     * @returns {Boolean|Object} If the tracking request was successfully initiated/queued, an object
     * with the tracking payload sent to the API server is returned; otherwise false.
     */
    MixpanelLib.prototype.track = addOptOutCheckMixpanelLib(function(event_name, properties, options, callback) {
        if (!callback && typeof options === 'function') {
            callback = options;
            options = null;
        }
        options = options || {};
        var transport = options['transport']; // external API, don't minify 'transport' prop
        if (transport) {
            options.transport = transport; // 'transport' prop name can be minified internally
        }
        var should_send_immediately = options['send_immediately'];
        if (typeof callback !== 'function') {
            callback = NOOP_FUNC;
        }

        if (_.isUndefined(event_name)) {
            this.report_error('No event name provided to mixpanel.track');
            return;
        }

        if (this._event_is_disabled(event_name)) {
            callback(0);
            return;
        }

        // set defaults
        properties = _.extend({}, properties);
        properties['token'] = this.get_config('token');

        // set $duration if time_event was previously called for this event
        var start_timestamp = this['persistence'].remove_event_timer(event_name);
        if (!_.isUndefined(start_timestamp)) {
            var duration_in_ms = new Date().getTime() - start_timestamp;
            properties['$duration'] = parseFloat((duration_in_ms / 1000).toFixed(3));
        }

        this._set_default_superprops();

        var marketing_properties = this.get_config('track_marketing')
            ? _.info.marketingParams()
            : {};

        // note: extend writes to the first object, so lets make sure we
        // don't write to the persistence properties object and info
        // properties object by passing in a new object

        // update properties with pageview info and super-properties
        properties = _.extend(
            {},
            _.info.properties(),
            marketing_properties,
            this['persistence'].properties(),
            this.unpersisted_superprops,
            properties
        );

        var property_blacklist = this.get_config('property_blacklist');
        if (_.isArray(property_blacklist)) {
            _.each(property_blacklist, function(blacklisted_prop) {
                delete properties[blacklisted_prop];
            });
        } else {
            this.report_error('Invalid value for property_blacklist config: ' + property_blacklist);
        }

        var data = {
            'event': event_name,
            'properties': properties
        };
        var ret = this._track_or_batch({
            type: 'events',
            data: data,
            endpoint: this.get_config('api_host') + '/' + this.get_config('api_routes')['track'],
            batcher: this.request_batchers.events,
            should_send_immediately: should_send_immediately,
            send_request_options: options
        }, callback);

        return ret;
    });

    /**
     * Register the current user into one/many groups.
     *
     * ### Usage:
     *
     *      mixpanel.set_group('company', ['mixpanel', 'google']) // an array of IDs
     *      mixpanel.set_group('company', 'mixpanel')
     *      mixpanel.set_group('company', 128746312)
     *
     * @param {String} group_key Group key
     * @param {Array|String|Number} group_ids An array of group IDs, or a singular group ID
     * @param {Function} [callback] If provided, the callback will be called after tracking the event.
     *
     */
    MixpanelLib.prototype.set_group = addOptOutCheckMixpanelLib(function(group_key, group_ids, callback) {
        if (!_.isArray(group_ids)) {
            group_ids = [group_ids];
        }
        var prop = {};
        prop[group_key] = group_ids;
        this.register(prop);
        return this['people'].set(group_key, group_ids, callback);
    });

    /**
     * Add a new group for this user.
     *
     * ### Usage:
     *
     *      mixpanel.add_group('company', 'mixpanel')
     *
     * @param {String} group_key Group key
     * @param {*} group_id A valid Mixpanel property type
     * @param {Function} [callback] If provided, the callback will be called after tracking the event.
     */
    MixpanelLib.prototype.add_group = addOptOutCheckMixpanelLib(function(group_key, group_id, callback) {
        var old_values = this.get_property(group_key);
        var prop = {};
        if (old_values === undefined) {
            prop[group_key] = [group_id];
            this.register(prop);
        } else {
            if (old_values.indexOf(group_id) === -1) {
                old_values.push(group_id);
                prop[group_key] = old_values;
                this.register(prop);
            }
        }
        return this['people'].union(group_key, group_id, callback);
    });

    /**
     * Remove a group from this user.
     *
     * ### Usage:
     *
     *      mixpanel.remove_group('company', 'mixpanel')
     *
     * @param {String} group_key Group key
     * @param {*} group_id A valid Mixpanel property type
     * @param {Function} [callback] If provided, the callback will be called after tracking the event.
     */
    MixpanelLib.prototype.remove_group = addOptOutCheckMixpanelLib(function(group_key, group_id, callback) {
        var old_value = this.get_property(group_key);
        // if the value doesn't exist, the persistent store is unchanged
        if (old_value !== undefined) {
            var idx = old_value.indexOf(group_id);
            if (idx > -1) {
                old_value.splice(idx, 1);
                this.register({group_key: old_value});
            }
            if (old_value.length === 0) {
                this.unregister(group_key);
            }
        }
        return this['people'].remove(group_key, group_id, callback);
    });

    /**
     * Track an event with specific groups.
     *
     * ### Usage:
     *
     *      mixpanel.track_with_groups('purchase', {'product': 'iphone'}, {'University': ['UCB', 'UCLA']})
     *
     * @param {String} event_name The name of the event (see `mixpanel.track()`)
     * @param {Object=} properties A set of properties to include with the event you're sending (see `mixpanel.track()`)
     * @param {Object=} groups An object mapping group name keys to one or more values
     * @param {Function} [callback] If provided, the callback will be called after tracking the event.
     */
    MixpanelLib.prototype.track_with_groups = addOptOutCheckMixpanelLib(function(event_name, properties, groups, callback) {
        var tracking_props = _.extend({}, properties || {});
        _.each(groups, function(v, k) {
            if (v !== null && v !== undefined) {
                tracking_props[k] = v;
            }
        });
        return this.track(event_name, tracking_props, callback);
    });

    MixpanelLib.prototype._create_map_key = function (group_key, group_id) {
        return group_key + '_' + JSON.stringify(group_id);
    };

    MixpanelLib.prototype._remove_group_from_cache = function (group_key, group_id) {
        delete this._cached_groups[this._create_map_key(group_key, group_id)];
    };

    /**
     * Look up reference to a Mixpanel group
     *
     * ### Usage:
     *
     *       mixpanel.get_group(group_key, group_id)
     *
     * @param {String} group_key Group key
     * @param {Object} group_id A valid Mixpanel property type
     * @returns {Object} A MixpanelGroup identifier
     */
    MixpanelLib.prototype.get_group = function (group_key, group_id) {
        var map_key = this._create_map_key(group_key, group_id);
        var group = this._cached_groups[map_key];
        if (group === undefined || group._group_key !== group_key || group._group_id !== group_id) {
            group = new MixpanelGroup();
            group._init(this, group_key, group_id);
            this._cached_groups[map_key] = group;
        }
        return group;
    };

    /**
     * Track a default Mixpanel page view event, which includes extra default event properties to
     * improve page view data. The `config.track_pageview` option for <a href="#mixpanelinit">mixpanel.init()</a>
     * may be turned on for tracking page loads automatically.
     *
     * ### Usage
     *
     *     // track a default $mp_web_page_view event
     *     mixpanel.track_pageview();
     *
     *     // track a page view event with additional event properties
     *     mixpanel.track_pageview({'ab_test_variant': 'card-layout-b'});
     *
     *     // example approach to track page views on different page types as event properties
     *     mixpanel.track_pageview({'page': 'pricing'});
     *     mixpanel.track_pageview({'page': 'homepage'});
     *
     *     // UNCOMMON: Tracking a page view event with a custom event_name option. NOT expected to be used for
     *     // individual pages on the same site or product. Use cases for custom event_name may be page
     *     // views on different products or internal applications that are considered completely separate
     *     mixpanel.track_pageview({'page': 'customer-search'}, {'event_name': '[internal] Admin Page View'});
     *
     * @param {Object} [properties] An optional set of additional properties to send with the page view event
     * @param {Object} [options] Page view tracking options
     * @param {String} [options.event_name] - Alternate name for the tracking event
     * @returns {Boolean|Object} If the tracking request was successfully initiated/queued, an object
     * with the tracking payload sent to the API server is returned; otherwise false.
     */
    MixpanelLib.prototype.track_pageview = addOptOutCheckMixpanelLib(function(properties, options) {
        if (typeof properties !== 'object') {
            properties = {};
        }
        options = options || {};
        var event_name = options['event_name'] || '$mp_web_page_view';

        var default_page_properties = _.extend(
            _.info.mpPageViewProperties(),
            _.info.campaignParams(),
            _.info.clickParams()
        );

        var event_properties = _.extend(
            {},
            default_page_properties,
            properties
        );

        return this.track(event_name, event_properties);
    });

    /**
     * Track clicks on a set of document elements. Selector must be a
     * valid query. Elements must exist on the page at the time track_links is called.
     *
     * ### Usage:
     *
     *     // track click for link id #nav
     *     mixpanel.track_links('#nav', 'Clicked Nav Link');
     *
     * ### Notes:
     *
     * This function will wait up to 300 ms for the Mixpanel
     * servers to respond. If they have not responded by that time
     * it will head to the link without ensuring that your event
     * has been tracked.  To configure this timeout please see the
     * set_config() documentation below.
     *
     * If you pass a function in as the properties argument, the
     * function will receive the DOMElement that triggered the
     * event as an argument.  You are expected to return an object
     * from the function; any properties defined on this object
     * will be sent to mixpanel as event properties.
     *
     * @type {Function}
     * @param {Object|String} query A valid DOM query, element or jQuery-esque list
     * @param {String} event_name The name of the event to track
     * @param {Object|Function} [properties] A properties object or function that returns a dictionary of properties when passed a DOMElement
     */
    MixpanelLib.prototype.track_links = function() {
        return this._track_dom.call(this, LinkTracker, arguments);
    };

    /**
     * Track form submissions. Selector must be a valid query.
     *
     * ### Usage:
     *
     *     // track submission for form id 'register'
     *     mixpanel.track_forms('#register', 'Created Account');
     *
     * ### Notes:
     *
     * This function will wait up to 300 ms for the mixpanel
     * servers to respond, if they have not responded by that time
     * it will head to the link without ensuring that your event
     * has been tracked.  To configure this timeout please see the
     * set_config() documentation below.
     *
     * If you pass a function in as the properties argument, the
     * function will receive the DOMElement that triggered the
     * event as an argument.  You are expected to return an object
     * from the function; any properties defined on this object
     * will be sent to mixpanel as event properties.
     *
     * @type {Function}
     * @param {Object|String} query A valid DOM query, element or jQuery-esque list
     * @param {String} event_name The name of the event to track
     * @param {Object|Function} [properties] This can be a set of properties, or a function that returns a set of properties after being passed a DOMElement
     */
    MixpanelLib.prototype.track_forms = function() {
        return this._track_dom.call(this, FormTracker, arguments);
    };

    /**
     * Time an event by including the time between this call and a
     * later 'track' call for the same event in the properties sent
     * with the event.
     *
     * ### Usage:
     *
     *     // time an event named 'Registered'
     *     mixpanel.time_event('Registered');
     *     mixpanel.track('Registered', {'Gender': 'Male', 'Age': 21});
     *
     * When called for a particular event name, the next track call for that event
     * name will include the elapsed time between the 'time_event' and 'track'
     * calls. This value is stored as seconds in the '$duration' property.
     *
     * @param {String} event_name The name of the event.
     */
    MixpanelLib.prototype.time_event = function(event_name) {
        if (_.isUndefined(event_name)) {
            this.report_error('No event name provided to mixpanel.time_event');
            return;
        }

        if (this._event_is_disabled(event_name)) {
            return;
        }

        this['persistence'].set_event_timer(event_name,  new Date().getTime());
    };

    var REGISTER_DEFAULTS = {
        'persistent': true
    };
    /**
     * Helper to parse options param for register methods, maintaining
     * legacy support for plain "days" param instead of options object
     * @param {Number|Object} [days_or_options] 'days' option (Number), or Options object for register methods
     * @returns {Object} options object
     */
    var options_for_register = function(days_or_options) {
        var options;
        if (_.isObject(days_or_options)) {
            options = days_or_options;
        } else if (!_.isUndefined(days_or_options)) {
            options = {'days': days_or_options};
        } else {
            options = {};
        }
        return _.extend({}, REGISTER_DEFAULTS, options);
    };

    /**
     * Register a set of super properties, which are included with all
     * events. This will overwrite previous super property values.
     *
     * ### Usage:
     *
     *     // register 'Gender' as a super property
     *     mixpanel.register({'Gender': 'Female'});
     *
     *     // register several super properties when a user signs up
     *     mixpanel.register({
     *         'Email': 'jdoe@example.com',
     *         'Account Type': 'Free'
     *     });
     *
     *     // register only for the current pageload
     *     mixpanel.register({'Name': 'Pat'}, {persistent: false});
     *
     * @param {Object} properties An associative array of properties to store about the user
     * @param {Number|Object} [days_or_options] Options object or number of days since the user's last visit to store the super properties (only valid for persisted props)
     * @param {boolean} [days_or_options.days] - number of days since the user's last visit to store the super properties (only valid for persisted props)
     * @param {boolean} [days_or_options.persistent=true] - whether to put in persistent storage (cookie/localStorage)
     */
    MixpanelLib.prototype.register = function(props, days_or_options) {
        var options = options_for_register(days_or_options);
        if (options['persistent']) {
            this['persistence'].register(props, options['days']);
        } else {
            _.extend(this.unpersisted_superprops, props);
        }
    };

    /**
     * Register a set of super properties only once. This will not
     * overwrite previous super property values, unlike register().
     *
     * ### Usage:
     *
     *     // register a super property for the first time only
     *     mixpanel.register_once({
     *         'First Login Date': new Date().toISOString()
     *     });
     *
     *     // register once, only for the current pageload
     *     mixpanel.register_once({
     *         'First interaction time': new Date().toISOString()
     *     }, 'None', {persistent: false});
     *
     * ### Notes:
     *
     * If default_value is specified, current super properties
     * with that value will be overwritten.
     *
     * @param {Object} properties An associative array of properties to store about the user
     * @param {*} [default_value] Value to override if already set in super properties (ex: 'False') Default: 'None'
     * @param {Number|Object} [days_or_options] Options object or number of days since the user's last visit to store the super properties (only valid for persisted props)
     * @param {boolean} [days_or_options.days] - number of days since the user's last visit to store the super properties (only valid for persisted props)
     * @param {boolean} [days_or_options.persistent=true] - whether to put in persistent storage (cookie/localStorage)
     */
    MixpanelLib.prototype.register_once = function(props, default_value, days_or_options) {
        if (this.config['device_id']) {
            // Do not persist explicit device id
            delete props['$device_id'];
        }

        var options = options_for_register(days_or_options);
        if (options['persistent']) {
            this['persistence'].register_once(props, default_value, options['days']);
        } else {
            if (typeof(default_value) === 'undefined') {
                default_value = 'None';
            }
            _.each(props, function(val, prop) {
                if (!this.unpersisted_superprops.hasOwnProperty(prop) || this.unpersisted_superprops[prop] === default_value) {
                    this.unpersisted_superprops[prop] = val;
                }
            }, this);
        }
    };

    /**
     * Delete a super property stored with the current user.
     *
     * @param {String} property The name of the super property to remove
     * @param {Object} [options]
     * @param {boolean} [options.persistent=true] - whether to look in persistent storage (cookie/localStorage)
     */
    MixpanelLib.prototype.unregister = function(property, options) {
        options = options_for_register(options);
        if (options['persistent']) {
            this['persistence'].unregister(property);
        } else {
            delete this.unpersisted_superprops[property];
        }
    };

    MixpanelLib.prototype._register_single = function(prop, value) {
        var props = {};
        props[prop] = value;
        this.register(props);
    };

    /**
     * Identify a user with a unique ID to track user activity across
     * devices, tie a user to their events, and create a user profile.
     * If you never call this method, unique visitors are tracked using
     * a UUID generated the first time they visit the site.
     *
     * Call identify when you know the identity of the current user,
     * typically after login or signup. We recommend against using
     * identify for anonymous visitors to your site.
     *
     * ### Notes:
     * If your project has
     * <a href="https://help.mixpanel.com/hc/en-us/articles/360039133851">ID Merge</a>
     * enabled, the identify method will connect pre- and
     * post-authentication events when appropriate.
     *
     * If your project does not have ID Merge enabled, identify will
     * change the user's local distinct_id to the unique ID you pass.
     * Events tracked prior to authentication will not be connected
     * to the same user identity. If ID Merge is disabled, alias can
     * be used to connect pre- and post-registration events.
     *
     * @param {String} [unique_id] A string that uniquely identifies a user. If not provided, the distinct_id currently in the persistent store (cookie or localStorage) will be used.
     */
    MixpanelLib.prototype.identify = function(
        new_distinct_id, _set_callback, _add_callback, _append_callback, _set_once_callback, _union_callback, _unset_callback, _remove_callback
    ) {
        // Optional Parameters
        //  _set_callback:function  A callback to be run if and when the People set queue is flushed
        //  _add_callback:function  A callback to be run if and when the People add queue is flushed
        //  _append_callback:function  A callback to be run if and when the People append queue is flushed
        //  _set_once_callback:function  A callback to be run if and when the People set_once queue is flushed
        //  _union_callback:function  A callback to be run if and when the People union queue is flushed
        //  _unset_callback:function  A callback to be run if and when the People unset queue is flushed

        var previous_distinct_id = this.get_distinct_id();
        if (new_distinct_id && previous_distinct_id !== new_distinct_id) {
            // we allow the following condition if previous distinct_id is same as new_distinct_id
            // so that you can force flush people updates for anonymous profiles.
            if (typeof new_distinct_id === 'string' && new_distinct_id.indexOf(DEVICE_ID_PREFIX) === 0) {
                this.report_error('distinct_id cannot have $device: prefix');
                return -1;
            }
            this.register({'$user_id': new_distinct_id});
        }

        if (!this.get_property('$device_id')) {
            // The persisted distinct id might not actually be a device id at all
            // it might be a distinct id of the user from before
            var device_id = previous_distinct_id;
            this.register_once({
                '$had_persisted_distinct_id': true,
                '$device_id': device_id
            }, '');
        }

        // identify only changes the distinct id if it doesn't match either the existing or the alias;
        // if it's new, blow away the alias as well.
        if (new_distinct_id !== previous_distinct_id && new_distinct_id !== this.get_property(ALIAS_ID_KEY)) {
            this.unregister(ALIAS_ID_KEY);
            this.register({'distinct_id': new_distinct_id});
        }
        this._flags.identify_called = true;
        // Flush any queued up people requests
        this['people']._flush(_set_callback, _add_callback, _append_callback, _set_once_callback, _union_callback, _unset_callback, _remove_callback);

        // send an $identify event any time the distinct_id is changing - logic on the server
        // will determine whether or not to do anything with it.
        if (new_distinct_id !== previous_distinct_id) {
            this.track('$identify', {
                'distinct_id': new_distinct_id,
                '$anon_distinct_id': previous_distinct_id
            }, {skip_hooks: true});
        }
    };

    /**
     * Clears super properties and generates a new random distinct_id for this instance.
     * Useful for clearing data when a user logs out.
     */
    MixpanelLib.prototype.reset = function() {
        this['persistence'].clear();
        this._flags.identify_called = false;
        var uuid = _.UUID();
        this.register_once({
            'distinct_id': DEVICE_ID_PREFIX + uuid,
            '$device_id': uuid
        }, '');
    };

    /**
     * Returns the current distinct id of the user. This is either the id automatically
     * generated by the library or the id that has been passed by a call to identify().
     *
     * ### Notes:
     *
     * get_distinct_id() can only be called after the Mixpanel library has finished loading.
     * init() has a loaded function available to handle this automatically. For example:
     *
     *     // set distinct_id after the mixpanel library has loaded
     *     mixpanel.init('YOUR PROJECT TOKEN', {
     *         loaded: function(mixpanel) {
     *             distinct_id = mixpanel.get_distinct_id();
     *         }
     *     });
     */
    MixpanelLib.prototype.get_distinct_id = function() {
        return this.get_property('distinct_id');
    };

    /**
     * The alias method creates an alias which Mixpanel will use to
     * remap one id to another. Multiple aliases can point to the
     * same identifier.
     *
     * The following is a valid use of alias:
     *
     *     mixpanel.alias('new_id', 'existing_id');
     *     // You can add multiple id aliases to the existing ID
     *     mixpanel.alias('newer_id', 'existing_id');
     *
     * Aliases can also be chained - the following is a valid example:
     *
     *     mixpanel.alias('new_id', 'existing_id');
     *     // chain newer_id - new_id - existing_id
     *     mixpanel.alias('newer_id', 'new_id');
     *
     * Aliases cannot point to multiple identifiers - the following
     * example will not work:
     *
     *     mixpanel.alias('new_id', 'existing_id');
     *     // this is invalid as 'new_id' already points to 'existing_id'
     *     mixpanel.alias('new_id', 'newer_id');
     *
     * ### Notes:
     *
     * If your project does not have
     * <a href="https://help.mixpanel.com/hc/en-us/articles/360039133851">ID Merge</a>
     * enabled, the best practice is to call alias once when a unique
     * ID is first created for a user (e.g., when a user first registers
     * for an account). Do not use alias multiple times for a single
     * user without ID Merge enabled.
     *
     * @param {String} alias A unique identifier that you want to use for this user in the future.
     * @param {String} [original] The current identifier being used for this user.
     */
    MixpanelLib.prototype.alias = function(alias, original) {
        // If the $people_distinct_id key exists in persistence, there has been a previous
        // mixpanel.people.identify() call made for this user. It is VERY BAD to make an alias with
        // this ID, as it will duplicate users.
        if (alias === this.get_property(PEOPLE_DISTINCT_ID_KEY)) {
            this.report_error('Attempting to create alias for existing People user - aborting.');
            return -2;
        }

        var _this = this;
        if (_.isUndefined(original)) {
            original = this.get_distinct_id();
        }
        if (alias !== original) {
            this._register_single(ALIAS_ID_KEY, alias);
            return this.track('$create_alias', {
                'alias': alias,
                'distinct_id': original
            }, {
                skip_hooks: true
            }, function() {
                // Flush the people queue
                _this.identify(alias);
            });
        } else {
            this.report_error('alias matches current distinct_id - skipping api call.');
            this.identify(alias);
            return -1;
        }
    };

    /**
     * Provide a string to recognize the user by. The string passed to
     * this method will appear in the Mixpanel Streams product rather
     * than an automatically generated name. Name tags do not have to
     * be unique.
     *
     * This value will only be included in Streams data.
     *
     * @param {String} name_tag A human readable name for the user
     * @deprecated
     */
    MixpanelLib.prototype.name_tag = function(name_tag) {
        this._register_single('mp_name_tag', name_tag);
    };

    /**
     * Update the configuration of a mixpanel library instance.
     *
     * The default config is:
     *
     *     {
     *       // host for requests (customizable for e.g. a local proxy)
     *       api_host: 'https://api-js.mixpanel.com',
     *
     *       // endpoints for different types of requests
     *       api_routes: {
     *         track: 'track/',
     *         engage: 'engage/',
     *         groups: 'groups/',
     *       }
     *
     *       // HTTP method for tracking requests
     *       api_method: 'POST'
     *
     *       // transport for sending requests ('XHR' or 'sendBeacon')
     *       // NB: sendBeacon should only be used for scenarios such as
     *       // page unload where a "best-effort" attempt to send is
     *       // acceptable; the sendBeacon API does not support callbacks
     *       // or any way to know the result of the request. Mixpanel
     *       // tracking via sendBeacon will not support any event-
     *       // batching or retry mechanisms.
     *       api_transport: 'XHR'
     *
     *       // request-batching/queueing/retry
     *       batch_requests: true,
     *
     *       // maximum number of events/updates to send in a single
     *       // network request
     *       batch_size: 50,
     *
     *       // milliseconds to wait between sending batch requests
     *       batch_flush_interval_ms: 5000,
     *
     *       // milliseconds to wait for network responses to batch requests
     *       // before they are considered timed-out and retried
     *       batch_request_timeout_ms: 90000,
     *
     *       // override value for cookie domain, only useful for ensuring
     *       // correct cross-subdomain cookies on unusual domains like
     *       // subdomain.mainsite.avocat.fr; NB this cannot be used to
     *       // set cookies on a different domain than the current origin
     *       cookie_domain: ''
     *
     *       // super properties cookie expiration (in days)
     *       cookie_expiration: 365
     *
     *       // if true, cookie will be set with SameSite=None; Secure
     *       // this is only useful in special situations, like embedded
     *       // 3rd-party iframes that set up a Mixpanel instance
     *       cross_site_cookie: false
     *
     *       // super properties span subdomains
     *       cross_subdomain_cookie: true
     *
     *       // debug mode
     *       debug: false
     *
     *       // if this is true, the mixpanel cookie or localStorage entry
     *       // will be deleted, and no user persistence will take place
     *       disable_persistence: false
     *
     *       // if this is true, Mixpanel will automatically determine
     *       // City, Region and Country data using the IP address of
     *       //the client
     *       ip: true
     *
     *       // opt users out of tracking by this Mixpanel instance by default
     *       opt_out_tracking_by_default: false
     *
     *       // opt users out of browser data storage by this Mixpanel instance by default
     *       opt_out_persistence_by_default: false
     *
     *       // persistence mechanism used by opt-in/opt-out methods - cookie
     *       // or localStorage - falls back to cookie if localStorage is unavailable
     *       opt_out_tracking_persistence_type: 'localStorage'
     *
     *       // customize the name of cookie/localStorage set by opt-in/opt-out methods
     *       opt_out_tracking_cookie_prefix: null
     *
     *       // type of persistent store for super properties (cookie/
     *       // localStorage) if set to 'localStorage', any existing
     *       // mixpanel cookie value with the same persistence_name
     *       // will be transferred to localStorage and deleted
     *       persistence: 'cookie'
     *
     *       // name for super properties persistent store
     *       persistence_name: ''
     *
     *       // names of properties/superproperties which should never
     *       // be sent with track() calls
     *       property_blacklist: []
     *
     *       // if this is true, mixpanel cookies will be marked as
     *       // secure, meaning they will only be transmitted over https
     *       secure_cookie: false
     *
     *       // disables enriching user profiles with first touch marketing data
     *       skip_first_touch_marketing: false
     *
     *       // the amount of time track_links will
     *       // wait for Mixpanel's servers to respond
     *       track_links_timeout: 300
     *
     *       // adds any UTM parameters and click IDs present on the page to any events fired
     *       track_marketing: true
     *
     *       // enables automatic page view tracking using default page view events through
     *       // the track_pageview() method
     *       track_pageview: false
     *
     *       // if you set upgrade to be true, the library will check for
     *       // a cookie from our old js library and import super
     *       // properties from it, then the old cookie is deleted
     *       // The upgrade config option only works in the initialization,
     *       // so make sure you set it when you create the library.
     *       upgrade: false
     *
     *       // extra HTTP request headers to set for each API request, in
     *       // the format {'Header-Name': value}
     *       xhr_headers: {}
     *
     *       // whether to ignore or respect the web browser's Do Not Track setting
     *       ignore_dnt: false
     *     }
     *
     *
     * @param {Object} config A dictionary of new configuration values to update
     */
    MixpanelLib.prototype.set_config = function(config) {
        if (_.isObject(config)) {
            _.extend(this['config'], config);

            var new_batch_size = config['batch_size'];
            if (new_batch_size) {
                _.each(this.request_batchers, function(batcher) {
                    batcher.resetBatchSize();
                });
            }

            if (!this.get_config('persistence_name')) {
                this['config']['persistence_name'] = this['config']['cookie_name'];
            }
            if (!this.get_config('disable_persistence')) {
                this['config']['disable_persistence'] = this['config']['disable_cookie'];
            }

            if (this['persistence']) {
                this['persistence'].update_config(this['config']);
            }
            Config.DEBUG = Config.DEBUG || this.get_config('debug');
        }
    };

    /**
     * returns the current config object for the library.
     */
    MixpanelLib.prototype.get_config = function(prop_name) {
        return this['config'][prop_name];
    };

    /**
     * Fetch a hook function from config, with safe default, and run it
     * against the given arguments
     * @param {string} hook_name which hook to retrieve
     * @returns {any|null} return value of user-provided hook, or null if nothing was returned
     */
    MixpanelLib.prototype._run_hook = function(hook_name) {
        var ret = (this['config']['hooks'][hook_name] || IDENTITY_FUNC).apply(this, slice.call(arguments, 1));
        if (typeof ret === 'undefined') {
            this.report_error(hook_name + ' hook did not return a value');
            ret = null;
        }
        return ret;
    };

    /**
     * Returns the value of the super property named property_name. If no such
     * property is set, get_property() will return the undefined value.
     *
     * ### Notes:
     *
     * get_property() can only be called after the Mixpanel library has finished loading.
     * init() has a loaded function available to handle this automatically. For example:
     *
     *     // grab value for 'user_id' after the mixpanel library has loaded
     *     mixpanel.init('YOUR PROJECT TOKEN', {
     *         loaded: function(mixpanel) {
     *             user_id = mixpanel.get_property('user_id');
     *         }
     *     });
     *
     * @param {String} property_name The name of the super property you want to retrieve
     */
    MixpanelLib.prototype.get_property = function(property_name) {
<<<<<<< HEAD
        if (property_name === '$device_id' && this.get_config('device_id')) {
            // Ignore persistence completely, but keep the persisted data anyway
            return this.get_config('device_id');
        }
        return this['persistence']['props'][property_name];
=======
        return this['persistence'].load_prop([property_name]);
>>>>>>> cfa6aabd
    };

    MixpanelLib.prototype.toString = function() {
        var name = this.get_config('name');
        if (name !== PRIMARY_INSTANCE_NAME) {
            name = PRIMARY_INSTANCE_NAME + '.' + name;
        }
        return name;
    };

    MixpanelLib.prototype._event_is_disabled = function(event_name) {
        return _.isBlockedUA(userAgent) ||
            this._flags.disable_all_events ||
            _.include(this.__disabled_events, event_name);
    };

    // perform some housekeeping around GDPR opt-in/out state
    MixpanelLib.prototype._gdpr_init = function() {
        var is_localStorage_requested = this.get_config('opt_out_tracking_persistence_type') === 'localStorage';

        // try to convert opt-in/out cookies to localStorage if possible
        if (is_localStorage_requested && _.localStorage.is_supported()) {
            if (!this.has_opted_in_tracking() && this.has_opted_in_tracking({'persistence_type': 'cookie'})) {
                this.opt_in_tracking({'enable_persistence': false});
            }
            if (!this.has_opted_out_tracking() && this.has_opted_out_tracking({'persistence_type': 'cookie'})) {
                this.opt_out_tracking({'clear_persistence': false});
            }
            this.clear_opt_in_out_tracking({
                'persistence_type': 'cookie',
                'enable_persistence': false
            });
        }

        // check whether the user has already opted out - if so, clear & disable persistence
        if (this.has_opted_out_tracking()) {
            this._gdpr_update_persistence({'clear_persistence': true});

        // check whether we should opt out by default
        // note: we don't clear persistence here by default since opt-out default state is often
        //       used as an initial state while GDPR information is being collected
        } else if (!this.has_opted_in_tracking() && (
            this.get_config('opt_out_tracking_by_default') || _.cookie.get('mp_optout')
        )) {
            _.cookie.remove('mp_optout');
            this.opt_out_tracking({
                'clear_persistence': this.get_config('opt_out_persistence_by_default')
            });
        }
    };

    /**
     * Enable or disable persistence based on options
     * only enable/disable if persistence is not already in this state
     * @param {boolean} [options.clear_persistence] If true, will delete all data stored by the sdk in persistence and disable it
     * @param {boolean} [options.enable_persistence] If true, will re-enable sdk persistence
     */
    MixpanelLib.prototype._gdpr_update_persistence = function(options) {
        var disabled;
        if (options && options['clear_persistence']) {
            disabled = true;
        } else if (options && options['enable_persistence']) {
            disabled = false;
        } else {
            return;
        }

        if (!this.get_config('disable_persistence') && this['persistence'].disabled !== disabled) {
            this['persistence'].set_disabled(disabled);
        }

        if (disabled) {
            this.stop_batch_senders();
        } else {
            // only start batchers after opt-in if they have previously been started
            // in order to avoid unintentionally starting up batching for the first time
            if (this._batchers_were_started) {
                this.start_batch_senders();
            }
        }
    };

    // call a base gdpr function after constructing the appropriate token and options args
    MixpanelLib.prototype._gdpr_call_func = function(func, options) {
        options = _.extend({
            'track': _.bind(this.track, this),
            'persistence_type': this.get_config('opt_out_tracking_persistence_type'),
            'cookie_prefix': this.get_config('opt_out_tracking_cookie_prefix'),
            'cookie_expiration': this.get_config('cookie_expiration'),
            'cross_site_cookie': this.get_config('cross_site_cookie'),
            'cross_subdomain_cookie': this.get_config('cross_subdomain_cookie'),
            'cookie_domain': this.get_config('cookie_domain'),
            'secure_cookie': this.get_config('secure_cookie'),
            'ignore_dnt': this.get_config('ignore_dnt')
        }, options);

        // check if localStorage can be used for recording opt out status, fall back to cookie if not
        if (!_.localStorage.is_supported()) {
            options['persistence_type'] = 'cookie';
        }

        return func(this.get_config('token'), {
            track: options['track'],
            trackEventName: options['track_event_name'],
            trackProperties: options['track_properties'],
            persistenceType: options['persistence_type'],
            persistencePrefix: options['cookie_prefix'],
            cookieDomain: options['cookie_domain'],
            cookieExpiration: options['cookie_expiration'],
            crossSiteCookie: options['cross_site_cookie'],
            crossSubdomainCookie: options['cross_subdomain_cookie'],
            secureCookie: options['secure_cookie'],
            ignoreDnt: options['ignore_dnt']
        });
    };

    /**
     * Opt the user in to data tracking and cookies/localstorage for this Mixpanel instance
     *
     * ### Usage
     *
     *     // opt user in
     *     mixpanel.opt_in_tracking();
     *
     *     // opt user in with specific event name, properties, cookie configuration
     *     mixpanel.opt_in_tracking({
     *         track_event_name: 'User opted in',
     *         track_event_properties: {
     *             'Email': 'jdoe@example.com'
     *         },
     *         cookie_expiration: 30,
     *         secure_cookie: true
     *     });
     *
     * @param {Object} [options] A dictionary of config options to override
     * @param {function} [options.track] Function used for tracking a Mixpanel event to record the opt-in action (default is this Mixpanel instance's track method)
     * @param {string} [options.track_event_name=$opt_in] Event name to be used for tracking the opt-in action
     * @param {Object} [options.track_properties] Set of properties to be tracked along with the opt-in action
     * @param {boolean} [options.enable_persistence=true] If true, will re-enable sdk persistence
     * @param {string} [options.persistence_type=localStorage] Persistence mechanism used - cookie or localStorage - falls back to cookie if localStorage is unavailable
     * @param {string} [options.cookie_prefix=__mp_opt_in_out] Custom prefix to be used in the cookie/localstorage name
     * @param {Number} [options.cookie_expiration] Number of days until the opt-in cookie expires (overrides value specified in this Mixpanel instance's config)
     * @param {string} [options.cookie_domain] Custom cookie domain (overrides value specified in this Mixpanel instance's config)
     * @param {boolean} [options.cross_site_cookie] Whether the opt-in cookie is set as cross-site-enabled (overrides value specified in this Mixpanel instance's config)
     * @param {boolean} [options.cross_subdomain_cookie] Whether the opt-in cookie is set as cross-subdomain or not (overrides value specified in this Mixpanel instance's config)
     * @param {boolean} [options.secure_cookie] Whether the opt-in cookie is set as secure or not (overrides value specified in this Mixpanel instance's config)
     */
    MixpanelLib.prototype.opt_in_tracking = function(options) {
        options = _.extend({
            'enable_persistence': true
        }, options);

        this._gdpr_call_func(optIn, options);
        this._gdpr_update_persistence(options);
    };

    /**
     * Opt the user out of data tracking and cookies/localstorage for this Mixpanel instance
     *
     * ### Usage
     *
     *     // opt user out
     *     mixpanel.opt_out_tracking();
     *
     *     // opt user out with different cookie configuration from Mixpanel instance
     *     mixpanel.opt_out_tracking({
     *         cookie_expiration: 30,
     *         secure_cookie: true
     *     });
     *
     * @param {Object} [options] A dictionary of config options to override
     * @param {boolean} [options.delete_user=true] If true, will delete the currently identified user's profile and clear all charges after opting the user out
     * @param {boolean} [options.clear_persistence=true] If true, will delete all data stored by the sdk in persistence
     * @param {string} [options.persistence_type=localStorage] Persistence mechanism used - cookie or localStorage - falls back to cookie if localStorage is unavailable
     * @param {string} [options.cookie_prefix=__mp_opt_in_out] Custom prefix to be used in the cookie/localstorage name
     * @param {Number} [options.cookie_expiration] Number of days until the opt-in cookie expires (overrides value specified in this Mixpanel instance's config)
     * @param {string} [options.cookie_domain] Custom cookie domain (overrides value specified in this Mixpanel instance's config)
     * @param {boolean} [options.cross_site_cookie] Whether the opt-in cookie is set as cross-site-enabled (overrides value specified in this Mixpanel instance's config)
     * @param {boolean} [options.cross_subdomain_cookie] Whether the opt-in cookie is set as cross-subdomain or not (overrides value specified in this Mixpanel instance's config)
     * @param {boolean} [options.secure_cookie] Whether the opt-in cookie is set as secure or not (overrides value specified in this Mixpanel instance's config)
     */
    MixpanelLib.prototype.opt_out_tracking = function(options) {
        options = _.extend({
            'clear_persistence': true,
            'delete_user': true
        }, options);

        // delete user and clear charges since these methods may be disabled by opt-out
        if (options['delete_user'] && this['people'] && this['people']._identify_called()) {
            this['people'].delete_user();
            this['people'].clear_charges();
        }

        this._gdpr_call_func(optOut, options);
        this._gdpr_update_persistence(options);
    };

    /**
     * Check whether the user has opted in to data tracking and cookies/localstorage for this Mixpanel instance
     *
     * ### Usage
     *
     *     var has_opted_in = mixpanel.has_opted_in_tracking();
     *     // use has_opted_in value
     *
     * @param {Object} [options] A dictionary of config options to override
     * @param {string} [options.persistence_type=localStorage] Persistence mechanism used - cookie or localStorage - falls back to cookie if localStorage is unavailable
     * @param {string} [options.cookie_prefix=__mp_opt_in_out] Custom prefix to be used in the cookie/localstorage name
     * @returns {boolean} current opt-in status
     */
    MixpanelLib.prototype.has_opted_in_tracking = function(options) {
        return this._gdpr_call_func(hasOptedIn, options);
    };

    /**
     * Check whether the user has opted out of data tracking and cookies/localstorage for this Mixpanel instance
     *
     * ### Usage
     *
     *     var has_opted_out = mixpanel.has_opted_out_tracking();
     *     // use has_opted_out value
     *
     * @param {Object} [options] A dictionary of config options to override
     * @param {string} [options.persistence_type=localStorage] Persistence mechanism used - cookie or localStorage - falls back to cookie if localStorage is unavailable
     * @param {string} [options.cookie_prefix=__mp_opt_in_out] Custom prefix to be used in the cookie/localstorage name
     * @returns {boolean} current opt-out status
     */
    MixpanelLib.prototype.has_opted_out_tracking = function(options) {
        return this._gdpr_call_func(hasOptedOut, options);
    };

    /**
     * Clear the user's opt in/out status of data tracking and cookies/localstorage for this Mixpanel instance
     *
     * ### Usage
     *
     *     // clear user's opt-in/out status
     *     mixpanel.clear_opt_in_out_tracking();
     *
     *     // clear user's opt-in/out status with specific cookie configuration - should match
     *     // configuration used when opt_in_tracking/opt_out_tracking methods were called.
     *     mixpanel.clear_opt_in_out_tracking({
     *         cookie_expiration: 30,
     *         secure_cookie: true
     *     });
     *
     * @param {Object} [options] A dictionary of config options to override
     * @param {boolean} [options.enable_persistence=true] If true, will re-enable sdk persistence
     * @param {string} [options.persistence_type=localStorage] Persistence mechanism used - cookie or localStorage - falls back to cookie if localStorage is unavailable
     * @param {string} [options.cookie_prefix=__mp_opt_in_out] Custom prefix to be used in the cookie/localstorage name
     * @param {Number} [options.cookie_expiration] Number of days until the opt-in cookie expires (overrides value specified in this Mixpanel instance's config)
     * @param {string} [options.cookie_domain] Custom cookie domain (overrides value specified in this Mixpanel instance's config)
     * @param {boolean} [options.cross_site_cookie] Whether the opt-in cookie is set as cross-site-enabled (overrides value specified in this Mixpanel instance's config)
     * @param {boolean} [options.cross_subdomain_cookie] Whether the opt-in cookie is set as cross-subdomain or not (overrides value specified in this Mixpanel instance's config)
     * @param {boolean} [options.secure_cookie] Whether the opt-in cookie is set as secure or not (overrides value specified in this Mixpanel instance's config)
     */
    MixpanelLib.prototype.clear_opt_in_out_tracking = function(options) {
        options = _.extend({
            'enable_persistence': true
        }, options);

        this._gdpr_call_func(clearOptInOut, options);
        this._gdpr_update_persistence(options);
    };

    MixpanelLib.prototype.report_error = function(msg, err) {
        console.error.apply(console.error, arguments);
        try {
            if (!err && !(msg instanceof Error)) {
                msg = new Error(msg);
            }
            this.get_config('error_reporter')(msg, err);
        } catch(err) {
            console.error(err);
        }
    };

    // EXPORTS (for closure compiler)

    // MixpanelLib Exports
    MixpanelLib.prototype['init']                      = MixpanelLib.prototype.init;
    MixpanelLib.prototype['reset']                     = MixpanelLib.prototype.reset;
    MixpanelLib.prototype['disable']                   = MixpanelLib.prototype.disable;
    MixpanelLib.prototype['time_event']                = MixpanelLib.prototype.time_event;
    MixpanelLib.prototype['track']                     = MixpanelLib.prototype.track;
    MixpanelLib.prototype['track_links']               = MixpanelLib.prototype.track_links;
    MixpanelLib.prototype['track_forms']               = MixpanelLib.prototype.track_forms;
    MixpanelLib.prototype['track_pageview']            = MixpanelLib.prototype.track_pageview;
    MixpanelLib.prototype['register']                  = MixpanelLib.prototype.register;
    MixpanelLib.prototype['register_once']             = MixpanelLib.prototype.register_once;
    MixpanelLib.prototype['unregister']                = MixpanelLib.prototype.unregister;
    MixpanelLib.prototype['identify']                  = MixpanelLib.prototype.identify;
    MixpanelLib.prototype['alias']                     = MixpanelLib.prototype.alias;
    MixpanelLib.prototype['name_tag']                  = MixpanelLib.prototype.name_tag;
    MixpanelLib.prototype['set_config']                = MixpanelLib.prototype.set_config;
    MixpanelLib.prototype['get_config']                = MixpanelLib.prototype.get_config;
    MixpanelLib.prototype['get_property']              = MixpanelLib.prototype.get_property;
    MixpanelLib.prototype['get_distinct_id']           = MixpanelLib.prototype.get_distinct_id;
    MixpanelLib.prototype['toString']                  = MixpanelLib.prototype.toString;
    MixpanelLib.prototype['opt_out_tracking']          = MixpanelLib.prototype.opt_out_tracking;
    MixpanelLib.prototype['opt_in_tracking']           = MixpanelLib.prototype.opt_in_tracking;
    MixpanelLib.prototype['has_opted_out_tracking']    = MixpanelLib.prototype.has_opted_out_tracking;
    MixpanelLib.prototype['has_opted_in_tracking']     = MixpanelLib.prototype.has_opted_in_tracking;
    MixpanelLib.prototype['clear_opt_in_out_tracking'] = MixpanelLib.prototype.clear_opt_in_out_tracking;
    MixpanelLib.prototype['get_group']                 = MixpanelLib.prototype.get_group;
    MixpanelLib.prototype['set_group']                 = MixpanelLib.prototype.set_group;
    MixpanelLib.prototype['add_group']                 = MixpanelLib.prototype.add_group;
    MixpanelLib.prototype['remove_group']              = MixpanelLib.prototype.remove_group;
    MixpanelLib.prototype['track_with_groups']         = MixpanelLib.prototype.track_with_groups;
    MixpanelLib.prototype['start_batch_senders']       = MixpanelLib.prototype.start_batch_senders;
    MixpanelLib.prototype['stop_batch_senders']        = MixpanelLib.prototype.stop_batch_senders;
    MixpanelLib.prototype['DEFAULT_API_ROUTES']        = DEFAULT_API_ROUTES;

    // MixpanelPersistence Exports
    MixpanelPersistence.prototype['properties']            = MixpanelPersistence.prototype.properties;
    MixpanelPersistence.prototype['update_search_keyword'] = MixpanelPersistence.prototype.update_search_keyword;
    MixpanelPersistence.prototype['update_referrer_info']  = MixpanelPersistence.prototype.update_referrer_info;
    MixpanelPersistence.prototype['get_cross_subdomain']   = MixpanelPersistence.prototype.get_cross_subdomain;
    MixpanelPersistence.prototype['clear']                 = MixpanelPersistence.prototype.clear;


    var instances = {};
    var extend_mp = function() {
        // add all the sub mixpanel instances
        _.each(instances, function(instance, name) {
            if (name !== PRIMARY_INSTANCE_NAME) { mixpanel_master[name] = instance; }
        });

        // add private functions as _
        mixpanel_master['_'] = _;
    };

    var override_mp_init_func = function() {
        // we override the snippets init function to handle the case where a
        // user initializes the mixpanel library after the script loads & runs
        mixpanel_master['init'] = function(token, config, name) {
            if (name) {
                // initialize a sub library
                if (!mixpanel_master[name]) {
                    mixpanel_master[name] = instances[name] = create_mplib(token, config, name);
                    mixpanel_master[name]._loaded();
                }
                return mixpanel_master[name];
            } else {
                var instance = mixpanel_master;

                if (instances[PRIMARY_INSTANCE_NAME]) {
                    // main mixpanel lib already initialized
                    instance = instances[PRIMARY_INSTANCE_NAME];
                } else if (token) {
                    // intialize the main mixpanel lib
                    instance = create_mplib(token, config, PRIMARY_INSTANCE_NAME);
                    instance._loaded();
                    instances[PRIMARY_INSTANCE_NAME] = instance;
                }

                mixpanel_master = instance;
                if (init_type === INIT_SNIPPET) {
                    window$1[PRIMARY_INSTANCE_NAME] = mixpanel_master;
                }
                extend_mp();
            }
        };
    };

    var add_dom_loaded_handler = function() {
        // Cross browser DOM Loaded support
        function dom_loaded_handler() {
            // function flag since we only want to execute this once
            if (dom_loaded_handler.done) { return; }
            dom_loaded_handler.done = true;

            DOM_LOADED = true;
            ENQUEUE_REQUESTS = false;

            _.each(instances, function(inst) {
                inst._dom_loaded();
            });
        }

        function do_scroll_check() {
            try {
                document$1.documentElement.doScroll('left');
            } catch(e) {
                setTimeout(do_scroll_check, 1);
                return;
            }

            dom_loaded_handler();
        }

        if (document$1.addEventListener) {
            if (document$1.readyState === 'complete') {
                // safari 4 can fire the DOMContentLoaded event before loading all
                // external JS (including this file). you will see some copypasta
                // on the internet that checks for 'complete' and 'loaded', but
                // 'loaded' is an IE thing
                dom_loaded_handler();
            } else {
                document$1.addEventListener('DOMContentLoaded', dom_loaded_handler, false);
            }
        } else if (document$1.attachEvent) {
            // IE
            document$1.attachEvent('onreadystatechange', dom_loaded_handler);

            // check to make sure we arn't in a frame
            var toplevel = false;
            try {
                toplevel = window$1.frameElement === null;
            } catch(e) {
                // noop
            }

            if (document$1.documentElement.doScroll && toplevel) {
                do_scroll_check();
            }
        }

        // fallback handler, always will work
        _.register_event(window$1, 'load', dom_loaded_handler, true);
    };

    function init_from_snippet() {
        init_type = INIT_SNIPPET;
        mixpanel_master = window$1[PRIMARY_INSTANCE_NAME];

        // Initialization
        if (_.isUndefined(mixpanel_master)) {
            // mixpanel wasn't initialized properly, report error and quit
            console.critical('"mixpanel" object not initialized. Ensure you are using the latest version of the Mixpanel JS Library along with the snippet we provide.');
            return;
        }
        if (mixpanel_master['__loaded'] || (mixpanel_master['config'] && mixpanel_master['persistence'])) {
            // lib has already been loaded at least once; we don't want to override the global object this time so bomb early
            console.critical('The Mixpanel library has already been downloaded at least once. Ensure that the Mixpanel code snippet only appears once on the page (and is not double-loaded by a tag manager) in order to avoid errors.');
            return;
        }
        var snippet_version = mixpanel_master['__SV'] || 0;
        if (snippet_version < 1.1) {
            // mixpanel wasn't initialized properly, report error and quit
            console.critical('Version mismatch; please ensure you\'re using the latest version of the Mixpanel code snippet.');
            return;
        }

        // Load instances of the Mixpanel Library
        _.each(mixpanel_master['_i'], function(item) {
            if (item && _.isArray(item)) {
                instances[item[item.length-1]] = create_mplib.apply(this, item);
            }
        });

        override_mp_init_func();
        mixpanel_master['init']();

        // Fire loaded events after updating the window's mixpanel object
        _.each(instances, function(instance) {
            instance._loaded();
        });

        add_dom_loaded_handler();
    }

    init_from_snippet();

}());<|MERGE_RESOLUTION|>--- conflicted
+++ resolved
@@ -5807,15 +5807,12 @@
      * @param {String} property_name The name of the super property you want to retrieve
      */
     MixpanelLib.prototype.get_property = function(property_name) {
-<<<<<<< HEAD
         if (property_name === '$device_id' && this.get_config('device_id')) {
             // Ignore persistence completely, but keep the persisted data anyway
             return this.get_config('device_id');
         }
         return this['persistence']['props'][property_name];
-=======
-        return this['persistence'].load_prop([property_name]);
->>>>>>> cfa6aabd
+        // return this['persistence'].load_prop([property_name]);
     };
 
     MixpanelLib.prototype.toString = function() {
