--- conflicted
+++ resolved
@@ -193,29 +193,19 @@
         blockSelector = undefined;
     }
 
-<<<<<<< HEAD
-    this._stopRecording = this._rrwebRecord({
-        'emit': addOptOutCheckMixpanelLib(function (ev) {
-            if (this.idleExpires < ev.timestamp) {
-                this._onIdleTimeout();
-                return;
-            }
-
-            if (isUserEvent(ev)) {
-                if (this.batcher.stopped && new Date().getTime() - this.replayStartTime >= this.recordMinMs) {
-                    // start flushing again after user activity
-                    this.batcher.start();
-=======
     try {
         this._stopRecording = this._rrwebRecord({
             'emit': function (ev) {
+                if (this.idleExpires < ev.timestamp) {
+                    this._onIdleTimeout();
+                    return;
+                }
                 if (isUserEvent(ev)) {
                     if (this.batcher.stopped && new Date().getTime() - this.replayStartTime >= this.recordMinMs) {
                         // start flushing again after user activity
                         this.batcher.start();
                     }
                     resetIdleTimeout();
->>>>>>> 41e7958a
                 }
                 // promise only used to await during tests
                 this.__enqueuePromise = this.batcher.enqueue(ev);
