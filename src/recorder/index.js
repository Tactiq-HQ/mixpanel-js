--- conflicted
+++ resolved
@@ -8,14 +8,13 @@
 var logger = console_with_prefix('recorder');
 var CompressionStream = window['CompressionStream'];
 
-<<<<<<< HEAD
 var RECORDER_BATCHER_LIB_CONFIG = {
     'batch_size': 1000,
     'batch_flush_interval_ms': 10 * 1000,
     'batch_request_timeout_ms': 90 * 1000,
     'batch_autostart': true
 };
-=======
+
 var ACTIVE_SOURCES = new Set([
     IncrementalSource.MouseMove,
     IncrementalSource.MouseInteraction,
@@ -31,7 +30,6 @@
 function isUserEvent(ev) {
     return ev.type === EventType.IncrementalSnapshot && ACTIVE_SOURCES.has(ev.source);
 }
->>>>>>> db4d3ed9
 
 var MixpanelRecorder = function(mixpanelInstance) {
     this._mixpanel = mixpanelInstance;
@@ -98,16 +96,10 @@
 
     this._stopRecording = record({
         'emit': _.bind(function (ev) {
-<<<<<<< HEAD
             this.batcher.enqueue(ev);
-            resetIdleTimeout();
-=======
-            this.recEvents.push(ev);
-            this.replayLengthMs = new Date().getTime() - this.replayStartTime;
             if (isUserEvent(ev)) {
                 resetIdleTimeout();
             }
->>>>>>> db4d3ed9
         }, this),
         'blockClass': this.get_config('record_block_class'),
         'blockSelector': this.get_config('record_block_selector'),
