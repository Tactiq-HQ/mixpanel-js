--- conflicted
+++ resolved
@@ -1,9 +1,5 @@
-<<<<<<< HEAD
 import { record } from 'rrweb';
-=======
-import {default as record} from 'rrweb/es/rrweb/packages/rrweb/src/record/index.js';
-import {IncrementalSource, EventType} from '@rrweb/types';
->>>>>>> db4d3ed9
+import { IncrementalSource, EventType } from '@rrweb/types';
 
 import { MAX_RECORDING_MS, console_with_prefix, _, window} from '../utils'; // eslint-disable-line camelcase
 import { addOptOutCheckMixpanelLib } from '../gdpr-utils';
